/**
 * Copyright (c) Facebook, Inc. and its affiliates.
 *
 * This source code is licensed under the MIT license found in the
 * LICENSE file in the root directory of this source tree.
 */

/* eslint-disable global-require */

import { translate } from "@docusaurus/Translate";
import { sortBy } from "@site/src/utils/jsUtils";

/*
 * ADD YOUR SITE TO THE DOCUSAURUS SHOWCASE:
 *
 * Requirements for adding your site to our showcase:
 * - It is a production-ready site with real content and decent customizations
 * (different from the init templates)
 * - It is NOT a work-in-progress with empty pages
 * - It has a stable domain (a Netlify/Vercel deploy preview is not allowed)
 *
 * Instructions:
 * - Add your site in the json array below
 * - `title` is your project's name (no need for the "Docs" suffix)
 * - A short (≤120 characters) description of your project
 * - Use relevant tags to categorize your site (read the tag descriptions below)
 * - Add a local image preview (decent screenshot of your Docusaurus site)
 * - The image MUST be added to the GitHub repository, and use `require("img")`
 * - The image has to have minimum width 640 and an aspect of no wider than 2:1
 * - If your website is open-source, add your source link. The link should open
 *   to a directory containing the `docusaurus.config.js` file
 * - Open a PR and check for reported CI errors
 *
 * Example PR: https://github.com/facebook/docusaurus/pull/3976
 *
 * If you edit this file through the GitHub interface, you can:
 * - Submit first your users.tsx edit PR
 * - This will create a branch on your Docusaurus fork (usually "patch-1")
 * - Go to https://github.com/<username>/docusaurus/tree/<branch>/website/src/data/showcase
 * - Drag-and-drop an image here to add it to your existing PR
 *
 * Please help us maintain this showcase page data:
 * - Update sites with wrong data
 * - Ensure site tags remain correct over time
 * - Remove sites not using Docusaurus anymore
 * - Add missing Docusaurus sites (if the site owner agreed)
 */

export type Tag = {
  label: string;
  description: string;
  color: string;
};

export type TagType =
  | "popular"
  | "favorite"
  | "foundation"
  | "celosage"
  | "figment"
  | "dacade"
  | "advanced"
  | "airdrop"
  | "android"
  | "beginner"
  | "celo"
  | "celowallet"
  | "cli"
  | "codeplayground"
  | "composer"
  | "contractkit"
  | "contribute"
  | "crowdfunding"
  | "cusd"
  | "dao"
  | "dapp"
  | "dappstarter"
  | "deploy"
  | "erc1155"
  | "ERC20"
  | "erc721"
  | "flutter"
  | "graph"
  | "hardhat"
  | "html"
  | "intermediate"
  | "ipfs"
  | "javascript"
  | "keystores"
  | "ledger"
  | "materialui"
  | "metamask"
  | "mint"
  | "mobile"
  | "nextjs"
  | "nft"
  | "nodejs"
  | "observable"
  | "openzeppelin"
  | "oracle"
  | "pinata"
  | "progressive"
  | "randomness"
  | "react"
  | "reactnative"
  | "remix"
  | "remote"
  | "sdk"
  | "smartcontract"
  | "solidity"
  | "sourcify"
  | "subgraphs"
  | "tokens"
  | "truffle"
  | "typescript"
  | "usecontractkit"
  | "valora"
  | "verification"
  | "walletconnect"
  | "video";

export type User = {
  title: string;
  description: string;
  preview: string;
  website: string;
  // source: string | null;
  tags: TagType[];
};

// LIST OF AVAILABLE TAGS
// Available tags to assign to your site
// Please choose all tags that you think might apply.
// We'll remove inappropriate tags, but it's less likely that we add tags.
export const Tags: { [type in TagType]: Tag } = {
  // DO NOT USE THIS TAG: we choose sites to add to appss
  popular: {
    label: translate({ message: "Popular" }),
    description: translate({
      message: "",
      id: "showcase.tag.popular.description",
    }),
    color: "#e9669e",
  },

  // For open-source sites, a link to the source code is required
  // The source should be your *website's* source, not your project's source!
  // apps: {
  //   label: translate({ message: "Apps" }),
  //   description: translate({
  //     message: "",
  //     id: "showcase.tag.apps.description",
  //   }),
  //   color: "#39ca30",
  // },
  // impact: {
  //   label: translate({ message: "Impact" }),
  //   description: translate({
  //     message: "",
  //     id: "showcase.tag.impact.description",
  //   }),
  //   color: "#dfd545",
  // },
  foundation: {
    label: translate({ message: "Foundation" }),
    description: translate({
      message: "",
      id: "showcase.tag.foundation.description",
    }),
    color: "#35D07F",
  },
  celosage: {
    label: translate({ message: "Celo Sage" }),
    description: translate({
      message: "",
      id: "showcase.tag.celosage.description",
    }),
    color: "#35D07F",
  },
  favorite: {
    label: translate({ message: "Favorite" }),
    description: translate({
      message: "",
      id: "showcase.tag.favorite.description",
    }),
    color: "#35D07F",
  },

  figment: {
    label: translate({ message: "Figment" }),
    description: translate({
      message: "",
      id: "showcase.tag.figment.description",
    }),
    color: "#FBCC5C",
  },
  dacade: {
    label: translate({ message: "Dacade" }),
    description: translate({
      message: "",
      id: "showcase.tag.dacade.description",
    }),
    color: "#35D07F",
  },
  advanced: {
    label: translate({ message: "Advanced" }),
    description: translate({
      message: "",
      id: "showcase.tag.advanced.description",
    }),
    color: "#35D07F",
  },
  airdrop: {
    label: translate({ message: "Airdrop" }),
    description: translate({
      message: "",
      id: "showcase.tag.airdrop.description",
    }),
    color: "#127f82",
  },
  android: {
    label: translate({ message: "Android" }),
    description: translate({
      message: "",
      id: "showcase.tag.android.description",
    }),
    color: "#BF97FF",
  },
  beginner: {
    label: translate({ message: "Beginner" }),
    description: translate({
      message: "",
      id: "showcase.tag.beginner.description",
    }),
    color: "#FB7C6D",
  },
  celo: {
    label: translate({ message: "Celo" }),
    description: translate({
      message: "",
      id: "showcase.tag.celo.description",
    }),
    color: "#73DDFF",
  },
  celowallet: {
    label: translate({ message: "Celo Wallet" }),
    description: translate({
      message: "",
      id: "showcase.tag.celowallet.description",
    }),
    color: "#3488EC",
  },
  cli: {
    label: translate({ message: "CLI" }),
    description: translate({
      message: "",
      id: "showcase.tag.cli.description",
    }),
    color: "#BF97FF",
  },
  codeplayground: {
    label: translate({ message: "Code Playground" }),
    description: translate({
      message: "",
      id: "showcase.tag.codeplayground.description",
    }),
    color: "#35D07F",
  },
  composer: {
    label: translate({ message: "Composer" }),
    description: translate({
      message: "",
      id: "showcase.tag.composer.description",
    }),
    color: "#FB7C6D",
  },
  contractkit: {
    label: translate({ message: "ContractKit" }),
    description: translate({
      message: "",
      id: "showcase.tag.contractkit.description",
    }),
    color: "#FBCC5C",
  },
  contribute: {
    label: translate({ message: "Contribute" }),
    description: translate({
      message: "",
      id: "showcase.tag.contribute.description",
    }),
    color: "#FBCC5C",
  },
  crowdfunding: {
    label: translate({ message: "Crowdfunding" }),
    description: translate({
      message: "",
      id: "showcase.tag.crowdfunding.description",
    }),
    color: "#BF97FF",
  },
  cusd: {
    label: translate({ message: "cUSD" }),
    description: translate({
      message: "",
      id: "showcase.tag.cusd.description",
    }),
    color: "#FB7C6D",
  },
  dao: {
    label: translate({ message: "DAO" }),
    description: translate({
      message: "",
      id: "showcase.tag.dao.description",
    }),
    color: "#73DDFF",
  },
  dapp: {
    label: translate({ message: "Dapp" }),
    description: translate({
      message: "",
      id: "showcase.tag.dapp.description",
    }),
    color: "#3488EC",
  },
  dappstarter: {
    label: translate({ message: "Dappstarter" }),
    description: translate({
      message: "",
      id: "showcase.tag.dappstarter.description",
    }),
    color: "#35D07F",
  },
  deploy: {
    label: translate({ message: "Deploy" }),
    description: translate({
      message: "",
      id: "showcase.tag.deploy.description",
    }),
    color: "#FBCC5C",
  },
  erc1155: {
    label: translate({ message: "erc1155" }),
    description: translate({
      message: "",
      id: "showcase.tag.erc1155.description",
    }),
    color: "#BF97FF",
  },
  ERC20: {
    label: translate({ message: "ERC20" }),
    description: translate({
      message: "",
      id: "showcase.tag.erc20.description",
    }),
    color: "#BF97FF",
  },
  erc721: {
    label: translate({ message: "ERC721" }),
    description: translate({
      message: "",
      id: "showcase.tag.erc721.description",
    }),
    color: "#FB7C6D",
  },
  flutter: {
    label: translate({ message: "flutter" }),
    description: translate({
      message: "",
      id: "showcase.tag.flutter.description",
    }),
    color: "#73DDFF",
  },
  graph: {
    label: translate({ message: "Graph" }),
    description: translate({
      message: "",
      id: "showcase.tag.graph.description",
    }),
    color: "#3488EC",
  },
  hardhat: {
    label: translate({ message: "Hardhat" }),
    description: translate({
      message: "",
      id: "showcase.tag.hardhat.description",
    }),
    color: "#FB7C6D",
  },
  html: {
    label: translate({ message: "HTML" }),
    description: translate({
      message: "",
      id: "showcase.tag.html.description",
    }),
    color: "#35D07F",
  },
  intermediate: {
    label: translate({ message: "Intermediate" }),
    description: translate({
      message: "",
      id: "showcase.tag.intermediate.description",
    }),
    color: "#FBCC5C",
  },
  ipfs: {
    label: translate({ message: "IPFS" }),
    description: translate({
      message: "",
      id: "showcase.tag.ipfs.description",
    }),
    color: "#BF97FF",
  },
  javascript: {
    label: translate({ message: "Javascript" }),
    description: translate({
      message: "",
      id: "showcase.tag.javascript.description",
    }),
    color: "#FB7C6D",
  },
  keystores: {
    label: translate({ message: "Keystores" }),
    description: translate({
      message: "",
      id: "showcase.tag.keystores.description",
    }),
    color: "#BF97FF",
  },
  ledger: {
    label: translate({ message: "Ledger" }),
    description: translate({
      message: "",
      id: "showcase.tag.ledger.description",
    }),
    color: "#FB7C6D",
  },
  materialui: {
    label: translate({ message: "Material UI" }),
    description: translate({
      message: "",
      id: "showcase.tag.material-ui.description",
    }),
    color: "#73DDFF",
  },
  metamask: {
    label: translate({ message: "Metamask" }),
    description: translate({
      message: "",
      id: "showcase.tag.metamask.description",
    }),
    color: "#3488EC",
  },
  mint: {
    label: translate({ message: "Mint" }),
    description: translate({
      message: "",
      id: "showcase.tag.mint.description",
    }),
    color: "#35D07F",
  },
  mobile: {
    label: translate({ message: "Mobile" }),
    description: translate({
      message: "",
      id: "showcase.tag.mobile.description",
    }),
    color: "#FBCC5C",
  },
  nextjs: {
    label: translate({ message: "Nextjs" }),
    description: translate({
      message: "",
      id: "showcase.tag.nextjs.description",
    }),
    color: "#FB7C6D",
  },
  nft: {
    label: translate({ message: "NFT" }),
    description: translate({
      message: "",
      id: "showcase.tag.nft.description",
    }),
    color: "#73DDFF",
  },
  nodejs: {
    label: translate({ message: "Nodejs" }),
    description: translate({
      message: "",
      id: "showcase.tag.nodejs.description",
    }),
    color: "#BF97FF",
  },
  observable: {
    label: translate({ message: "Obervable" }),
    description: translate({
      message: "",
      id: "showcase.tag.observable.description",
    }),
    color: "#FB7C6D",
  },
  openzeppelin: {
    label: translate({ message: "Open Zeppelin" }),
    description: translate({
      message: "",
      id: "showcase.tag.openzeppelin.description",
    }),
    color: "#73DDFF",
  },
  oracle: {
    label: translate({ message: "Oracle" }),
    description: translate({
      message: "",
      id: "showcase.tag.metamask.description",
    }),
    color: "#3488EC",
  },
  pinata: {
    label: translate({ message: "pinata" }),
    description: translate({
      message: "",
      id: "showcase.tag.pinata.description",
    }),
    color: "#73DDFF",
  },
  progressive: {
    label: translate({ message: "Progressive" }),
    description: translate({
      message: "",
      id: "showcase.tag.progressive.description",
    }),
    color: "#35D07F",
  },
  randomness: {
    label: translate({ message: "Randomness" }),
    description: translate({
      message: "",
      id: "showcase.tag.randomness.description",
    }),
    color: "#FBCC5C",
  },
  react: {
    label: translate({ message: "React" }),
    description: translate({
      message: "",
      id: "showcase.tag.react.description",
    }),
    color: "#73DDFF",
  },
  reactnative: {
    label: translate({ message: "React Native" }),
    description: translate({
      message: "",
      id: "showcase.tag.reactnative.description",
    }),
    color: "#3488EC",
  },
  remix: {
    label: translate({ message: "Remix" }),
    description: translate({
      message: "",
      id: "showcase.tag.remix.description",
    }),
    color: "#BF97FF",
  },
  remote: {
    label: translate({ message: "Remote" }),
    description: translate({
      message: "",
      id: "showcase.tag.remote.description",
    }),
    color: "#FB7C6D",
  },
  sdk: {
    label: translate({ message: "SDK" }),
    description: translate({
      message: "",
      id: "showcase.tag.sdk.description",
    }),
    color: "#73DDFF",
  },
  smartcontract: {
    label: translate({ message: "Smart Contract" }),
    description: translate({
      message: "",
      id: "showcase.tag.smartcontract.description",
    }),
    color: "#3488EC",
  },
  solidity: {
    label: translate({ message: "Solidity" }),
    description: translate({
      message: "",
      id: "showcase.tag.solidity.description",
    }),
    color: "#3488EC",
  },
  sourcify: {
    label: translate({ message: "Sourcify" }),
    description: translate({
      message: "",
      id: "showcase.tag.sourcify.description",
    }),
    color: "#35D07F",
  },
  subgraphs: {
    label: translate({ message: "Subgraphs" }),
    description: translate({
      message: "",
      id: "showcase.tag.subgraphs.description",
    }),
    color: "#FBCC5C",
  },
  tokens: {
    label: translate({ message: "Tokens" }),
    description: translate({
      message: "",
      id: "showcase.tag.tokens.description",
    }),
    color: "#3488EC",
  },
  truffle: {
    label: translate({ message: "Truffle" }),
    description: translate({
      message: "",
      id: "showcase.tag.truffle.description",
    }),
    color: "#35D07F",
  },
  usecontractkit: {
    label: translate({ message: "use-contractkit" }),
    description: translate({
      message: "",
      id: "showcase.tag.usecontractkit.description",
    }),
    color: "#BF97FF",
  },
  valora: {
    label: translate({ message: "Valora" }),
    description: translate({
      message: "",
      id: "showcase.tag.valora.description",
    }),
    color: "#FB7C6D",
  },
  verification: {
    label: translate({ message: "Verification" }),
    description: translate({
      message: "",
      id: "showcase.tag.verification.description",
    }),
    color: "#73DDFF",
  },
  walletconnect: {
    label: translate({ message: "Wallet Connect" }),
    description: translate({
      message: "",
      id: "showcase.tag.walletconnect.description",
    }),
    color: "#3488EC",
  },
  video: {
    label: translate({ message: "Video" }),
    description: translate({
      message: "",
      id: "showcase.tag.video.description",
    }),
    color: "#35D07F",
  },
  typescript: {
    label: translate({ message: "Typescript" }),
    description: translate({
      message: "",
      id: "showcase.tag.typescript.description",
    }),
    color: "#3488EC",
  },
};

// Add your site to this list
// prettier-ignore
const Users: User[] = [
  // Paths
  // {
  //   title: '1. Celo Composer',
  //   description: 'Quickly build and deploy Celo dApps with Celo Composer',
  //   preview: require('./showcase/1.png'),
  //   website: '/tutorials?tags=composer',
  //   tags: ['favorite'],
  // },

   {
    title: "How to build a computer retail store using celo composer",
    description: "In this tutorial, you will learn how to how to build a computer retail store using celo composer.",
    preview: require('./showcase/intermediate/how-to-build-a-computer-retail-store-using-celo-composer.png'),
    website: '/blog/tutorials/how-to-build-a-computer-retail-store-using-celo-composer',
    tags: ["intermediate", "composer", "dapp", "celosage", "typescript", "nextjs"],
  },
  {
    title: "A decentralized social network that rewards users for their content and participation on the Celo blockchain",
    description: "Introducing a game-changing social network on the Celo blockchain. Users create and share quality content in a secure, transparent environment.",
    preview: require('./showcase/intermediate/A-decentralized-social-network-that-rewards-users-for-their-content-and-participation-on-the-celo-blockchain.png'),
    website: '/blog/tutorials/a-decentralized-social-network-that-rewards-users-for-their-content-and-participation-on-the-celo-blockchain',
    tags: ["intermediate", "solidity", "celosage", "celo"],
  },


  {
    title: "Securing Multi-Sig Wallet Using Hardware Wallet. The Benefits for Securing Community Funds",
    description: "A step-by-step instructions on setting up and using a hardware wallet with a multi-sig wallet like Celo-safe",
    preview: require('./showcase/beginner/securing-multi-sig-wallet-using-hardware-wallet-the-benefits-for-securing-community-funds.png'),
    website: '/blog/tutorials/securing-multi-sig-wallet-using-hardware-wallet-the-benefits-for-securing-community-funds',
    tags: ['beginner','celosage','celo'],
  },
  {
    title: "How to Store NFT Smart Contract Assets Using The FileBase Decentralized Storage System",
    description: "This article gives a comprehensive overview of decentralized storage solutions. It contains a clear walk-through of how to store digital assets on the filebase storage solution.",
    preview: require('./showcase/intermediate/filebase-cover.png'),
    website: '/blog/tutorials/how-to-store-nft-smart-contract-assets-using-the-fileBase-decentralized-storage-system',
    tags: ['intermediate', 'solidity', 'smartcontract', 'celosage', 'celo'],
  },
  {
    title: "Leveraging Blockchain and IoT for ReFi and Climate Actions through Celo",
    description: "We look into how carbon sensors, rain sensors, etc. can be used with oracles to provide on-chain data for ReFi applications",
    preview: require('./showcase/beginner/leveraging-blockchain-and-iot-for-refi-and-climate-actions-through-celo.png'),
    website: '/blog/tutorials/leveraging-blockchain-and-iot-for-refi-and-climate-actions-through-celo',
    tags: ['beginner','celosage','celo'],
  },
  {
    title: 'A Comparison of Hardware, Software and Human Oracles',
    description: 'In this article, we will examine the differences between Human, Hardware and software Oracle',
    preview: require('./showcase/beginner/a-comparison-of-hardware-software-and-human-oracles.png'),
    website: '/blog/tutorials/a-comparison-of-hardware-software-and-human-oracles',
    tags: ['beginner','celosage','celo','oracle'],
  },
  {
    title: 'Exclusive List of Hardware Wallets that Support the Celo Network',
    description: 'This tutorial aims to provide an exclusive list of hardware wallets that support the Celo network',
    preview: require('./showcase/beginner/exclusive-list-of-hardware-wallets-that-support-the-celo-network.png'),
    website: '/blog/tutorials/exclusive-list-of-hardware-wallets-that-support-the-celo-network',
    tags: ['beginner','celosage','celo','ledger','ERC20'],
  },
  {
    title: " Celo Composer",
    description: "Build on Celo in 5 minutes of less with Celo Composer.",
    preview: require("./showcase/celo-composer.png"),
    website: "/tutorials?tags=composer",
    tags: ["favorite"],
  },
  {
    title: ' A Comprehensive Guide to Comparing Hardware and Software Wallets on Celo',
    description: 'This tutorial will explain the differences between software and hardware wallets, and how to choose the right one for you.',
    preview: require('./showcase/beginner/A-Comprehensive-Guide-to-Comparing-Hardware-and-Software-Wallets-What-You-Need-to-Know.png'),
    website: '/blog/tutorials/a-comprehensive-guide-to-comparing-hardware-and-software-wallets-on-celo',
    tags: ['beginner','celosage','celo'],
  },
   {
    title: 'Art Trading with Smart Contracts on the Celo blockchain',
    description: 'ArtifactHouse is a smart contract for buying and selling digital artifacts using cUSD tokens, with the ability to display and visit artifacts..',
    preview: require('./showcase/intermediate/art-trading-with-smart-contracts-on-the-celo-blockchain.png'),
    website: '/blog/tutorials/art-trading-with-smart-contracts-on-the-celo-blockchain',
    tags: ['intermediate','celosage', 'solidity', 'celo'],
  },
  {
    title: 'A detailed guide on how to create a decentralized marketplace for magazines on the Celo blockchain',
    description: 'Learn how to build a marketplace for seliing magazine on the celo blockchain',
    preview: require('./showcase/intermediate/A-detailed-guide-on-how-to-create-a-decentralized-marketplace-for-magazines-on-the-celo-blockchain.png'),
    website: 'blog/tutorials/a-detailed-guide-on-how-to-create-a-decentralized-marketplace-for-magazines-on-the-Celo-blockchain',
    tags: ['celosage', 'solidity', 'intermediate','celo'],
  },
  {
    title: "Solidity Marketplace Contract for Furniture Transactions on Celo Blockchain",
    description: "This MarketPlace contract is a decentralized marketplace for buying and selling furniture items.",
    preview: require('./showcase/intermediate/Solidity-Marketplace-Contract-for-Furniture-Transactions-on-Celo-Blockchain.png'),
    website: '/blog/tutorials/solidity-marketplace-contract-for-furniture-transactions-on-celo-blockchain',
    tags: ['intermediate', 'solidity', 'smartcontract', 'celosage', 'celo'],
  },
  {
    title: 'How to Transition from Web2 to Web3',
    description: 'Learn the basics of blockchain technology and web3 development',
    preview: require('./showcase/beginner/how-to-transition-from-web2-to-web3.png'),
    website: 'blog/tutorials/how-to-transition-from-web2-to-web3',
    tags: ['celosage', 'beginner','celo'],
  },
  {
    title: 'Developing a Hair Product Marketplace on Celo with Solidity and OpenZeppelin',
    description: 'This tutorial is for a decentralized hair marketplace on the Celo blockchain, where users can buy and sell hair products using the cUSD stablecoin',
    preview: require('./showcase/intermediate/developing-a-hair-product-marketplace-on-celo-with-solidity-and-openZeppelin.png'),
    website: 'blog/tutorials/developing-a-hair-product-marketplace-on-celo-with-solidity-and-openZeppelin',
    tags: ['celosage', 'solidity', 'intermediate','celo'],
  },
  {
    title: 'How to Tokenize Physical Assets on Celo',
    description: 'Understand how to start the tokenization on Celo',
    preview: require('./showcase/beginner/how-to-tokenize.png'),
    website: 'blog/tutorials/how-to-tokenize-a-physical-asset-on-celo',
    tags: ['celosage', 'beginner','celo', 'smartcontract'],
  },
  { 
    title: 'Build an NFT Marketplace on Celo using Hardhat',
    description: 'Creating a simple NFT marketplace on the Celo Blockchain using Hardhat to create smart contracts',
    preview: require('./showcase/intermediate/build-an-nft-marketplace-on-celo-using-hardhat.png'),
    website: '/blog/tutorials/build-an-nft-marketplace-on-celo-using-hardhat',
    tags: ['celosage', 'solidity', 'celo', 'intermediate', 'hardhat', 'javascript'],
  },
   {
    title: 'Decentralized Marketplace for Buying and Selling Animals',
    description: 'AnimalHouse is a blockchain-based platform connecting animal lovers to adopt, rescue, and care for animals securely and transparently',
    preview: require('./showcase/intermediate/decentralized-marketplace-for-buying-and-selling-animals.png'),
    website: 'blog/tutorials/decentralized-marketplace-for-buying-and-selling-animals',
    tags: ['celosage', 'intermediate','celo', 'solidity'],
  },
  {
    title: 'ERC-4337 Overview Protocol',
    description: 'Understand the ERC 4337 protocol',
    preview: require('./showcase/beginner/ERC-4337-Overview-Protocol.png'),
    website: 'blog/tutorials/ERC-4337-Overview-Protocol',
    tags: ['celosage', 'beginner','celo', 'smartcontract'],
  },
  {
    title: 'Introduction to Soulbound Tokens on Celo',
    description: 'Understand What is Soulbound token and How it works',
    preview: require('./showcase/beginner/Introduction-to-Soulbound-Tokens-on-Celo.png'),
    website: 'blog/tutorials/introduction-to-soulbound-tokens-on-celo',
    tags: ['celosage', 'beginner','celo', 'smartcontract'],
  },
  {
    title: 'Prepare for Auditing Your Smart Contract',
    description: 'Auditing is the process of reviewing your smart contracts code for errors, vulnerabilities, and potential weaknesses',
    preview: require('./showcase/intermediate/prepare-for-auditing-your-smart-contract.png'),
    website: 'blog/tutorials/prepare-for-auditing-your-smart-contract',
    tags: ['celosage', 'intermediate','celo', 'smartcontract'],
  },
  {
    title: '1. Beginner Tutorials',
    description: 'Curated list of beginner Celo developer tutorials.',
    preview: require('./showcase/beginner/beginner-tutorials.png'),
    website: '/tutorials?tags=beginner',
    tags: ['favorite'],
  },
  {
    title: "2. Intermediate Tutorials",
    description: "Curated list of intermediate Celo developer tutorials.",
    preview: require("./showcase/intermediate/intermediate-tutorials.png"),
    website: "/tutorials?tags=intermediate",
    tags: ["favorite"],
  },
  {
    title: "3. Advanced Tutorials",
    description: "Curated list of advanced Celo developer tutorials.",
    preview: require("./showcase/advanced/advanced-tutorials.png"),
    website: "/tutorials?tags=advanced",
    tags: ["favorite"],
  },

  // Posts
  {
    title: "Introducing Celo Sage",
    description:
      "Create. Earn. Grow. Providing opportunities for growth and development in the Celo Community.",
    preview: require("./showcase/celo-sage.png"),
    website: "blog/tutorials/introducing-celo-sage",
    tags: ["beginner", "celosage"],
  },
  {
    title: 'Preventing Vulnerabilities in Solidity: Ownership Attack',
    description: "In Solidity, an ownership attack takes advantage of a smart contract's vulnerabilities and gives illegal and unauthorized access to a foreign party.",
    preview: require('./showcase/intermediate/preventing-vulnerabilities-in-solidity-ownership-attack.png'),
    website: 'blog/tutorials/preventing-vulnerabilities-in-solidity-ownership-attack',
    tags: ['intermediate','celosage'],
  },
  {
    title: 'Introduction to ERC-20R and Reversible Transactions',
    description: "This article provides a detailed look into the need for reversible transactions and a technical approach to how they function.",
    preview: require('./showcase/beginner/introduction-to-erc-20r-and-reversible-transactions.png'),
    website: 'blog/tutorials/introduction-to-erc-20r-and-reversible-transactions',
    tags: ['beginner','celosage'],
  },
   {
    title: 'Build a dapp for buying and selling unique gadgets on celo blockchain',
    description: 'Gadget project is a dApp for buying/selling unique gadgets represented by NFTs on Celo blockchain, with ERC-20 interface for DeFi. Provides secure/transparent platform for gadget enthusiasts/creators to connect..',
    preview: require('./showcase/intermediate/build-a-dapp-for-buying-and-selling-unique-gadgets-on-celo-blockchain.png'),
    website: 'blog/tutorials/build-a-dapp-for-buying-and-selling-unique-gadgets-on-celo-blockchain',
    tags: ['intermediate','celosage', 'celo'],
  },
  {
    title: 'Blockchain Based Festival Booking System with CUSD Payment Integration',
    description: 'Decentralized event booking platform for organizers to showcase programs and users to book slots with cUSD.',
    preview: require('./showcase/intermediate/blockchain-based-festival-booking-system-with-cusd-payment-Integration.png'),
    website: '/blog/tutorials/blockchain-based-festival-booking-system-with-cusd-payment-integration',
    tags: ['celosage','intermediate', 'solidity', 'celo'],
  },
  {
    title: 'Integrating Rainbow-Kit Celo into Your DApps',
    description: 'This sequel walks blockchain developers through the process of integrating the Rainbow-Kit Celo tool into their DApps for seamless financial operation and compatible wallet integration',
    preview: require('./showcase/intermediate/integrating-rainbow-kit-celo-into-your-smart-contract-dapp.png'),
    website: 'blog/tutorials/integrating-rainbow-kit-celo-into-your-dapps',
    tags: ['celosage', 'smartcontract', 'solidity', 'react', 'hardhat', 'intermediate'], 
  },

  {
    title: 'Exploring the Robust Structure of Celos Protocol Design',
    description: "Exploring the Robust Structure of Celo's Protocol Design",
    preview: require('./showcase/intermediate/Exploring_the_Robust_Structure_of_Celo_s_Protocol_Design.png'),
    website: 'blog/tutorials/exploring-the-robust-structure-of-celo-protocol-design',
    tags: ['intermediate','celosage'],
  },
  {
    title: 'Understanding Celos Approach to Layer-2 Scaling',
    description: "An evaluation of rolllups,sidechains and state channels",
    preview: require('./showcase/intermediate/understanding-celos-approach-to-layer2.png'),
    website: 'blog/tutorials/understanding-celos-approach-to-layer2-scaling',
    tags: ['intermediate','solidity','smartcontract', 'celosage'],
  },
  {
    title: 'Building a crowdfunding dapp with solidity and celo composer',
    description: "In this article, we'll be talking about how to create a crowdfunding Dapp on the Celo blockchain using Solidity and Celo-composer.",
    preview: require('./showcase/intermediate/building-a-crowdfinding-dapp.png'),
    website: 'blog/tutorials/Building-a-crowdfunding-dapp-with-solidity-and-celo-composer',
    tags: ['celo', 'celosage', 'crowdfunding', 'intermediate', 'solidity', 'smartcontract'],
  },
  {
    title: 'Introducing Celo Sage',
    description: 'In Solidity, reentrancy describes a scenario in which a contract calls a second contract. The second contract then calls the first contract while the first contract is still running.',
    preview: require('./showcase/intermediate/preventing-vulnerabilities-in-solidity-reentrancy-attack.png'),
    website: 'blog/tutorials//preventing-vulnerabilities-in-solidity-reentrancy-attack',
    tags: ['intermediate','celosage'],
  },
  {
    title: 'Como usar a metodologia de gestão de produtos para criar soluções com NFT',
    description: 'Aprenda como usar a metodologia de gestão de produtos para criar soluções com NFT',
    preview: require('./showcase/beginner/metodologia-de-gestao-de-produtos.png'),
    website: 'blog/tutorials/como-usar-a-metodologia-de-gestao-de-produtos-para-criar-solucoes-com-NFT',
    tags: ['beginner', 'erc721', 'celosage'],
  },
  {
    title: 'Understanding Utility and Security Tokens',
    description: 'Utility tokens are digital assets that lives on the blockchain and can be used to gain access to certain things, such as a game or a website.',
    preview: require('./showcase/beginner/understanding-utility-and-security-tokens.png'),
    website: 'blog/tutorials/understanding-utility-and-security-tokens',
    tags: ['beginner', 'celosage'],
  },
  {
    title: 'Integrating Blockchain Technology into Legacy Systems on Celo',
    description:
      'Blockchain technology can facilitate new forms of collaboration and innovation by enabling the exchange of information and value between different parties.',
    preview: require('./showcase/intermediate/blockchain-integration-updating-legacy-systems-with-the-celo-platform.png'),
    website:
      '/blog/tutorials/blockchain-integration-updating-legacy-systems-with-the-celo-platform',
    tags: ['intermediate', 'celosage'],
  },
   {
    title: 'Song Marketplace Contract with ERC-20 Token Integration',
    description: 'The Song Marketplace Contract with ERC-20 Token Integration is a smart contract built on the Celo blockchain that enables users to buy and sell songs using a stablecoin ERC-20 token called "cUSD".',
    preview: require('./showcase/intermediate/song-marketplace-contract-with-ERC-20-token-integration.png'),
    website: '/blog/tutorials/song-marketplace-contract-with-ERC-20-token-integration',
    tags: ['intermediate', 'solidity', 'celosage', 'celo'],
  },
  {
    title: 'How to Connect to a Node on Celo using Docker',
    description: 'This tutorial teaches how to connect to a node on the celo blockchain using docker',
    preview: require('./showcase/beginner/how-to-connect-to-a-node-on-celo-using-docker.png'),
    website: 'blog/tutorials/how-to-connect-to-a-node-on-celo-using-docker',
    tags: ['celosage', 'celo', 'beginner', 'cli'], 
  },
  {
    title: 'Building a Decentralized Book Library',
    description: 'This tutorial teaches how to build a decentralised book library',
    preview: require('./showcase/intermediate/building-a-decentralized-book-library.png'),
    website: 'blog/tutorials/building-a-decentralized-book-library',
    tags: ['celosage', 'celo', 'intermediate', 'contractkit'], 
  },
  {
    title: 'Building a Vending Machine on Celo Blockchain',
    description: 'This tutorial teaches how to build a vending machine on Celo blockchain',
    preview: require('./showcase/beginner/building-a-vending-machine-on-celo-blockchain.png'),
    website: 'blog/tutorials/building-a-vending-machine-on-celo-blockchain',
    tags: ['celosage', 'celo', 'beginner'], 
  },
  {
    title: 'Top 33 Must Know Tools For Web3 Developers',
    description: 'This article is a compilation of top 33 must know tools for web3 developers',
    preview: require('./showcase/beginner/top-33-must-know-tools-for-web3-developers.png'),
    website: 'blog/tutorials/top-33-must-know-tools-for-web3-developers',
    tags: ['celosage', 'celo', 'beginner'], 
  },
  
  {
    title: 'How to Build a Supply Chain Management Application on Celo',
    description: 'This tutorial teaches how to build a supply chain management application on Celo',
    preview: require('./showcase/intermediate/how-to-build-a-supply-chain-management-application-on-celo.png'),
    website: 'blog/tutorials/how-to-build-a-supply-chain-management-application-on-celo',
    tags: ['celosage', 'celo', 'intermediate', 'contractkit'], 
  },
  {
    title: 'How to build a decentralized event invitation system on the Celo blockchain using Solidity and Javascript',
    description: 'Learn how to build a decentralized event invitation system on the Celo blockchain using Solidity and Javascript',
    preview: require('./showcase/intermediate/Build_an_Events_Management_Application_on_Celo.png'),
    website: 'blog/tutorials/how-to-build-a-decentralized-event-invitation-system-on-the-Celo-blockchain-using-solidity-and-javascript',
    tags: ['celosage', 'celo', 'solidity', 'html', 'remix', 'smartcontract', 'intermediate', 'javascript'],
  },
  {
    title: 'Interacting with the Celo Blockchain Using Web3.js A Beginners Guide - A Voting App.',
    description: 'This tutorial teaches how to interact with smart contracts using web3.js simplified by Celo Contract Kit',
    preview: require('./showcase/beginner/interacting-with-the-Celo-Blockchain-Using-Web3js-A-Beginners-Guide-A-Voting-App.png'),
    website: 'blog/tutorials/interacting-with-the-celo-blockchain-using-web3js-a-beginners-guide-a-voting-app',
    tags: ['celosage', 'celo', 'beginner', 'solidity', 'contractkit', 'remix'], 
  },
  {
    title: 'Implementing an English Auction Contract in Solidity',
    description:
      'An English auction is ideal for selling NFTs because it gives all potential buyers a fair chance at placing bids until only one bidder with the highest bid is left.',
    preview: require('./showcase/intermediate/implementing-an-english-auction-contract-in-solidity.png'),
    website:
      '/blog/tutorials/implementing-an-english-auction-contract-in-solidity',
    tags: ['intermediate', 'celosage'],
  },
  {
    title: 'Product Discovery é a chave para criar produtos de NFT de sucesso no blockchain Celo',
    description: 'Aprenda como criar produtos de NFT de sucesso no blockchain Celo através de processos de product discovery',
    preview: require('./showcase/intermediate/product-discovery-a-chave-para-criar-produtos-de-NFT-de-sucesso-no-blockchain-Celo.png'),
    website: 'blog/tutorials/product-discovery-a-chave-para-criar-produtos-de-NFT-de-sucesso-no-blockchain-Celo',
    tags: ['intermediate', 'erc721', 'celosage'],
  },
  {
    title: 'Buy Me A Coffee Android App Using the Celo Java-SDK',
    description: 'This tutorial will show you how to create a simple Android app that allows users to make payments using the Celo Java SDK. The app, called "Buy Me A Coffee".',
    preview: require('./showcase/advanced/buyme-a-coffee-android-app-using-the-celo-java-sdk.png'),
    website: '/blog/tutorials/buy-me-a-coffee-android-app-using-the-celo-java-sdk',
    tags: ['celosage', 'android', 'celo', 'dapp', 'mobile', 'sdk', 'valora', 'advanced'],
  },
  {
    title: 'A Technical Overview of Celo Light Client Protocol',
    description: 'A comprehensive breakdown of celo light client protocol',
    preview: require('./showcase/intermediate/celo-light-client.png'),
    website: '/blog/tutorials/a-technical-overview-of-celo-light-client-protocol',
    tags: ['intermediate','celo','sdk','valora','celosage'],
  },
  {
    title: 'Cryptography in Blockchain - An Overview of Hash Functions and Digital Signatures',
    description: ' Cryptography plays a critical role in ensuring the security and privacy of data in the blockchain, the Distributed Ledger Technology (DLT) that has gained widespread adoption in recent years.',
    preview: require('./showcase/intermediate/cryptography-in-blockchain-an-overview-of-hash-functions-and-digital-signatures.png'),
    website: '/blog/tutorials/cryptography-in-blockchain-an-overview-of-hash-functions-and-digital-signatures',
    tags: ['celosage', 'intermediate'],
  },
   {
    title: 'Creating a Charity Donation dApp using Celo Composer, React and Rainbowkit Celo',
    description: 'A step-by-step guide on how to build a charity donation dapp using Celo Composer and React and Rainbow Kit.',
    preview: require('./showcase/intermediate/creating-a-charity-donation-dApp-using-celo-composer-and-react-and-rainbowKit-celo.png'),
    website: '/blog/tutorials/creating-a-charity-donation-dApp-using-celo-composer-and-react-and-rainbowKit-celo',
    tags: ['celosage', 'intermediate', 'composer', 'react', 'typescript', 'metamask', 'javascript'],
  },
  {
    title: 'How to build a Basic CRUD App in Solidity',
    description: 'This post will teach you how to create a basic Create, Read, Update and Delete (CRUD) smart contract and test it with the Truffle framework.',
    preview: require('./showcase/beginner/how-to-build-a-basic-crud-app-in-solidity.png'),
    website: 'blog/tutorials/how-to-build-a-basic-crud-app-in-solidity',
    tags: ['celosage','beginner'],
  },
  {
    title: 'On-Chain Randomness with Celo using Subgraphs',
    description: 'This tutorial covers using Celo Randomness and Subgraph to make a simple lottery game. Users create lottery clubs with Native Coin prizes, stable tokens, or NFT Tokens.',
    preview: require('./showcase/intermediate/on-chain-randomness-with-celo-using-subgraphs.png'),
    website: '/blog/tutorials/on-chain-randomness-with-celo-using-subgraphs',
    tags: ['celosage','intermediate', 'subgraphs', 'randomness'],
  },
  {
    title: 'Navigating through Celo docs in a helpful manner for a newbie developer',
    description: 'In this article I will be trying to share a pathway to ake your developing journey with ease.',
    preview: require('./showcase/beginner/Navigating-the-celo-documentation.png'),
    website: '/blog/tutorials/navigating-through-celo-docs-in-a-helpful-manner-for-a-newbie-developer',
    tags: ['celosage','beginner'],
  },
  {
    title: 'Build In Public - Tips for making an impact',
    description: 'In this article we will discuss the benifits of having an online presence and the ways it can make your developer experience easy and enjoyable.',
    preview: require('./showcase/beginner/build-in-public.png'),
    website: '/blog/tutorials/build-in-public-tips-for-making-an-impact',
    tags: ['celosage','beginner'],
  },

  {
    title: 'How to render Celo NFT in your React Native mobile Dapp',
    description: 'This will help mobile developers on how to integrate render Celo  NFT metadata on mobile Dapps uisng  center multichain NFT API and Wallet Connect SDK.',
    preview: require('./showcase/intermediate/How-to-render-Celo-NFT-in-your-React-Native-mobile-Dapp.png'),
    website: '/blog/tutorials/How-to-render-Celo-NFT-in-your-React-Native-mobile-Dapp',
    tags:['celosage', 'mobile','dapp', 'reactnative','intermediate' ],
  },
  {
    title: 'How to swap Celo tokens on Uniswap programmatically with code',
    description: 'In this tutorial, we show you how to build an automated Celo token swapper using ethersJS and Uniswap SDK.',
    preview: require('./showcase/intermediate/how-to-swap-celo-tokens-on-uniswap-programmatically.png'),
    website: '/blog/tutorials/how-to-swap-celo-tokens-on-uniswap-programmatically',
    tags: ['celosage', 'celo', 'intermediate', 'metamask', 'nodejs', 'javascript'],
  },
  {
    title: 'Exploring the intersection of Artificial Intelligence and Web3',
    description: 'In this article we will explore the ways in which the AI can help to develop dApps and to improve the productivity of all in Web3',
    preview: require('./showcase/beginner/exploring-intersection-of-ai-and-web3.png'),
    website: '/blog/tutorials/exploring-the-intersection-of-artificial-intelligence-and-web3',
    tags: ['celosage','beginner'],
  },
  {
    title: 'Build a Decentralized Lottery Game on Celo',
    description: 'Learn to build a Decentralized Lottery Game on Celo along with a frontend.',
    preview: require('./showcase/intermediate/build-a-decentralized-lottery-game-on-celo.png'),
    website: '/blog/tutorials/build-a-decentralized-lottery-game-on-celo',
    tags: ['celosage', 'intermediate', 'hardhat', 'solidity', 'randomness', 'javascript'],
  },
   {
    title: 'Building a Multi-Party Escrow DApp using Celo Atomic And Batch Transactions',
    description: 'In this tutorial we will build a Multi-Party Escrow DApp using Celo Atomic And Batch Transactions. The tutorial will focus more on batch transactions and its importance.',
    preview: require('./showcase/intermediate/building-a-multi-party-escrow-dApp-using-celo-atomic-and-batch-transactions.png'),
    website: '/blog/tutorials/building-a-multi-party-escrow-dApp-using-celo-atomic-and-batch-transactions',
     tags: ['celosage', 'intermediate', 'hardhat', 'solidity', 'nextjs', 'javascript', 'celo', 'composer', 'celowallet', 'contractkit', 'dapp', 'typescript', 'smartcontract'],
  },
  {
    title: 'Build a Decentralized Parking Ticket Payments DApp on Celo',
    description: 'Build and deploy a decentralized Parking Tickets issuing and payments dapp on Celo alfajores network.',
    preview: require('./showcase/intermediate/build-a-decentralized-parking-ticket-payments-dapp-on-celo.png'),
    website: '/blog/tutorials/build-a-decentralized-parking-ticket-payments-dapp-on-celo',
    tags: ['celosage', 'intermediate', 'solidity', 'hardhat', 'smartcontract'],
  },
  {
    title: 'Build a FullStack User Authentication Dapp With React and Celo',
    description: 'This tutorial will guide you through the process of building a React Dapp that restricts access to a catalogue of pages based on Celo authentication.',
    preview: require('./showcase/intermediate/build-a-fullstack-user-authentication-dapp-with-react-and-celo.png'),
    website: '/blog/tutorials/build-a-fullstack-user-authentication-dapp-with-react-and-celo',
    tags: ['celosage', 'celo', 'intermediate', 'react', 'metamask'],
  },
  {
    title: 'Build a FullStack Token Swap Application on Celo using React and 0x API',
    description: 'This tutorial will guide you through the process of building a full-stack token swap application on the Celo blockchain using React and the 0x API.',
    preview: require('./showcase/intermediate/build-a-fullStack-token-swap-application-on-celo-using-react-and-0x-api.png'),
    website: '/blog/tutorials/build-a-fullStack-token-swap-application-on-celo-using-react-and-0x-api',
    tags: ['celosage', 'celo', 'intermediate', 'react'],
  },
  {
    title: 'Build and Deploy a Secure Multi-Signature Wallet on the Celo Blockchain',
    description: 'In this tutorial, we will walk through the process of creating a secure multi-signature wallet on the Celo blockchain.',
    preview: require('./showcase/intermediate/build-and-deploy-a-secure-multi-signature-wallet-on-the-celo-blockchain.png'),
    website: '/blog/tutorials/build-and-deploy-a-multi-signature-wallet-on-celo',
    tags: ['celosage', 'celo', 'intermediate', 'solidity', 'javascript'],
  },
  {
    title: 'Build a Secure and Decentralized Product Delivery Dapp on the Celo Blockchain with Escrow Smart Contract',
    description: 'In this tutorial, we build a full-stack decentralized application for secure product delivery on the Celo blockchain using escrow smart contracts.',
    preview: require('./showcase/intermediate/build-a-decentralized-product-delivery-dapp-with-escrow-smart-contracts.png'),
    website: '/blog/tutorials/build-a-secure-and-decentralized-product-delivery-dapp-with-escrow-smart-contracts',
    tags: ['celosage', 'celo', 'intermediate', 'react', 'solidity'],
  },
  {
    title: 'Build A Decentralized Freelancer Marketplace On The Celo Blockchain Part 2',
    description: 'In this tutorial, we will build the front end for the part 1 where we built the smart contract for a freelancer marketplace where people can find freelancers for their projects',
    preview: require('./showcase/intermediate/build-a-decentralized-freelancer-marketplace-on-the-celo-blockchain-part-2.png'),
    website: '/blog/tutorials/build-a-decentralized-freelancer-marketplace-on-the-celo-blockchain-part-2',
    tags: ['celosage', 'solidity', 'celo', 'intermediate'],
  },
  {
    title: 'Build A Decentralized Medical Dapp Using Celo Composer And IPFS Storage',
    description: 'In this tutorial, we will build a Dapp that allows clinical admin to create and manage the medical records of patients. ',
    preview: require('./showcase/intermediate/Build-A-Decentralized-Medical-Dapp-Using-Celo-Composer-And-IPFS-Storage.png'),
    website: '/blog/tutorials/Build-A-Decentralized-Medical-Dapp-Using-Celo-Composer-And-IPFS-Storage',
    tags: ['celosage', 'solidity', 'celo', 'intermediate', 'composer','contractkit', 'dapp', 'typescript'],
  },
  {
    title: 'How To Automate Your Smart Contract Verification Programmatically on Celoscan using Hardhat On Every Deployment',
    description: 'This tutorial will guide you through the step-by-step process of setting up Hardhat, creating a smart contract and automating the verification process on Celoscan on every deployment.',
    preview: require('./showcase/intermediate/how-to-automate-your-smart-contract-verification-programmatically-on-celoscan-using-hardhat-on-every-deployment.png'),
    website: '/blog/tutorials/how-to-automate-your-smart-contract-verification-programmatically-on-celoscan-using-hardhat-on-every-deployment',
    tags: ['celosage', 'celo', 'intermediate', 'hardhat', 'solidity', 'smartcontract'],
  },
  {
    title: 'Build a Scan-to-Pay Shareable Link dApp on Celo',
    description: 'Learn how to build a dApp on the Celo blockchain that enables users to quickly and easily make payments using a simple scan-to-pay feature.',
    preview: require('./showcase/intermediate/build-a-scan-to-pay-shareable-link-dapp-on-celo.png'),
    website: '/blog/tutorials/build-a-scan-to-pay-shareable-link-dapp-on-celo',
    tags: ['celosage', 'celo', 'intermediate', 'react', 'metamask', 'valora' ],
  },
   {
    title: 'How to Build a Full Stack Voting Dapp on Celo',
    description: 'In this tutorial, we will explore how to build a full-stack voting dapp on Celo using Celo Composer and Hardhat.',
    preview: require('./showcase/intermediate/How-to-Build-a-Full-Stack-Voting-Dapp-on-Celo.png'),
    website: '/blog/tutorials/How-to-Build-a-Full-Stack-Voting-Dapp-on-Celo',
    tags: ['celosage', 'celo', 'intermediate', 'react', 'metamask', 'celowallet','contractkit','dapp','typescript', 'smartcontract', 'solidity', 'nextjs'],
  },
  {
    title: 'Build Your Own Full stack Token Airdrop dApp on Celo Blockchain',
    description: 'In this tutorial, you will learn how to a dApp that allows users sign up for an airdrop and receive tokens automatically deposited into their Celo address.',
    preview: require('./showcase/intermediate/build-your-own-full-stack-token-airdrop-dapp-on-celo-blockchain.png'),
    website: '/blog/tutorials/build-your-own-full-stack-token-airdrop-dapp-on-celo-blockchain',
    tags: ['celosage', 'celo', 'intermediate', 'react', 'metamask'],
  },
  {
    title: 'Build a Full Stack Decentralized Payroll Dapp on Celo Using Celo Composer',
    description: 'In this tutorial, we will walk you through the steps to build a full-stack decentralized payroll dApp using Celo composer, a toolkit for building smart contracts on the Celo blockchain.',
    preview: require('./showcase/intermediate/Build-a-Full-Stack-Decentralized-Payroll-Dapp-on-Celo-Using-Celo-Composer.png'),
    website: '/blog/tutorials/Build-a-Full-Stack-Decentralized-Payroll-Dapp-on-Celo-Using-Celo-Composer',
    tags: ['celosage', 'celo', 'intermediate', 'react', 'metamask', 'celowallet','contractkit','dapp','typescript', 'smartcontract', 'solidity', 'nextjs'],
  },
  {
    title: 'Build A Decentralized Freelancer Marketplace On The Celo Blockchain Part 1',
    description: 'In this tutorial, we will build a freelancer marketplace where people can find freelancers for their projects',
    preview: require('./showcase/intermediate/build-a-decentralized-freelancer-marketplace-on-the-celo-blockchain-part-1.png'),
    website: '/blog/tutorials/build-a-decentralized-freelancer-marketplace-on-the-celo-blockchain-part-1',
    tags: ['celosage', 'solidity', 'celo', 'intermediate'],
  },
  {
    title: 'Build A Full Stack Ecommerce Dapp On The Celo Blockchain',
    description: 'In this tutorial, we will build a full stack ecommerce dapp where users can buy and sell products in a decentralized way',
    preview: require('./showcase/intermediate/build-a-full-stack-ecommerce-dapp-on-the-celo-blockchain.png'),
    website: '/blog/tutorials/build-a-full-stack-ecommerce-dapp-on-the-celo-blockchain',
    tags: ['celosage', 'solidity', 'celo', 'react', 'intermediate'],
  },
  
  {
    title: 'Build And Deploy A Multi Token wallet On The Celo Blockchain.',
    description: 'In this tutorial, you will learn how to build a multi token wallet that allows you to manage your crypto assets in a decentralized way.',
    preview: require('./showcase/intermediate/build-and-deploy-a-multi-token-wallet-on-the-celo-blockchain.png'),
    website: '/blog/tutorials/build-and-deploy-a-multi-token-wallet-on-the-celo-blockchain',
    tags: ['celosage', 'celo', 'intermediate', 'solidity'],
  },
  {
    title: 'Build an Educational Credential Verification System On the Celo Blockchain',
    description: 'In this tutorial, you will learn how to build a system to verify educational credentials on the blockchain',
    preview: require('./showcase/intermediate/build-an-educational-credential-verification-system-on-the-celo-blockchain.png'),
    website: '/blog/tutorials/build-an-educational-credential-verification-system-on-the-celo-blockchain',
    tags: ['celosage', 'solidity', 'celo', 'intermediate'],
  },
  {
    title: 'Blockchain Basics - An Introduction to Web3 Terms and concepts with Celo',
    description: 'Basics of blockchain and NFTs,DEFI,and Web3 terms with Celo',
    preview: require('./showcase/beginner/blockchain-basics.png'),
    website: '/blog/tutorials/blockchain-basics-an-introduction-to-web3-terms-and-concepts-with-celo',
    tags: ['celosage','beginner'],
  },
  {
    title: 'Building an NFT Marketplace on Celo with Python',
    description: 'This tutorial provides a guide on how to use Python to build an NFT marketplace on the Celo blockchain',
    preview: require('./showcase/intermediate/building-an-nft-marketplace-on-celo-with-python.png'),
    website: 'blog/tutorials/building-an-nft-marketplace-on-celo-with-python',
    tags: ['celosage', 'nft', 'smartcontract', 'solidity', 'intermediate', 'celo'], 
  }, 
  {
    title: 'Building A Decentralized Ride Sharing Platform Using Solidity On Celo',
    description: 'This tutorial, we will learn how to write smart contract for a decentralized ride sharing platform',
    preview: require('./showcase/intermediate/building-a-decentralized-ride-sharing-platform-using-solidity-on-celo.png'),
    website: 'blog/tutorials/building-a-decentralized-ride-sharing-platform-using-solidity-on-celo',
    tags: ['celosage', 'smartcontract', 'solidity', 'intermediate', 'celo'], 
  }, 
  {
    title: 'Building a Crowdfunding Platform on Celo with Python',
    description: 'This tutorial provides a guide on how to use Eth-Brownie Python to build a decentralized crowdfunding platform on the Celo blockchain',
    preview: require('./showcase/intermediate/building-a-crowdfunding-platform-on-celo-with-python.png'),
    website: 'blog/tutorials/building-a-crowdfunding-platform-on-celo-with-python',
    tags: ['celosage', 'crowdfunding', 'smartcontract', 'solidity', 'intermediate', 'celo'], 

  },
  {
    title: 'Building a Decentralized Identity System with Solidity and ERC-735 On Celo',
    description: 'In This tutorial we will learn how to build a decentralized identity system with solidity and ERC-735 on celo',
    preview: require('./showcase/intermediate/building-a-decentralized-identity-system-with-solidity-and-erc-735-on-celo.png'),
    website: '/blog/tutorials/building-a-decentralized-identity-system-with-solidity-and-erc-735-on-celo',
    tags: ['celosage', 'solidity', 'celo', 'intermediate'],
  },
  {
    title: 'Como construir e realizar deploy de contratos Factory no blockchain Celo',
    description: 'Explicar e construir um contract Factory na prática usando Remix',
    preview: require('./showcase/intermediate/How-to-Build-and-Deploy-Factory-Contracts-on-Celo-Blockchain.png'),
    website: 'blog/tutorials/como-construir-e-realizar-deploy-de-contratos-Factory-no-blockchain-Celo',
    tags: ['intermediate','celosage','solidity','smartcontract','video'],
  },
  {
    title: 'Signature Replay Attack',
    description: ' A signature replay attack is an attack whereby a previously executed valid transaction is fraudulently or maliciously repeated on the same blockchain or a different blockchain.',
    preview: require('./showcase/advanced/solidity-vulnerabilities-signature-replay-attack.png'),
    website: '/blog/tutorials/solidity-vulnerabilities-signature-replay-attack',
    tags: ['celosage','advanced', 'solidity'],
  },
  {
    title: 'Como Construir em Celo Usando Tatum',
    description: 'Aprenda como realizar um deploy ERRC20 em Celo usando Tatum.',
    preview: require('./showcase/beginner/como-construir-em-celo-usando-tatum.png'),
    website: 'blog/tutorials/como-construir-em-celo-usando-tatum',
    tags: ['beginner','celosage','ERC20','smartcontract','video'],
  },
  {
    title: 'Como Criar um Jogo de Roleta Russa na Blockchain Celo',
    description: 'Aprenda como criar um smart contract de aposta que funciona como uma roleta russa na blockchain Celo.',
    preview: require('./showcase/advanced/como-criar-um-jogo-de-roleta-russa-na-blockchain-celo.png'),
    website: 'blog/tutorials/como-criar-um-jogo-de-roleta-russa-na-blockchain-celo',
    tags: ['advanced','celosage','smartcontract','video', 'hardhat'],
  },
  {
    title: 'Learn to Navigate Advanced Celo Wallet Features',
    description: 'learn how to navigate the Celo wallet platform with ease and take advantage of its full range of capabilities',
    preview: require('./showcase/intermediate/advanced-celo-wallet-features.png'),
    website: '/blog/tutorials/learn-to-navigate-advanced-celo-wallet-features',
    tags: ['celosage', 'celowallet', 'intermediate'],
  },
  {
    title: 'Aprenda solidity e como criar os primeiros smart contract usando a IDE Remix',
    description: 'Explicarei sobre conceitos de solidity e como criar seu primeiro smart contract.',
    preview: require('./showcase/intermediate/Aprenda-solidity-e-como-criar-os-primeiros-smart-contract-usando-a-IDE-Remix.png'),
    website: 'blog/tutorials/Aprenda-solidity-e-como-criar-os-primeiros-smart-contract-usando-a-IDE-Remix',
    tags: ['beginner','celosage','openzeppelin', 'solidity','smartcontract','video'],
  },
  {title: 'Como melhorar a segurança de seu smart contract',
  description: 'Explicarei os casos mais comuns de ataques e como proteger seu smart contract contra eles.',
  preview: require('./showcase/intermediate/como-melhorar-a-seguranca-do-seu-smart-contract.png'),
  website: 'blog/tutorials/como-melhorar-a-seguranca-de-seu-smart-contract',
  tags: ['intermediate','celosage', 'solidity','smartcontract','video'],
  },
  {title: 'Escrow service on Celo that holds funds until certain conditions are met',
  description: 'This is an example of a smart contract where a guarantee can be defined between buyer and seller.',
  preview: require('./showcase/intermediate/escrow-service-on-celo-that-holds-funds-until-certain-conditions-are-met.png'),
  website: 'blog/tutorials/escrow-service-on-celo-that-holds-funds-until-certain-conditions-are-met',
  tags: ['intermediate','celosage', 'solidity','smartcontract','remix'],
  },
  {
    title: 'A Solidity Smart Contract For Auctioning Flowers On The Celo Blockchain',
    description: 'This project is a Solidity smart contract for a floral auction. It allows users to create flowers with a name, description, image, and initial price, and then sell them through an auction.',
    preview: require('./showcase/intermediate/A-Solidity-Smart-Contract-for-Auctioning-Flowers-on-the-celo-Blockchain.png'),
    website: 'blog/tutorials/A-Solidity-Smart-Contract-For-Auctioning-Flowers-On-The-Celo-Blockchain',
    tags: ['celosage', 'solidity','smartcontract','intermediate', 'celo'],
  },
  {
    title: 'A deep dive into Celo Consensus Mechanism',
    description: 'Creating a simple NFT marketplace on the Celo Blockchain using Hardhat to create smart contracts',
    preview: require('./showcase/intermediate/deep-dive-into-celo-mechanism.png'),
    website: 'blog/tutorials/a-deep-dive-into-celo-consensus-mechanism',
    tags: ['intermediate','celo', 'celosage'],
  },
  {
    title: 'Como implantar um contrato inteligente ERC721 usando a API Tatum',
    description: 'Aprenda como realizar um deploy ERC721 em Celo usando Tatum.',
    preview: require('./showcase/intermediate/Como-implantar-um-contrato-inteligente-ERC721-usando-a-API-Tatum.png'),
    website: 'blog/tutorials/como-implantar-um-contrato-inteligente-ERC721-usando-a-API-Tatum',
    tags: ['intermediate','celosage','erc721','smartcontract','video'],
  },
 {
  title: 'How to Build and Deploy Factory Contracts on Celo Blockchain',
  description: 'This article will demonstrate how to use the factory pattern to correctly deploy multiple instances of your smart contract',
  preview: require('./showcase/intermediate/factorycover.png'),
  website: 'blog/tutorials/how-to-build-and-deploy-factory-contracts-on-celo',
  tags: ['solidity', 'intermediate', 'celosage', 'smartcontract', 'celo'],
  },
  {
    title: 'Aprenda sobre Oraculos em Celo',
    description: 'Aprenda e entenda mais sobre oraculos em Celo.',
    preview: require('./showcase/intermediate/aprenda_sobre_oraculos.png'),
    website: 'blog/tutorials/aprenda-sobre-oraculos',
    tags: ['intermediate','celosage','smartcontract','video'],
  },
  {
    title: 'Creating Smart Contracts for liquidity farming',
    description: ' Describing Smart Contracts For Liquidity Farming And The Technical Side Of Creating Them.',
    preview: require('./showcase/intermediate/creating-smart-contracts-for-liquidity-farming.png'),
    website: 'blog/tutorials/creating-smart-contracts-for-liquidity-farming',
    tags: ['intermediate','celosage','solidity','smartcontract'],
  },
   {
    title: 'Comprehensive Guide to building a token bridge on Celo',
    description: 'Have you ever wondered how to build a bridge that allows seamless transfer of assets between the Celo network and other Ethereum-based networks, such as the Ethereum mainnet or a testnet like Mumbai? This tutorial is for you.',
    preview: require('./showcase/advanced/comprehensive-guide-to-building-a-token-bridge-on-celo.png'),
    website: 'blog/tutorials/comprehensive-guide-to-building-a-token-bridge-on-celo',
    tags: ['solidity', 'react', 'celo', 'smartcontract', 'nextjs', 'advanced', 'tokens', 'celosage'],
  },
  {
    title: 'cUsd-based Event Ticketing and Management System',
    description: 'This project is a smart contract written in the Solidity programming language on the celo blockchain. The contract is called "Evently" and it allows users to create and buy tickets for events.',
    preview: require('./showcase/intermediate/cUsd-based-event-ticketing-and-management-system.png'),
    website: 'blog/tutorials/cUsd-based-event-ticketing-and-management-system',
    tags: ['intermediate','celosage','solidity','smartcontract'],
  },
  {
    title: 'Como criar uma carteira para a blockchain Celo',
    description: 'Aprenda como criar uma carteira para a blockchain Celo no seu navegador',
    preview: require('./showcase/beginner/como-criar-uma-carteira-para-a-blockchain-celo.png'),
    website: 'blog/tutorials/como-criar-uma-carteira-para-a-blockchain-celo',
    tags: ['celosage', 'video', 'beginner', "celo", "metamask"],
  },
  {
    title: 'Como integrar seu smart contract ao oráculo da Redstone Finance',
    description: 'Aprenda como conectar seu smart contract à rede de oráculos da Redstone Finance',
    preview: require('./showcase/advanced/como-integrar-seu-smart-contract-ao-oraculo-da-redstone-finance.png'),
    website: 'blog/tutorials/como-integrar-seu-smart-contract-ao-oraculo-da-redstone-finance',
    tags: ['celosage', 'video', 'advanced', "celo", "solidity", "hardhat"],
  },
  {
    title: 'Como conectar o seu dApp a Celo Blockchain com a Lava',
    description: 'Aprenda como conectar seu dApp a rede de full nodes da Lava',
    preview: require('./showcase/beginner/como-conectar-o-seu-dapp-a-celo-blockchain-com-a-lava.png'),
    website: 'blog/tutorials/como-conectar-o-seu-dapp-a-celo-blockchain-com-a-lava',
    tags: ['celosage', 'video', 'beginner', "celo", "react"],
  },
  {
    title: 'Como otimizar os custos de gas em seu smart contract',
    description: 'Aprenda como otimizar seu smart contract para economizar gas',
    preview: require('./showcase/advanced/como-otimizar-os-custos-de-gas-em-seu-smart-contract.png'),
    website: 'blog/tutorials/como-otimizar-os-custos-de-gas-em-seu-smart-contract',
    tags: ['celosage', 'video', 'advanced', "celo", "solidity", "hardhat"],
  },
  {
    title: 'Como enviar e verificar um contrato na blockchain Celo com o hardhat-celo',
    description: 'Aprenda como enviar e verificar um contrato inteligente na blockchain Celo',
    preview: require('./showcase/intermediate/como-enviar-e-verificar-um-contrato-com-hardhat-celo.png'),
    website: 'blog/tutorials/como-enviar-e-verificar-um-contrato-com-hardhat-celo',
    tags: ['celosage', 'solidity', 'video', 'hardhat', 'intermediate'],
  },
  {
    title: 'Create a Decentralized Advertising Platform Using Solidity on Celo',
    description: 'In this tutorial, we will be building a advertising smart contract using solidity and deploy to the celo blockchain',
    preview: require('./showcase/intermediate/create-a-decentralized-advertising-platform-using-solidity-on-celo.png'),
    website: 'blog/tutorials/create-a-decentralized-advertising-platform-using-solidity-on-celo',
    tags: ['celosage', 'solidity', 'intermediate'],
  },
  {
    title: 'C# mobile App to display Celo NFTs',
    description: 'Learn how build an Android app with C# and connect to Celo network to retriever NFT metadata and display NFT in the app.',
    preview: require('./showcase/advanced/c-sharp-mobile-dapp-to-display-celo-nfts.png'),
    website: 'https://docs.celo.org/blog/2022/07/15/csharp-mobile-app-to-display-celo-nfts',
    tags: ['advanced','foundation', 'mobile', 'android', 'nft', 'popular'],
  },
  {
    title: 'Flutter & Celo - Easily build Flutter Mobile dApps',
    description: 'Celo Composer now supports Flutter. Quickly develop mobile apps on Celo.',
    preview: require('./showcase/intermediate/flutter-and-celo-easily-build-flutter-mobile-dapps.png'),
    website: 'blog/tutorials/flutter-celo-easily-build-flutter-mobile-dApps',
    tags: ['intermediate','foundation', 'flutter', 'composer'],
  },
  {
    title: 'FloralNft Smart Contract for Buying and Gifting Flowers as NFTs',
    description: 'FloralNft is a smart contract built on the Celo blockchain that allows users to create and trade unique digital flowers as non-fungible tokens (NFTs).',
    preview: require('./showcase/intermediate/FloralNft-Smart-Contract-for-Buying-and-Gifting-Flowers-as-NFTs.png'),
    website: 'blog/tutorials/floralNft-smart-contract-for-buying-and-gifting-flowers-as-nfts',
    tags: ['celosage', 'solidity', 'intermediate', 'celo'],
  },
  {
    title: "Flutter & Celo - Easily build Flutter Mobile dApps",
    description:
      "Celo Composer now supports Flutter. Quickly develop mobile apps on Celo.",
    preview: require("./showcase/intermediate/flutter-and-celo-easily-build-flutter-mobile-dapps.png"),
    website: "blog/tutorials/flutter-celo-easily-build-flutter-mobile-dApps",
    tags: ["intermediate", "foundation", "flutter", "composer"],
  },
  {
    title: 'Step-by-Step Guide to Deploying your First Full-Stack Dapp on Celo.',
    description: 'Building a Full Stack Web3 Dapp to mint an NFT.',
    preview: require('./showcase/intermediate/step-by-step-guide-to-deploying-your-first-full-stack-dapp-on-celo.png'),
    website: '/blog/tutorials/step-by-step-guide-to-deploying-your-first-full-stack-dapp-on-celo',
    tags: ['intermediate', 'solidity','celosage','erc721','truffle'],
  },
  {
    title: 'Dynamic NFT Creation using SVG to build in Smart Contract on Celo.',
    description: 'Welcome to our tutorial on dynamic NFT creation using SVG to build in a smart contract on Celo!',
    preview: require('./showcase/intermediate/dynamic-nft-creation-using-svg-to-build-in-smart-contract-on-celo.png'),
    website: '/blog/tutorials/dynamic-nft-creation-using-svg-to-build-in-smart-contract-on-celo',
    tags: ['intermediate', 'solidity','celosage','erc721','truffle'],
  },
   {
    title: 'How to deploy a celo composer application on spheron protocol(decentralized cloud storage).',
    description: 'In this tutorial, you will learn how to deploy a dapp built using celo composer on a decentalised cloud service called spheron protocol.',
    preview: require('./showcase/intermediate/How_to_deploy_a_Celo_Composer_application_on_Spheron_protocol.png'),
    website: '/blog/tutorials/how-to-deploy-a-celo-composer-application-on-spheron-protocol',
    tags: ["intermediate", "composer", "dapp", "dappstarter", "deploy", "celosage"],
  },
  {
    title: 'Using Witnet.io Oracle to Connect Smart Contracts to Off-Chain Data with Celo',
    description: 'Connecting smart contracts to off-chain data on the Celo platform is made possible through the integration of the decentralized oracle network, Witnet.io!',
    preview: require('./showcase/intermediate/using-witnetio-oracle-to-connect-smart-contracts-to-off-chain-data-with-celo.png'),
    website: '/blog/tutorials/using-witnetio-oracle-to-connect-smart-contracts-to-off-chain-data-with-celo',
    tags: ['intermediate', 'solidity','celosage','erc721','truffle'],
  },
  {
    title: 'Composer Series - Build a Crowdfunding ReFi dApp with Celo Composer',
    description: 'How to quickly create and deploy a full-stack crowdfunding dApp on Celo.',
    preview: require('./showcase/advanced/celo-composer-build-a-crowdfunding-refi-dapp-with-celo-composer.png'),
    website: 'blog/2022/06/21/composer-series-build-a-crowdfunding-refi-dApp-with-celo-composer',
    tags: ['advanced', 'foundation', 'crowdfunding', 'composer'],
  },
  {
    title: 'Exploring Solidity Low-Level Features - ABI Encoding and Opcodes',
    description: ' Solidity also has low-level features that allow developers to interact with the Ethereum Virtual Machine (EVM) at a lower level. Two of these features are ABI encoding and opcodes.',
    preview: require('./showcase/intermediate/exploring-solidity-low-level-features-abi-encoding-and-opcodes.png'),
    website: '/blog/tutorials/exploring-solidity-low-level-features-abi-encoding-and-opcodes',
    tags: ['celosage', 'intermediate',],
  },
  {
    title: "Gas Optimization Techniques in Solidity on Celo",
    description:
      "Optimizing smart contract performance is an essential aspect of blockchain development.",
    preview: require("./showcase/advanced/gas-optimization-techniques-in-solidity.png"),
    website: "/blog/tutorials/gas-optimization-techniques-in-solidity",
    tags: ["celosage", "advanced", "solidity"],
  },
  {
    title: 'How to Assemble a Web3 Dream Team and Build a High Value dApp',
    description: 'There are multiple factors to consider when assembling a web3 dream team.',
    preview: require('./showcase/beginner/How-to-Assemble-a-Web3-Dream-Team-and-Build-a-High-Value-dApp.png'),
    website: 'blog/tutorials/how-to-assemble-a-web3-dream-team-and-build-a-high-value-dapp',
    tags: ['celo', 'dapp', 'beginner', 'celosage'],
  },
  {
    title: 'Leveraging the Power of Smart Contracts to Enhance Voting Security',
    description: 'Discover how the implementation of smart contracts can strengthen the security and transparency of voting systems, revolutionizing the way we approach democracy.',
    preview: require('./showcase/intermediate/ballot.png'),
    website: 'blog/tutorials/leveraging-the-power-of-smart-contracts-to-enhance-voting-security',
    tags: ['celo', 'intermediate', 'solidity', 'celosage'],
  },
  {
    title: 'How to Build a Full Stack Dapp For Selling Football Tickets on Celo',
    description: 'Learn how to build a dapp for seliing football tickets on the celo blockchain',
    preview: require('./showcase/intermediate/How-To-Build-a-Fullstack-Dapp-For-Selling-Football-Tickets.png'),
    website: 'blog/tutorials/how-to-build-a-fullstack-dapp-for-selling-football-tickets-on-celo',
    tags: ['celo', 'dapp', 'intermediate', 'celosage'],
  },
  {
    title: 'How to quickly build an NFT collection on Celo',
    description: 'Create a low-code NFT collection with Celo, IPFS, Pinata, and Remix.',
    preview: require('./showcase/beginner/how-to-quickly-build-an-nft-collection-on-celo.png'),
    website: 'blog/tutorials/how-to-quickly-build-an-nft-collection-on-celo',
    tags: ['beginner','foundation', 'nft', 'foundation'],
  },
  {
    title: "React Native & Celo - Easily build React Native dApps on Celo",
    description:
      "Quickly develop Android and iOS apps on Celo using the Celo Composer for React Native.",
    preview: require("./showcase/intermediate/easily-build-react-native-dapps-on-celo.png"),
    website:
      "blog/tutorials/React-Native-&-Celo-Easily-build-React-Native-dApps-on-Celo",
    tags: ["beginner", "foundation", "nft", "foundation"],
  },
  {
    title: 'How to build a Bookshop Marketplace Dapp on Celo Blockchain',
    description: 'Learn how to build a bookshop marketplace platform on celo blockchain',
    preview: require('./showcase/intermediate/how-to-build-a-bookshop-marketplace-dapp.png'),
    website: 'blog/tutorials/how-to-build-a-bookshop-marketplace-dapp',
    tags: ['celosage','celowallet', 'celo', 'solidity', 'html', 'remix', 'smartcontract', 'intermediate'],
  },
  {
    title: 'How to Write Upgradable Smart Contracts and Deploy to the Celo Blockchain',
    description: 'This tutorial will show you how to write upgradable smart contracts and deploy to the celo blockchain',
    preview: require('./showcase/intermediate/how-to-write-upgradable-smart-contracts-and-deploy-to-the-celo-blockchain.png'),
    website: 'blog/tutorials/how-to-write-upgradable-smart-contracts-and-deploy-to-the-celo-blockchain',
    tags: ['celosage', 'solidity', 'celo', 'intermediate'],
  },
  {
    title: 'How To Build A Multi Signature Wallet Contract That Requires Multiple Approvals For Transactions On Celo',
    description: 'In this tutorial, we will walk through the process of building a multi-signature wallet contract using Solidity and remix ide.',
    preview: require('./showcase/intermediate/how-to-build-a-multi-signature-wallet-contract-that-requires-multiple-approvals-for-transactions-on-celo.png'),
    website: 'blog/tutorials/how-to-build-a-multi-signature-wallet-contract-that-requires-multiple-approvals-for-transactions-on-celo',
    tags: ['celosage', 'solidity', 'celo', 'intermediate'],
  },
  {
    title: 'How To Create And Deploy A Peer To Peer Lending And Borrowing Smart Contract On The Celo Blockchain',
    description: 'In this tutorial, we will learn how to create a fully functional p2p lending and borrowing smart contract on the celo blockchain',
    preview: require('./showcase/intermediate/how-to-create-and-deploy-a-peer-to-peer-lending-and-borrowing-smart-contract-on-the-celo-blockchain.png'),
    website: 'blog/tutorials/how-to-create-and-deploy-a-peer-to-peer-lending-and-borrowing-smart-contract-on-the-celo-blockchain',
    tags: ['celosage', 'solidity', 'celo', 'intermediate'],
  },
  
  {
    title: 'Introduction to creating NFTs on Celo',
    description: 'This tutorial will walk through the basic steps required to create an NFT collection (of ERC-721 tokens) on Celo. ',
    preview: require('./showcase/beginner/introduction-to-creating-nfts-on-celo.png'),
    website: 'https://medium.com/celodevelopers/introduction-to-creating-nfts-on-celo-eb7240a71cc0',
    tags: ['beginner','foundation', 'nft', 'erc721'],
  },
  {
    title: 'Introduction to Zero-Knowledge Technology and its Blockchain Applications',
    description: 'This tutorial is an introduction to zero-knowledge technology and some use cases in the blockchain space',
    preview: require('./showcase/intermediate/introduction-to-zero-knowledge-technology-and-its-blockchain-applications.png'),
    website: 'blog/tutorials/introduction-to-zero-knowledge-technology-and-its-blockchain-applications',
    tags: ['celosage', 'intermediate'],
  },
  {
    title: ' How to Build Car Marketplace dapp Using React',
    description: 'Learn how to build a Car Marketplace on the Celo Blockchain with React as frontend framework',
    preview: require('./showcase/intermediate/how-to-build-car-marketplace-using-react.png'),
    website: 'blog/tutorials/how-to-build-car-marketplace-dapp-with-react',
    tags: ['celowallet', 'celo', 'solidity', 'react', 'celosage', 'intermediate'],
  },
  {
    title: 'How to Build a Seed Marketplace dApp using Celo, Solidity and Javascript',
    description: 'Learn how to build a seed marketplace on the blockchain using Celo, Solidity and Javascript',
    preview: require('./showcase/intermediate/Building_your_First_Marketplace_Dapp_on_Celo.png'),
    website: 'blog/tutorials/how-to-build-a-seed-marketplace-dapp-using-celo-solidity-and-javascript',
    tags: ['celosage', 'celo', 'solidity', 'html', 'remix', 'smartcontract', 'intermediate', 'javascript'],
  },
  {
    title: 'How to write a multi-signatures contract on Celo using Hardhat | Part 1/2',
    description: 'Building a multi-signatures contract on Celo blockchain using Hardhat, multi-signatures are one of the best way to keep your crypto assets or ownership of your contracts safe and remove a central point of failure.',
    preview: require('./showcase/advanced/how-to-write-a-multi-signatures-contract-on-celo-using-hardhat-part-1-2.png'),
    website: 'blog/tutorials/how-to-write-a-multi-signatures-contract-on-celo-using-hardhat-part-1-2',
    tags: ['celosage', 'celo', 'solidity', 'smartcontract', 'hardhat', 'advanced'],
  },
  {
    title: 'How to write a multi-signatures contract on Celo using Hardhat | Part 2/2',
    description: 'Writing tests for a multi-signatures contract on Celo blockchain using Hardhat, multi-signatures are one of the best way to keep your crypto assets or ownership of your contracts safe and remove a central point of failure.',
    preview: require('./showcase/advanced/how-to-write-a-multi-signatures-contract-on-celo-using-hardhat-part-2-2.png'),
    website: 'blog/tutorials/how-to-write-a-multi-signatures-contract-on-celo-using-hardhat-part-2-2',
    tags: ['celosage', 'celo', 'solidity', 'smartcontract', 'hardhat', 'advanced'],
  },
  {
    title: 'Celo Impact on Underbanked and Unbanked Communities',
    description: 'Celo a blockchain platform aimed at providing financial inclusion and access to financial services for underbanked and unbanked communities',
    preview: require('./showcase/intermediate/unbanked.png'),
    website: '/blog/tutorials/celo-impact-on-underbanked-and-unbanked-communities',
    tags: ['celo', 'intermediate', 'celosage'],
  },
  {
    title: 'Building A Restaurant Coupon NFT System on Celo',
    description: 'We would be going through building a restaurant coupon NFT system where restaurants can add their coupons and others can buy it',
    preview: require('./showcase/advanced/building-a-restaurant-coupon-nft-system.png'),
    website: '/blog/tutorials/building-a-restaurant-coupon-nft-system',
    tags: ['celo', 'advanced', 'celosage', 'nft', 'hardhat'],
  },
  {
    title: 'How to Build a Podcast Streaming Platform on Celo',
    description: 'This tutorial guides you to building a podcast streaming platform on the celo blockchain where anyone can upload their audio experience.',
    preview: require('./showcase/intermediate/how-to-build-podcast-streaming-platform-celo-1.png'),
    website: '/blog/tutorials/how-to-build-podcast-streaming-platform-celo-1',
    tags: ['celo', 'intermediate', 'celosage', 'solidity'],
  },
  {
    title: 'How to Build a Simple Anonymous dapp on Celo',
    description: 'This tutorial guides you through the steps required to building an anonymous decentralized application.',
    preview: require('./showcase/beginner/how-to-build-simple-anonymous-dapp-on-celo.png'),
    website: '/blog/tutorials/how-to-build-simple-anonymous-dapp-on-celo',
    tags: ['celo', 'beginner', 'celosage', 'solidity'],
  },
  {
    title: 'Celo Integration with Web3',
    description: ' A Look at How the Platform is Bridging the Gap Between Centralized and Decentralized Systems',
    preview: require('./showcase/advanced/web3.png'),
    website: '/blog/tutorials/celo-integration-with-web3',
    tags: ['celo', 'advanced', 'solidity', 'celosage'],
  },
  {
    title: 'Building for the Celo Connect Mobile Hackathon',
    description: 'Resources to help you build your mobile-first Celo dApp.',
    preview: require('./showcase/intermediate/building-for-the-celo-connect-mobile-hackathon.png'),
    website: 'https://medium.com/celodevelopers/building-for-the-celo-connect-mobile-hackathon-a78707b7431c',
    tags: ['intermediate','foundation'],
  },
  {
    title: 'Build Your Own Full-Stack NFT Marketplace on Celo',
    description: 'Build a full stack Nft Marketplace on the celo block-chain using ipfs and web3.storage for metadata storage.',
    preview: require('./showcase/intermediate/build-your-own-full-stack-nft-marketplace-on-celo.png'),
    website: 'blog/tutorials/Build-Your-Own-Full-Stack-NFT-Marketplace-on-Celo',
    tags: ['celosage', 'nft', 'solidity', 'celo', 'advanced'],
  },

  {
    title: 'Build Your Own A.I Art NFT Marketplace On The Celo Blockchain',
    description: 'In this tutorial we will build a marketplace for our nft ai generated art works',
    preview: require('./showcase/advanced/build_your_own_ai_art_nft_marketplace_on_the_celo_blockchain.png'),
    website: 'blog/tutorials/build-Your-own-ai-art-nft-marketplace-on-the-celo-blockchain',
    tags: ['celosage', 'nft', 'solidity', 'celo', 'advanced'],
  },
  {
    title: 'Build A Full Stack Decentralized Fund Raising Dapp On The Celo Blockchain',
    description: 'Build a full stack decentralized fundraising platform on the celo blockchain using solidity for the smart contract and reactJS for the front end',
    preview: require('./showcase/intermediate/build-a-full-stack-decentralized-fundraising-dapp-on-the-celo-blockchain.png'),
    website: 'blog/tutorials/build-a-full-stack-decentralized-fund-raising-dapp-on-the-celo-blockchain',
    tags: ['celosage', 'solidity', 'react', 'celo', 'intermediate'],
  },
  {
    title: 'Build A Decentralized Real Estate Marketplace On The Celo Blockchain Part 1',
    description: 'This is a two part tutorial. In this tutorial you will learn how to Build a real estate smart contract using solidity for the smart contract and in the part two, we will build the front end for the smart contract using react js.',
    preview: require('./showcase/intermediate/build_a_decentralized_real_estate_marketplace_on_the_celo_blockchain_part_1.png'),
    website: 'blog/tutorials/build-a-decentralized-real-estate-marketplace-on-the-celo-blockchain-part-1',
    tags: ['celosage', 'solidity', 'celo', 'intermediate'],
  },
  {
    title: 'Build an NFT Full Stack Monster War Game on The Celo Blockchain',
    description: 'Build a full stack NFT on chain game on the celo blockchain.',
    preview: require('./showcase/advanced/build-an-nft-full-stack-monster-war-game-on-the-celo-blockchain.png'),
    website: 'blog/tutorials/build-an-nft-full-stack-monster-war-game-on-the-celo-blockchain',
    tags: ['celosage', 'nft', 'solidity', 'celo', 'advanced'],
  },
  {
    title: 'Build Your Own Full Stack DAO On the Celo Blockchain',
    description: 'This tutorial will show you how to build a full stack decenralized autonomous organization on the celo blockchain',
    preview: require('./showcase/intermediate/build-your-own-full-stack-dao-on-the-celo-blockchain.png'),
    website: 'blog/tutorials/build-your-own-full-stack-dao-on-the-celo-blockchain',
    tags: ['celosage', 'solidity', 'celo', 'react', 'intermediate'],
  },
  {
    title: 'Build a Staking Mechanism Smart Contract With Solidity On Celo',
    description: 'This tutorial will show you how to build a staking mechanism using solidity and deploy to the blockchain',
    preview: require('./showcase/intermediate/build-a-staking-mechanism-smart-contract-with-solidity-on-celo.png'),
    website: 'blog/tutorials/build-a-staking-mechanism-smart-contract-with-solidity-on-celo',
    tags: ['celosage', 'solidity', 'celo', 'intermediate'],
  },
  {
    title: 'Build Your Own Full Stack NFT AI Art Minter On The Celo Blockchain',
    description: 'In this tutorial, we will build a full stack nft digital art minter that will generate our art with artificial intelligence.',
    preview: require('./showcase/intermediate/build-your-own-fullstack-nft-ai-art-minter-on-the-celo-blockchain.png'),
    website: 'blog/tutorials/build-your-own-full-stack-nft-ai-art-minter-on-the-celo-blockchain',
    tags: ['celosage', 'solidity', 'celo', 'nft', 'react', 'intermediate'],
  },
  {
    title: 'Building a Farmers Market on The Celo Blockchain',
    description: 'This tutorial guides you to building a decentralized marketplace on the celo blockchain.',
    preview: require('./showcase/intermediate/building-a-farmers-market-on-celo.png'),
    website: 'blog/tutorials/building-a-farmers-market-on-celo',
    tags: ["celo", "intermediate", "celosage", "solidity"],
  },
  {
    title: 'Celo Composer - Extend and Customize your Full-Stack Mobile dApps',
    description: 'Step-by-step guide to create a new custom dApp using the Celo Composer.',
    preview: require('./showcase/intermediate/celo-composer-extend-and-customize-your-full-stack-mobile-dapps.png'),
    website: 'blog/tutorials/celo-composer-customize-your-full-stack-mobile-dapps-on-celo',
    tags: ['intermediate','foundation', 'composer'],
  },
  {
    title: 'Celo Smart Contract Security for Interoperable Protocols',
    description: 'This tutorial is part of the Advance Celo Smart contract security pathway. In this tutorial we will cover smart contract security for Interoperable protocols',
    preview: require('./showcase/advanced/celo-smart-contract-security-for-interoperable-protocols.png'),
    website: 'blog/tutorials/celo-smart-contract-security-for-interoperable-protocols',
    tags: ['celo', 'celosage', 'solidity', 'advanced'],
  },
  {
    title: 'Create a Tool for DAOs to Manage their Voting and Proposal Processes On Celo',
    description: 'In this tutorial, we will be building a tool that enables DAO platforms on the Celo blockchain to manage their proposal and voting process. We will use IPFS as our storage layer and all transactions will be gasless.',
    preview: require('./showcase/advanced/create-a-tool-for-daos-to-manage-their-voting-and-proposal-processes-on-celo.png'),
    website: 'blog/tutorials/create-a-tool-for-daos-to-manage-their-voting-and-proposal-processes-on-celo',
    tags: ['solidity', 'react', 'celo', 'smartcontract', 'nextjs', 'advanced', 'dao', 'ipfs','celosage'],
  },
  {
    title: 'A guide to building decentralized loan dapp on the celo blockchain',
    description: 'This tutorial would put you through building a loan app where there would be little need for middlemen like banks',
    preview: require('./showcase/intermediate/a-guide-to-building-decentralized-loan-dapp.png'),
    website: 'blog/tutorials/a-guide-to-building-decentralized-loan-dapp',
    tags: ['celowallet', 'celo', 'solidity', 'celosage', 'intermediate'],
  },
  {
    title: 'ContractKit - A Practical Guide to Interacting with the Celo Core Contracts',
    description: 'How to access the Celo Blockchain with JavaScript using ContractKit.',
    preview: require('./showcase/intermediate/contractkit-a-practical-guide-to-interacting-with-the-celo-core-contracts.png'),
    website: 'blog/tutorials/contractkit-a-practical-guide-to-interacting-with-the-celo-core-contracts',
    tags: ['intermediate','foundation', 'contractkit'],
  },
  {
    title: '3 Simple Steps to Get Started with Valora on Celo',
    description: 'Send, pay, and spend cryptocurrency like everyday money — all from the palm of your hand.',
    preview: require('./showcase/beginner/3-simple-steps-to-get-started-with-valora-on-celo.png'),
    website: 'blog/tutorials/3-simple-steps-to-get-started-with-valora-on-celo',
    tags: ['beginner','foundation', 'valora'],
  },
  {
    title: 'All you need to know about Celo to Ease your Web3 Development Journey you use Celo Blockchain',
    description: 'In this tutorial, we will introduce you to the Celo blockchain and explain the key features and benefits of using it for your web3 development projects.',
    preview: require('./showcase/beginner/All-you-need-to-know-about-Celo-to-Ease-your-Web3-Development.png'),
    website: '/blog/tutorials/All-you-need-to-know-about-Celo-to-Ease-your-Web3-Development-Journey',
    tags: ['celosage', 'celo', 'video', 'remote'],
  },
  {
    title: 'Plumo - An Ultralight Blockchain Client on Celo',
    description: 'How the Celo light client became 1.7 million times lighter than Ethereum.',
    preview: require('./showcase/beginner/plumo-an-ultralight-blockchain-client-on-celo.png'),
    website: 'blog/tutorials/plumo-an-ultralight-blockchain-client-on-celo',
    tags: ['beginner', 'foundation', 'nft'],
  },
  {
    title: 'A Boilerplate guide to Airdropping on Celo',
    description: 'Deploy an Airdrop contract to Celo and claim ERC20 tokens using the web3 SDK.',
    preview: require('./showcase/intermediate/a-boilerplate-guide-to-airdropping-on-celo.png'),
    website: 'blog/tutorials/a-boilerplate-guide-to-airdropping-on-celo',
    tags: ['intermediate','foundation', 'airdrop'],
  },
  {
    title: 'Getting started with DAOs on Celo',
    description: 'Introduction to DAOs and the advantages of building a DAO on Celo.',
    preview: require('./showcase/beginner/getting-started-with-daos-on-celo.png'),
    website: 'blog/tutorials/getting-started-with-daos-on-celo',
    tags: ['beginner','foundation', 'dao'],
  },
  {
    title: 'Hardhat and Celo | The Ultimate Guide to Deploy Celo dApps using Hardhat',
    description: 'How to deploy a smart contract to Celo testnet, mainnet, or a local network using Hardhat.',
    preview: require('./showcase/beginner/the-ultimate-guide-to-deploy-celo-dapps-using-hardhat.png'),
    website: 'blog/tutorials/hardhat-and-celo-the-ultimate-guide-to-deploy-celo-dapps-using-hardhat',
    tags: ['beginner','foundation', 'hardhat'],
  },
  {
    title: 'Implementing Security Measures For dApps on Celo',
    description: 'Providing Celo developers with comprehensive information on Web3 tools and their usage.',
    preview: require('./showcase/intermediate/implementing-securities.png'),
    website: 'blog/tutorials/implementing-security-measures-for-dapps',
    tags: ['intermediate', 'celo', 'celosage', 'solidity', 'javascript'],
  },
  {
    title: 'How to become a Web3 Developer',
    description: 'In this tutorial, we will show you how to become a web3 developer and build decentralized applications on the Celo blockchain.',
    preview: require('./showcase/beginner/How-to-become-a-web3-developer.png'),
    website: 'blog/tutorials/How-to-become-a-Web3-Developer',
    tags: ['beginner','celo', 'celosage'],
  },
  {
    title: 'How Uniswap Works',
    description: 'In this tutorial, we will provide an introduction to the decentralized finance (DeFi) ecosystem on the Celo blockchain.',
    preview: require('./showcase/beginner/how-uniswap-works.png'),
    website: 'blog/tutorials/how-uniswap-works',
    tags: ['celosage', 'celo', 'beginner'],
  },
  {
    title: 'Optimizing Gas Consumption in Celo Smart Contracts A Step-by-Step Guide',
    description: 'In this comprehensive tutorial, you will learn how to optimize your smart contracts on the Celo blockchain to consume less gas.',
    preview: require('./showcase/intermediate/optimizing-gas-consumption-in-celo-smart-contracts-a-step-by-step-guide.png'),
    website: '/blog/tutorials/optimizing-gas-consumption-in-celo-smart-contracts-a-step-by-step-guide',
    tags: ['celosage', 'celo', 'intermediate', 'solidity'],
  },
  {
    title: 'Build a Full Stack Coffee Dapp With Celo Composer and Solidity',
    description: 'This tutorial will take you through a step-by-step guide on how to create a frontend and backend (Smart Contract) dApp explaining how to create a decentralized version of Buy Me A Coffee.',
    preview: require('./showcase/intermediate/Build-a-Full-Stack-Coffee-Dapp-With-Celo-Composer-and-Solidity.png'),
    website: 'blog/tutorials/Build-a-Full-Stack-Coffee-Dapp-With-Celo-Composer-and-Solidity',
    tags: ['celosage','composer','celo','celowallet','contractkit','dapp','valora','typescript', 'smartcontract', 'solidity', 'nextjs', 'intermediate', 'advanced'],
  },
  {
    title: 'How to Build a Full Stack Social Media Dapp on the Celo Blockchain',
    description: 'This tutorial covers how to build a decentralized social media dapp on the celo blockchain',
    preview: require('./showcase/intermediate/how-to-build-a-full-stack-social-media-dapp-on-the-celo-blockchain.png'),
    website: 'blog/tutorials/how-to-build-a-full-stack-social-media-dapp-on-the-celo-blockchain',
    tags: ['celosage', 'solidity', 'celo', 'react'],
  },
  {
    title: 'How to Build a Decentralized Job Board Dapp On The Celo Blockchain Part 1',
    description: 'This tutorial covers how to build a smart contract for a decentralized job board on the celo blockchain',
    preview: require('./showcase/intermediate/how-to-build-a-decentralized-job-board-dapp-on-the-celo-blockchain-part-1.png'),
    website: 'blog/tutorials/how-to-build-a-decentralized-job-board-dapp-on-the-celo-blockchain-part-1',
    tags: ['celosage', 'solidity', 'celo'],
  },
  {
    title: 'How to Build a Decentralized Job Board Dapp On The Celo Blockchain Part 2',
    description: 'This tutorial covers how to build the front end for our decentralized job board smart contract that we deployed in part 1',
    preview: require('./showcase/intermediate/how-to-build-a-decentralized-job-board-dapp-on-the-celo-blockchain-part-2.png'),
    website: 'blog/tutorials/how-to-build-a-decentralized-job-board-dapp-on-the-celo-blockchain-part-2',
    tags: ['celosage', 'solidity', 'react', 'celo'],
  },
   {
    title: 'Go Celo Series - Setting up a Blockcahin Client on Celo (Episode 1)',
    description: 'In this first episode, we will set up the Go Celo client by cloning it, exploring the packages that are present in it, and using the ethclient package to create a client connection.',
    preview: require('./showcase/intermediate/go-celo-series-setting-up-a-blockchain-client-on-celo.png'),
    website: 'blog/tutorials/go-celo-series-setting-up-a-blockchain-client-on-celo',
    tags: ['video', 'celo', 'intermediate','celosage'],
  },
  {
    title: 'Exploring Top Projects On Celo Blockchain, Use Cases, Features And Future Potential',
    description: 'This blog discusses top crypto projects on Celo blockchain as well as future potential',
    preview: require('./showcase/beginner/exploring-top-projects-on-celo-blockchain-use-cases-features-and-future-potential.png'),
    website: 'blog/tutorials/exploring-top-projects-on-celo-blockchain-use-cases-features-and-future-potential',
    tags: ['celosage', 'celo', 'beginner'], 
  },
  {
    title: 'Truffle and Celo | The Ultimate Guide to Deploy Celo dApps with Truffle',
    description: 'How to deploy a smart contract to Celo testnet, mainnet, or a local blockchain using Truffle.',
    preview: require('./showcase/beginner/the-ultimate-guide-to-deploy-dapps-using-truffle.png'),
    website: 'blog/tutorials/truffle-and-celo-the-ultimate-guide-to-deploy-celo-dapps-with-truffle',
    tags: ['beginner','foundation', 'truffle'],
  },
  {
    title: 'Building a Celo Remittance System A Technical Tutorial for Developers',
    description: 'Learn the technical aspects of building a remittance system on the Celo network',
    preview: require('./showcase/intermediate/building-a-celo-remittance-system-a-technical-tutorial-for-developers.png'),
    website: 'blog/tutorials/building-a-celo-remittance-system-a-technical-tutorial-for-developers',
    tags: ['celosage', 'celowallet', 'celo', 'contractkit', 'intermediate', 'metamask'],
  },
  {
    title: 'Building a Decentralized Betting Platform with Solidity On Celo',
    description: 'In this comprehensive tutorial, we will walk you through the process of creating a decentralized betting platform using Solidity',
    preview: require('./showcase/intermediate/building-a-decentralized-betting-platform-with-solidity-on-celo.png'),
    website: 'blog/tutorials/building-a-decentralized-betting-platform-with-solidity-on-celo',
    tags: ['celosage', 'solidity', 'celo', 'intermediate'],
  },
  {
    title: 'Exploring Celo in the Gaming Industry for In-Game Assets and P2P Trading',
    description: 'Learn how Celo is utilized in the Gaming Industry for In-Game Assets and P2P Trading',
    preview: require('./showcase/beginner/exploring-celo-in-the-gaming-industry-for-in-game-assets-and-p2p-trading.png'),
    website: 'blog/tutorials/exploring-celo-in-the-gaming-industry-for-in-game-assets-and-p2p-trading',
    tags: ['celosage', 'celowallet', 'celo', 'cusd', 'ledger'],
  },
  {
    title: 'Creating a Celo-based Non-Fungible Token (NFT) MarketPlace',
    description: 'Learn the technical aspects of creating a Celo-based Non-Fungible Token (NFT) MarketPlace on the Celo network',
    preview: require('./showcase/intermediate/creating-a-celo-based-non-fungible-token-marketplace.png'),
    website: 'blog/tutorials/creating-a-celo-based-non-fungible-token-marketplace',
    tags: ['celosage', 'celowallet', 'celo', 'contractkit', 'intermediate', 'metamask'],
  },
  {
    title: 'Developing a Decentralized Identity Solution on Celo',
    description: 'Learn the technical aspects of developing a Decentralized Identity Solution on Celo Network',
    preview: require('./showcase/intermediate/developing-a-decentralized-identity-solution-on-celo.png'),
    website: 'blog/tutorials/developing-a-decentralized-identity-solution-on-celo',
    tags: ['celosage', 'celowallet', 'celo', 'contractkit', 'intermediate', 'metamask'],
  },
  {

    title: 'Building a Celo-Based Decentralized Medical Record System',
    description: 'Learn how to building a Celo-Based Decentralized Medical Record System',
    preview: require('./showcase/intermediate/building-a-celo-based-decentralized-medical-record-system.png'),
    website: 'blog/tutorials/building-a-celo-based-decentralized-medical-record-system',
    tags: ['celosage', 'celowallet', 'celo', 'contractkit', 'intermediate', 'react', 'metamask'],
  },
  {
    title: 'Building a Celo Oracle for Off-Chain Data: A Step-by-Step Guide',
    description: 'Learn how to build a  Celo Oracle for Off-Chain Data using a step-by-step guide',
    preview: require('./showcase/intermediate/building-a-celo-oracle-for-off-chain-data-a-step-by-step-guide.png'),
    website: 'blog/tutorials/building-a-celo-oracle-for-off-chain-data-a-step-by-step-guide',
    tags: ['celosage', 'celowallet', 'celo', 'contractkit', 'intermediate', 'metamask'],
  },
  {
    title: '6 Steps to Quickly Build Smart Contracts on Celo with Remix',
    description: 'How to create, deploy and interact with smart contracts on Celo testnet or mainnet using Remix.',
    preview: require('./showcase/beginner/6-steps-to-quickly-build-smart-contracts-on-celo-with-remix.png'),
    website: 'blog/tutorials/6-steps-to-quickly-build-smart-contracts-on-celo-with-remix',
    tags: ['beginner','foundation', 'remix'],
  },
  {
    title: '3 Simple Steps to Connect your MetaMask Wallet To Celo',
    description: 'A step-by-step tutorial to add the Celo network to your MetaMask wallet.',
    preview: require('./showcase/beginner/3-simple-steps-to-connect-your-metamask-wallet-to-celo.png'),
    website: 'blog/tutorials/3-simple-steps-to-connect-your-metamask-wallet-to-celo',
    tags: ['beginner','foundation', 'metamask'],
  },
  {
    title: 'Celo CLI - A Practical Guide to Energize your Celo Toolkit',
    description: 'Explore the Celo blockchain using a command-line interface.',
    preview: require('./showcase/beginner/celo-cli-a-practical-guide-to-energize-your-celo-toolkit.png'),
    website: 'blog/tutorials/celo-cli-a-practical-guide-to-energize-your-celo-toolkit',
    tags: ['beginner','foundation', 'cli'],
  },
  {

    title: 'Pros and Cons of using Celo to create Decentralized Applications',
    description: 'Pros and Cons of using Celo to create Decentralized Applications',
    preview: require('./showcase/beginner/pros.png'),
    website: 'blog/tutorials/pros-and-cons-of-using-celo-to-create-decentralized-applications',
    tags: ['celosage', 'beginner', 'foundation'],
  },
  {
    title: 'Celo Composer - Easily Build Full-Stack Mobile dApps on Celo',
    description: 'Quickly develop full-stack progressive web applications on Celo with the Celo Composer.',
    preview: require('./showcase/beginner/celo-composer-easily-build-full-stack-mobile-dapps-on-celo.png'),
    website: 'blog/tutorials/easily-build-full-stack-mobile-dapps-on-celo',
    tags: ['beginner','foundation', 'composer'],
  },
  {
    title: 'A beginners Guide to Layer 1 blockchains, Social Impact, ReFi, Defi and More',
    description: 'Learn about Layer 1 blockchains, DeFi, ReFi and more on Celo and its ecosystem.',
    preview: require('./showcase/beginner/a-beginners-guide-to-layer-1-blockchains-socialimpact-refi-defi.png'),
    website: 'blog/tutorials/a-beginners-guide-to-layer-1-blockchains-socialimpact-refi-defi-and-more',
    tags: ['celosage', 'celo', 'beginner'],
  },
  {
    title: 'Unlocking the Power of Blockchain, NFTs, and Cryptography',
    description: 'Learn the potentials of web-3 decentralised finance',
    preview: require('./showcase/beginner/unlocking-the-power-of-blockchain-nft-and-cryptography.png'),
    website: '/blog/tutorials/unlocking-the-power-of-blockchain-nfts-and-cryptography',
    tags: ['celosage', 'celo', 'beginner'],
  },
  {
    title: '17 Smart Contracts Powering the Celo Protocol',
    description: 'Making sense of the logic driving the Celo platform.',
    preview: require('./showcase/intermediate/17-smart-contracts-powering-the-celo-protocol.png'),
    website: '/blog/tutorials/17-smart-contracts-powering-the-celo-protocol',
    tags: ['intermediate','foundation', 'metamask'],
  },
  {
    title: 'Introduction to Celo Composer',
    description: 'Quickly develop full-stack progressive web applications on the Celo blockchain.',
    preview: require('./showcase/beginner/introduction-to-celo-composer.png'),
    website: '/blog/2022/02/21/introduction-to-celo-progressive-dappstarter',
    tags: ['beginner','foundation', 'react', 'materialui', 'dappstarter', 'progressive'],
  },
  {
    title: 'Deploy and Interact with Smart Contracts on the Celo Blockchain',
    description: 'Learn to deploy and interact with self-executing tamper-proof agreements developing smart contracts with Solidity on Celo Blockchain',
    preview: require('./showcase/intermediate/Deploy-and-Interact-with-Smart-Contracts-on-the-Celo-Blockchain.png'),
    website: '/blog/tutorials/deploy-and-interact-with-smart-contracts-on-the-celo-blockchain',
    tags: ['celosage', 'celo', 'intermediate'],
  },
  {
    title: 'Celo Spotlight - Building a Financial System that Creates the Conditions for Prosperity — for Everyone.',
    description: 'Everything you need to get started with Celo.',
    preview: require('./showcase/beginner/celo-spotlight-everything-you-need-to-get-started-with-celo.png'),
    website: 'blog/tutorials/celo-spotlight',
    tags: ['beginner','foundation', 'celo'],
  }, 
  {
    title: 'Celo Valora + WalletConnect v1',
    description: 'How to use WalletConnect version 1 in a DApp to connect to Valora.',
    preview: require('./showcase/intermediate/celo-valora-and-walletconnect-v1.png'),
    website: '/blog/tutorials/celo-valora-and-walletconnect-v1',
    tags: ['intermediate','foundation', 'react', 'valora', 'walletconnect'],
  },
  {
    title: 'Create an Escrow NFT Platform on Celo with Python',
    description: 'Learn how to create an escrow NFT platform on Celo with Eth-Brownie Python',
    preview: require('./showcase/intermediate/create-an-escrow-nft-platform-on-celo-with-python.png'),
    website: '/blog/tutorials/create-an-escrow-nft-platform-on-celo-with-python',
    tags: ['celosage', 'intermediate','nft'],
  },
  {
    title: 'Decentralized Land Auction Smart Contract',
    description: 'The project aims to provide a decentralized platform for buying and selling land by allowing individuals to bid on available land parcels and purchase using cUSD',
    preview: require('./showcase/intermediate/Decentralize-land-auction-smart-contract.png'),
    website: 'blog/tutorials/Decentralized-land-auction-smart-contract',
    tags: ['celo', 'solidity', 'celosage', 'intermediate'],
  },
  {
    title: 'Design Patterns in Solidity on Celo. Factory, Singleton and Proxy Patterns',
    description: 'In this tutorial, we will dive deep into three widely-used design patterns in Solidity: Factory, Singleton, and Proxy patterns',
    preview: require('./showcase/intermediate/design-patterns-in-solidity-on-celo.-factory,-singleton-and-proxy-patterns.png'),
    website: 'blog/tutorials/design-patterns-in-solidity-on-celo.-factory,-singleton-and-proxy-patterns',
    tags: ['celo', 'solidity', 'celosage', 'intermediate'],
  },
  {
    title: 'Use onchain randomness',
    description: 'Onchain randomness is used for selecting validators to perform phone number verification. Read more about how onchain randomness is produced at the provided page.',
    preview: require('./showcase/intermediate/use-on-chain-randomness.png'),
    website: '/blog/2022/01/07/on-chain-randomness',
    tags: ['intermediate','foundation', 'solidity', 'randomness', 'oracle'],
  },
  {
    title: 'Understanding the Fundamentals of Auction Programming in Solidity',
    description: 'Gain a comprehensive understanding of the fundamental concepts and programming techniques for building decentralized auction applications using Solidity.',
    preview: require('./showcase/intermediate/Auction.png'),
    website: 'blog/tutorials/Understanding-the-Fundamentals-of-Auction-Programming-in-Solidity',
    tags: ['celo', 'intermediate', 'celosage'],
  },
  {
    title: 'Exploring the Decentralized Identity Features of Celo',
    description: 'Discover the powerful decentralized identity capabilities of Celo, a blockchain platform that enables secure, fast, and affordable transactions.',
    preview: require('./showcase/advanced/did.png'),
    website: 'blog/tutorials/exploring-the-decentralized-identity-features-of-celo',
    tags: ['celo', 'advanced', 'celosage'],
  },
  { 
    title: 'Understanding the Role of Proposals and Referendums in Celo Governance',
    description: 'A Comprehensive Breakdown of the Role of Proposals and Referendums in Celo Governance',
    preview: require('./showcase/intermediate/celo-governance.png'),
    website: 'blog/tutorials/Understanding-the-Role-of-Proposals-and-Referendums-in-Celo-Governance',
    tags: ['intermediate','celo', 'celosage'],
  },
  { 
    title: 'Create a React Based DApp on Celo',
    description: 'The beginner of developing a decentralised application (DApp) on Celo.',
    preview: require('./showcase/intermediate/create-a-react-based-dapp-on-celo.png'),
    website: '/blog/developer-guide/start/web-dapp',
    tags: ['intermediate','foundation', 'dapp', 'react', 'nextjs', 'usecontractkit', 'sdk'],
  },
  {
    title: 'Deploy an NFT to Celo',
    description: 'How to deploy ERC721 tokens (NFTs) on the Celo network using autogenerated code.',
    preview: require('./showcase/beginner/deploy-an-nft-to-celo.png'),
    website: '/blog/2022/01/05/no-code-erc721',
    tags: ['beginner','foundation', 'tokens', 'erc721', 'mint', 'nft', 'ipfs', 'pinata', 'solidity', 'remix'],
  },
  {
    title: 'Creating an ERC4626 token Contract on Celo',
    description: 'This tutorial introduces its readers to the concept of the token vault standard and how to write the contract',
    preview: require('./showcase/intermediate/creating-an-erc4626-token-contract-on-celo.png'),
    website: '/blog/tutorials/creating-an-erc4626-token-contract-on-celo',
    tags: ['intermediate', 'tokens', 'mint', 'nft', 'solidity', 'smartcontract', 'celosage', 'celo'],
  },
  {
    title: 'Deploy & Mint a Token',
    description: 'How to deploy a token contract that use the ERC20 token standard to Celo without writing code.',
    preview: require('./showcase/beginner/deploy-and-mint-a-token-on-celo.png'),
    website: '/blog/2022/01/04/no-code-erc20',
    tags: ['beginner','foundation', 'tokens', 'ERC20', 'mint', 'solidity', 'openzeppelin', 'remix'],
  },
  {
    title: 'Deploy and Interact with Contracts (Remotely)',
    description: 'How to deploy and interact your own smart contracts using a remote node.',
    preview: require('./showcase/intermediate/deploy-and-interact-with-contracts-remotely.png'),
    website: '/blog/developer-guide/start/hello-contract-remote-node',
    tags: ['intermediate','foundation', 'smartcontract', 'remote', 'deploy'],
  },
  {
    title: 'Deploy a Contract on Celo (local node)',
    description: 'How to deploy your own smart contracts onto a Celo local node.',
    preview: require('./showcase/intermediate/deploy-a-contract-on-celo-local-node.png'),
    website: '/blog/developer-guide/start/hellocontracts',
    tags: ['intermediate','foundation', 'smartcontract'],
  },
  {
    title: 'Designing a User-Friendly Celo DApp- A Beginners Guide to UI/UX',
    description: 'In this tutorial, we will teach interested persons how to create wireframes for their own web projects',
    preview: require('./showcase/beginner/designing-a-user-friendly-celo-dapp-a-beginners-guide-to-uiux-new.png'),
    website: '/blog/tutorials/designing-a-user-friendly-celo-dapp-a-beginners-guide-to-uiux',
    tags: ['celosage','beginner', 'celo', 'dapp', 'valora'],
  },
  {
    title: 'Sending CELO & Stable Assets',
    description: 'How to connect to the Celo test network and tranfer tokens using ContractKit.',
    preview: require('./showcase/intermediate/sending-celo-and-stable-assets.png'),
    website: '/blog/developer-guide/start/hellocelo',
    tags: ['intermediate','foundation', 'tokens', 'celowallet', 'contractkit', 'sdk', 'ledger'],
  },
  {
    title: 'Using Keystores Library for Local Key Management',
    description: 'Introduction to the keystores library and how to use it for local key management.',
    preview: require('./showcase/advanced/using-keystores-library-for-local-key-management.png'),
    website: '/blog/developer-guide/start/using-js-keystores',
    tags: ['advanced','foundation', 'keystores'],
  },
  {
    title: 'Add an ERC20 Token to Your Celo Wallet',
    description: 'Open up Cello Wallet and make sure you can see “Account Balance Details” then select “Add a new currency/token.',
    preview: require('./showcase/beginner/add-an-erc20-token-to-your-celo-wallet.png'),
    website: '/blog/add-token-celo-wallet',
    tags: ['beginner','foundation', 'tokens', 'celowallet'],
  },
  {
    title: 'Run a Celo full node in a Virtual Machine',
    description: 'Learn how to setup & run a Celo full node in a Virtual Machine.',
    preview: require('./showcase/intermediate/run-a-celo-full-node-in-a-virtual-machine.png'),
    website: 'https://learn.figment.io/tutorials/how-to-run-a-celo-full-node-in-a-virtual-machine',
    tags: ['intermediate', 'figment', 'nodejs'],
  },
  {
    title: 'Building a blog subscription dapp on Celo part 1',
    description: 'Learn how to build a Celo-based blog subscription dapp in this comprehensive guide.',
    preview: require('./showcase/advanced/building-a-blog-subscription-dapp-on-celo-part-1.png'),
    website: '/blog/tutorials/building-a-blog-subscription-dapp-on-celo-part-1',
    tags: ['celo','advanced', 'solidity', 'celosage'],
  },
  {
    title: 'Demos with ObservableHQ',
    description: 'Observable HQ is a Javascript notebook tool that makes it easy to share executable Javascript code right in the browser.',
    preview: require('./showcase/intermediate/demos-with-observable-hq.png'),
    website: '/blog/observable-intro',
    tags: ['intermediate','foundation', 'observable'],
  },
  {
    title: 'Building a blog subscription dapp on Celo part 2',
    description: 'Learn how to build a Celo-based blog subscription dapp in this comprehensive guide.',
    preview: require('./showcase/advanced/building-a-blog-subscription-dapp-on-celo-part-2.png'),
    website: '/blog/tutorials/building-a-blog-subscription-dapp-on-celo-part-2',
    tags: ['celo','advanced', 'solidity', 'celosage'],
  },
  {
    title: 'Using the Graph with Celo',
    description: 'The Graph protocol makes it easy to get historical blockchain data.',
    preview: require('./showcase/intermediate/using-the-graph-with-celo.png'),
    website: '/blog/using-the-graph',
    tags: ['intermediate','foundation', 'graph', 'dapp'],
  },
  {
    title: 'Understanding Reentrancy Attacks And How To Protect Your Smart Contract Using OpenZeppelin',
    description: 'In this tutorial we will explain how re-entrancy attacks work. And how to protect your smartcontract from such attacks',
    preview: require('./showcase/intermediate/understanding-reentrancy-attacks-and-how-to-protect-your-smart-contract-using-open-zeppelin.png'),
    website: '/blog/tutorials/understanding-reentrancy-attacks-and-how-to-protect-your-smart-contract-using-open-zeppelin',
    tags: ['celosage','solidity', 'intermediate'],
  },
  {
    title: 'Code Playground -- Metamask',
    description: 'Connect to Metamask, switch networks, add tokens to the Metamask asset list and send them to other accounts.',
    preview: require('./showcase/beginner/code-playground-metamask-and-celo.png'),
    website: '/blog/code-metamask',
    tags: ['beginner','foundation', 'codeplayground'],
  },
  {
    title: 'Introduction to the Code Playground',
    description: 'This post provides an introduction to the live code editor that is included as a feature in this blog.',
    preview: require('./showcase/beginner/introduction-to-the-celo-code-playground.png'),
    website: '/blog/code-playground',
    tags: ['beginner','foundation', 'codeplayground'],
  },
  {
    title: 'Submit a Tutorial',
    description: "Celo is an open source project and without community contributions from people like you Celo wouldn't exist. We welcome contributions to our codebase, documentation, translations and blog.",
    preview: require('./showcase/beginner/how-to-submit-a-tutorial-to-celo-docs.png'),
    website: 'https://docs.celo.org/blog/blog-contributions',
    tags: ['beginner','foundation', 'contribute'],
  },
  {
    title: 'Celo Development 201 - Build an NFT Minter with Hardhat and React',
    description: 'Throughout this intermediate course you are going to learn about NFTs, contract development with Hardhat and how to build a React frontend with use-contractkit.',
    preview: require('./showcase/intermediate/celo-development-201-build-an-nft-minter-with-hardhat-and-react.png'),
    website: 'https://dacade.org/communities/celo/courses/celo-201',
    tags: ['intermediate','dacade', 'smartcontract', 'html', 'javascript', 'nft', 'hardhat'],
  },
  {
    title: 'Celo Development 101',
    description: 'Learn smart contract development and build a Dapp on Celo.',
    preview: require('./showcase/beginner/celo-development-101.png'),
    website: 'https://dacade.org/communities/celo/courses/celo-development-101',
    tags: ['beginner','dacade', 'smartcontract', 'html', 'javascript'],
  },
  {
    title: 'Celo Blockchain 101',
    description: 'In this course, you will learn the most important blockchain concepts that you will need to navigate the Celo ecosystem.',
    preview: require('./showcase/beginner/celo-blockchain-101.png'),
    website: 'https://dacade.org/communities/celo/courses/celo-bc-101',
    tags: ['beginner','dacade', 'smartcontract', 'html', 'javascript'],
  },
  {
    title: 'How to mint your own fungible token on Celo',
    description: 'How to create fungible tokens on Celo using the Remix IDE.',
    preview: require('./showcase/beginner/deploy-and-mint-a-token-on-celo.png'),
    website: 'https://learn.figment.io/tutorials/celo-erc20-token-on-remix',
    tags: ['beginner','figment', 'solidity', 'metamask', 'remix'],
  },
  {
    title: 'Deploying smart contracts on Celo with Truffle',
    description: 'We will learn how to use Truffle and ContractKit to deploy smart contracts to Celo.',
    preview: require('./showcase/beginner/deploying-smart-contracts-on-celo-with-truffle.png'),
    website: 'https://learn.figment.io/tutorials/deploying-smart-contracts-on-celo-with-truffle',
    tags: ['beginner','figment', 'solidity', 'metamask', 'remix'],
  },
  {
    title: 'How to successfully connect to a Celo Wallet with a React Native DApp',
    description: 'Learn how to successfully set up a Celo Wallet with a React Native DApp using Redux.',
    preview: require('./showcase/intermediate/how-to-successfully-connect-to-a-celo-wallet-with-a-react-native-dapp.png'),
    website: 'https://learn.figment.io/tutorials/how-to-successfully-connect-to-a-celo-wallet-with-a-react-native-dapp',
    tags: ['intermediate', 'figment', 'reactnative', 'nodejs'],
  },
  {
    title: 'How to customize an Ethereum smart contract for the Celo network',
    description: 'Learn how to convert & customize an existing Ethereum Smart Contract for Celo network',
    preview: require('./showcase/intermediate/how-to-customize-an-ethereum-smart-contract-for-the-celo-network.png'),
    website: 'https://learn.figment.io/tutorials/celo-contract-from-ethereum',
    tags: ['intermediate', 'figment', 'nodejs', 'smartcontract', 'truffle'],
  },
  {
    title: 'How to use Moola’s money market',
    description: 'This tutorial is a part of DeFi series where people can learn how to participate in DeFi on the Celo Blockchain.',
    preview: require('./showcase/beginner/how-to-use-moolas-money-market.png'),
    website: 'https://learn.figment.io/tutorials/moola-market',
    tags: ['beginner', 'figment'],
  },
  {
    title: 'Hackathons 101 - Everything you need to know about Hackathons',
    description: 'In this article we will discuss the benefits of attending events, including networking, learning new skills, and gaining exposure to new ideas.',
    preview: require('./showcase/beginner/hackathons-101-everything-you-need-to-know-about-hackathons.png'),
    website: '/blog/tutorials/hackathons-101-everything-you-need-to-know-about-hackathons',
    tags: ['celosage', 'beginner' ],
  },
  {
    title: 'Testing Celo Smart Contracts with Truffle',
    description: 'We will learn how to use Truffle in order to test smart contracts on Celo.',
    preview: require('./showcase/intermediate/testing-celo-smart-contracts-with-truffle.png'),
    website: 'https://learn.figment.io/tutorials/celo-testing-truffle',
    tags: ['intermediate', 'figment', 'nodejs', 'smartcontract', 'truffle', 'javascript'],
  },
  {
    title: 'Distributed File Manager (DFM) using Celo, IPFS and ReactJS',
    description: 'Learn how to make a Distributed File Manager using the IPFS protocol for storing files on the Celo network',
    preview: require('./showcase/advanced/distributed-file-manager-dfm-using-celo-ipfs-and-reactjs.png'),
    website: 'https://learn.figment.io/tutorials/distributed-file-manager-using-ipfs-celo-reactjs',
    tags: ['advanced','figment'],
  },
  {
    title: 'Introduction to dApp kit',
    description: 'In this tutorial we are going to make counter dapp with expo (react native).',
    preview: require('./showcase/intermediate/introduction-to-dapp-kit.png'),
    website: 'https://learn.figment.io/tutorials/introduction-to-dappkit',
    tags: ['intermediate', 'figment', 'reactnative', 'nodejs', 'truffle'],
  },
  {
    title: 'Build a Decentralized Autonomous Organization (DAO) on Celo',
    description: 'Build a functioning DAO by writing the Solidity smart contract and building a React Native dApp',
    preview: require('./showcase/advanced/build-a-decentralized-autonomous-organization-dao-on-celo.png'),
    website: 'https://learn.figment.io/tutorials/build-a-dao-on-celo',
    tags: ['advanced', 'figment'],
  },
  {
    title: 'How to re-deploy your Ethereum DApp on Celo',
    description: 'Learn how to re-deploy Ethereum Dapps on the Celo network.',
    preview: require('./showcase/beginner/how-to-redeploy-your-ethereum-dapp-on-celo.png'),
    website: 'https://learn.figment.io/tutorials/redeploy-ethereum-dapps-on-celo',
    tags: ['beginner', 'figment', 'truffle', 'javascript', 'cli'],
  },
   {
    title: 'How to Create a Blockchain Simulation using Python and FastAPI',
    description: 'This is an algorithm based tutorial that will teach you how to build a celo blockchain stimulation.',
    preview: require('./showcase/intermediate/blockchain-simulation-with-python.png'),
    website: '/blog/tutorials/how-to-create-a-blockchain-simulation-using-python-and-fastapi',
    tags: ['intermediate', 'celosage', 'celo'],
  },
  {
    title: 'How to Build and Deploy Flashloan Contracts on Celo with Aave',
    description: 'In this tutorial, you will learn how flash loans work, and how Aave, one of the leading flash loan protocols, allows users to take out these loans.',
    preview: require('./showcase/advanced/aave-on-celo.png'),
    website: '/blog/tutorials/how-to-build-and-deploy-flashloan-contracts-on-celo-with-aave',
    tags: ['celosage', 'advanced', 'solidity', 'celo', 'smartcontract'],
  },
  {
    title: 'Create Deploy and Mint your ERC223 contract on Celo with Hardhat',
    description: 'This tutorial is an expository piece on the ERC223 token standard, also explaining how to create and deploy a sample ERC223 contract',
    preview: require('./showcase/intermediate/ERC223-token-contract.png'),
    website: 'https://learn.figment.io/tutorials/create-deploy-and-mint-your-eRC223-contract-on-celo-with-hardhat',
    tags: ['intermediate', 'celo', 'celosage', 'javascript', 'hardhat', 'smartcontract', ],
  },
  {
    title: 'Getting started with Celo Python SDK',
    description: 'This article will provide a step-by-step guide on how to get started with Celo Python SDK.',
    preview: require('./showcase/intermediate/celo-python-sdk.png'),
    website: '/blog/tutorials/getting-started-with-celo-python-SDK',
    tags: ['intermediate', 'celo', 'celosage', 'solidity'],
  },
  {
    title: 'Create Vault Smart Contract',
    description: 'Learn how to create, deploy, and interact with Vault Smart Contract on the Celo Ecosystem',
    preview: require('./showcase/advanced/create-a-vault-smart-contract.png'),
    website: 'https://learn.figment.io/tutorials/create-vault-smart-contract',
    tags: ['advanced', 'figment', 'react', 'nodejs', 'smartcontract', 'truffle'],
  },
  {
    title: 'Introduction to Token Economics on Celo',
    description: 'A brief overview of the economic principles governing the Celo network and its native token',
    preview: require('./showcase/intermediate/token.png'),
    website: 'blog/tutorials/introduction-to-token-economics-on-celo',
    tags: ['celo', 'intermediate', 'celosage'],
  },
  {
    title: 'Unlocking Cross-Chain Liquidity',
    description: 'A Comprehensive Review of Celo Platform and its Role in Enabling Interoperability Between Blockchains',
    preview: require('./showcase/advanced/liquidity.png'),
    website: 'blog/tutorials/unlocking-cross-chain-liquidity',
    tags: ['celo', 'advanced', 'celosage'],
  },
  {
    title: 'Send CELO & cUSD',
    description: 'Learn how to connect to the Celo test network and transfer tokens using ContractKit',
    preview: require('./showcase/intermediate/send-celo-and-cusd.png'),
    website: 'https://learn.figment.io/tutorials/send-celo-and-cusd',
    tags: ['intermediate', 'cusd', 'celo', 'figment'],
  },
  {
    title: 'Create subgraphs for Celo smart contracts',
    description: 'Learn how to integrate The Graph with CELO',
    preview: require('./showcase/intermediate/create-subgraphs-for-celo-smart-contracts.png'),
    website: 'https://learn.figment.io/tutorials/celo-subgraphs',
    tags: ['intermediate', 'subgraphs', 'figment'],
  },
  {
    title: 'Hello Mobile DApp',
    description: 'Learn how to create a simple mobile DApp using dAppKit and the React Native Expo framework',
    preview: require('./showcase/beginner/hello-celo-mobile-dapp.png'),
    website: 'https://learn.figment.io/tutorials/hello-mobile-dapp',
    tags: ['beginner', 'mobile', 'figment'],
  },
  {
    title: 'Building A Dutch Auction Dapp on Celo',
    description: 'A comprehensive guide for understanding and building Dutch auction dapp on Celo.',
    preview: require('./showcase/intermediate/build-a-dutch-auction-dapp-on-celo.png'),
    website: '/blog/tutorials/building-a-dutch-auction-dapp-on-celo',
    tags: ['intermediate', 'erc721', 'hardhat', 'react', 'solidity', 'celosage'],
  },
  {
    title: 'Smart Contract Development on Celo for Python Developers',
    description: 'Write your first Vyper contract with Brownie and deploy it on Alfajores testnet.',
    preview: require('./showcase/beginner/smart-contract-development-on-celo-for-python-developers.png'),
    website: '/blog/tutorials/smart-contract-development-on-celo-for-python-developers',
    tags: ['celosage', 'beginner'],
  },
  // Videos

    {
    title: 'How to build an NFT marketplace with Nextjs ipfs etherjs and Redux',
    description: 'Learn how to build an nft marketplace with nextjs as the framework and Ipfs for storage and Redux for state management and Hardhat for compiling.',
    preview: require('./showcase/intermediate/how-to-build-nftmarkertplace.png'),
    website:'/blog/tutorials/how-to-build-an-nft-marketplace-with-nextjsipfsetherjs-and-redux',
    tags: ["celosage","metamask","dacade", "mint","nextjs","nft","intermediate","ipfs"],
  },
  {
    title: 'Deploy Celo Smart contracts with Remix IDE',
    description: 'Learn how to use Remix IDE for deploying Celo smart contracts',
    preview: require('./showcase/beginner/deploy-celo-smart-contracts-with-remix-ide.png'),
    website: 'https://learn.figment.io/tutorials/celo-for-remix',
    tags: ['beginner', 'remix', 'foundation'],
  },
  {
    title: 'How to create a ERC1155 NFT in Celo Network with Hardhat',
    description: 'Learn how to write a smart contract using the Solidity language and a contract from the Openzeppelin library for ERC1155 tokens.',
    preview: require('./showcase/intermediate/celo-crowd-funding-project-tutorial.png'),
    website: 'https://learn.figment.io/tutorials/celo-hardhat-deploy-and-nft-app',
    tags: ['intermediate', 'erc1155', 'nft', 'hardhat', 'figment'],
  },
  {
    title: 'Celo Crowd Funding Project Tutorial',
    description: 'Learn how to create a Smart Contract which facilitates crowdfunding.',
    preview: require('./showcase/advanced/celo-crowdfunding-project-tutorial.png'),
    website: 'https://learn.figment.io/tutorials/celo-crowd-funding-project',
    tags: ['advanced', 'figment', 'smartcontract', 'truffle', 'solidity'],
  },
  {
    title: 'How to create a Loyalty Program using Meta-transactions',
    description: 'What if users could get rewarded for transactions and not pay gas? This tutorial will show you how!',
    preview: require('./showcase/advanced/how-to-create-a-loyalty-program-using-meta-transactions.png'),
    website: '/blog/2022/07/27/how-to-create-a-loyalty-program-using-meta-transactions',
    tags: ['advanced', 'foundation'],
  },
  {
    title: 'Composer series: Building a decentralized news feed with Celo Composer',
    description: 'Build a decentralized news feed using React, Tailwind, IPFS, and Celo Composer.',
    preview: require('./showcase/advanced/celo-composer-building-a-decentralized-news-feed-with-celo-composer.png'),
    website: 'blog/tutorials/building-a-decentralized-newsfeed-with-celo-composer',
    tags: ['advanced', 'composer', 'foundation'],
  },
  {
    title: 'How to create an upgradeable smart contract in Celo',
    description: 'Everything you need to know about upgradable smart contracts.',
    preview: require('./showcase/advanced/how-to-create-an-upgradable-smart-contract-on-celo.png'),
    website: 'blog/tutorials/how-to-create-an-upgradeable-smart-contract-in-celo',
    tags: ['advanced', 'flutter', 'composer', 'foundation'],
  },
  {
    title: 'Bridging tokens to and from Celo via Wormhole',
    description: 'Wormhole has enabled the Celo chain.',
    preview: require('./showcase/advanced/bridging-tokens-to-and-from-celo-via-wormhole.png'),
    website: 'blog/tutorials/bridging-token-to-and-from-celo-via-wormhole',
    tags: ['advanced', 'foundation'],
  },
  {
    title: '9 Sustainable DeFi Projects Built on Celo',
    description: 'Creating the world’s first carbon-neutral blockchain was just the beginning.',
    preview: require('./showcase/beginner/9-sustainable-defi-projects-built-on-celo.png'),
    website: 'blog/tutorials/9-sustainable-defi-projects-built-on-celo',
    tags: ['beginner', 'foundation'],
  },
  {
    title: 'Composer Series - Building a Staking Defi App with Celo Composer',
    description: 'Building a Defi application to create, stake and receive rewards on your token using Celo composer.',
    preview: require('./showcase/intermediate/celo-composer-building-a-staking-defi-dapp.png'),
    website: 'blog/2022/10/27/building-a-defi-staking-dapp',
    tags: ['intermediate', 'foundation', 'composer', 'react', ],
  },
  {
    title: 'Build an On-Chain Puzzle Game on Celo',
    description: 'Learn how to build a On-Chain Puzzle Game on Celo using Solidity and Hardhat.',
    preview: require('./showcase/intermediate/on-chain-puzzle-game.png'),
    website: '/blog/tutorials/build-an-on-chain-puzzle-game-on-celo',
    tags: ['celosage', 'intermediate', 'solidity', 'hardhat'],
  },
  {
    title: 'A Practical Comparison Between ERC-1155 and ERC-721',
    description: 'An informative and practical comparison of two popular NFT standards, ERC-1155 and ERC-721, that delves into their technical details.',
    preview: require('./showcase/beginner/a-practical-comparison-between-erc-1155-and-erc-721.png'),
    website: '/blog/tutorials/a-practical-comparison-between-erc-1155-and-erc-721',
    tags: ['celosage', 'intermediate', 'erc1155', 'erc721', 'nft'],
  },
  {
    title: 'Understanding Role Based Access Control in Smart Contracts',
    description: 'In this tutorial, we will explore how to create a role-based control using openzeppelin library.',
    preview: require('./showcase/intermediate/understanding-role-based-access-control-in-smart-contracts.png'),
    website: '/blog/tutorials/understanding-role-based-access-control-in-smart-contracts',
    tags: ["celosage", "intermediate", "solidity", "hardhat", "openzeppelin", "react"],
  },

  // Videos

  {
    title: 'Panel Talk: Empowering Social Impact Through Web3',
    description: 'Join Nestor as he discusses social impact through Web3.',
    preview: require('./showcase/beginner/panel-talk-empowering-social-impact-through-web3.png'),
    website: 'https://www.youtube.com/watch?v=ZQUYGEI3yHQ',
    tags: ['beginner', 'video'],
  },
  {
    title: 'Tech Talk: Utilizing the ReFi Stack Thesis to Propel Web3 Project Idea Generation',
    description: 'Join Nirvaan from Climate Collective, and Nestor from Celo Foundation DevRel as they discuss the ReFi stack thesis to propel web3 project ideas.',
    preview: require('./showcase/beginner/tech-talk-utilizing-the-refi-stack-thesis-to-propel-web3-project-ideas.png'),
    website: 'https://www.youtube.com/watch?v=J7jyoDUIx3E&t=529s',
    tags: ['beginner', 'video'],
  },
  {
    title: 'Workshop: Introduction to Solidity and Remix',
    description: 'Join Harpal Jadeja (Twitter: @HarpalJadeja11) for a discussion with Viraz Malhotra from GoodGhosting (Twitter: @Viraz04). You will learn how to get started with Solidity and Remix online IDE.',
    preview: require('./showcase/beginner/workshop-introduction-to-solidity-and-remix.png'),
    website: 'https://www.youtube.com/watch?v=jr_P-26SdbE&t=656s',
    tags: ['beginner', 'video'],
  },
  {
    title: 'Workshop: Build a frontend for your smart contracts using react-celo',
    description: 'Join Nestor Bonilla (Twitter: @0xNestor) and Aaron Deruvo for this workshop! You will learn to utilize react-celo as a resource for frontend development by dissecting react-celo into a development approach for various javascript frameworks.',
    preview: require('./showcase/intermediate/workshop-build-a-front-end-for-your-smart-contracts-using-react-celo.png'),
    website: 'https://www.youtube.com/watch?v=3BT0sjXW1Uw',
    tags: ['intermediate', 'video'],
  },
  {
    title: 'Workshop: Introduction to Hardhat',
    description: 'Join Harpal Jadeja (Twitter: @HarpalJadeja11) and learn how to utilize Hardhat to deploy and test your smart contracts.',
    preview: require('./showcase/beginner/workshop-introduction-to-hardhat.png'),
    website: 'https://www.youtube.com/watch?v=W7nGdHKcIFw&list=PLsQbsop73cfH5QYX9Olfw1fwu0rz3Slyj&index=6',
    tags: ['beginner', 'video'],
  },
  {
    title: 'Building Your Smart Contract Web Dapp with Celo-Composer',
    description: 'Learn how to initialize a Hardhat and React project using Celo-composer.',
    preview: require('./showcase/intermediate/building-your-smart-contract-web-dapp-with-celo-composer.png'),
    website: 'blog/tutorials//building-your-first-smart-contract-web-dapp-with-celo-composer',
    tags: ['celo', 'intermediate', 'celosage', 'composer', 'nextjs', 'smartcontract', 'react', 'solidity'],
  },
  {
    title: 'Workshop: Build a DeFi staking dApp on Celo using Solidity',
    description: 'Join Ernest Nnmadi (Twitter: @ErnestElijah) for this workshop! You will learn how to build a DeFi stacking dApp on Celo.',
    preview: require('./showcase/advanced/workshop-build-a-defi-staking-dapp-on-celo-using-solidity.png'),
    website: 'https://www.youtube.com/watch?v=ke5OPItFaOQ&list=PLsQbsop73cfH5QYX9Olfw1fwu0rz3Slyj&index=7',
    tags: ['advanced', 'video'],
  },
  {
    title: 'Tech Talk: Smart Contract Security and Auditing',
    description: 'Join Ryon Shamloo for this Tech Talk! He will discuss best security practices and known vulnerabilities.',
    preview: require('./showcase/advanced/tech-talk-smart-contract-security-and-auditing.png'),
    website: 'https://www.youtube.com/watch?v=CxIzZmG2bBI&list=PLsQbsop73cfH5QYX9Olfw1fwu0rz3Slyj&index=8',
    tags: ['advanced', 'video'],
  },
  {
    title: 'Workshop: Integrating Programmable Carbon with Toucan',
    description: 'Join Harpal Jadeja (Twitter: @HarpalJadeja11)  and Alex Lazar for this workshop! You will learn about Toucan and how you can integrate their offerings into your hackathon project.',
    preview: require('./showcase/advanced/workshop-integrating-programmable-carbon-with-toucan.png'),
    website: 'https://www.youtube.com/watch?v=Y0-hzz_QbKg&list=PLsQbsop73cfH5QYX9Olfw1fwu0rz3Slyj&index=9',
    tags: ['advanced', 'video'],
  },
  {
    title: 'Tech talk: stCelo',
    description: 'Join Harpal Jadeja (Twitter: @HarpalJadeja11)  and Mathieu for this workshop! You will learn about stCelo and how you can integrate their offerings into your hackathon project.',
    preview: require('./showcase/intermediate/tech-talk-stcelo.png'),
    website: 'https://www.youtube.com/watch?v=0PL31bwzdKA&list=PLsQbsop73cfH5QYX9Olfw1fwu0rz3Slyj&index=10',
    tags: ['intermediate', 'video'],
  },
  {
    title: 'Workshop: Token gating content using Unlock Protocol',
    description: 'Join Harpal Jadeja (Twitter: @HarpalJadeja11)  and Angela Steffens for this workshop!',
    preview: require('./showcase/advanced/workshop-token-gating-content-using-unlock-protocol.png'),
    website: 'https://www.youtube.com/watch?v=B2O6FcgvXAI&list=PLsQbsop73cfH5QYX9Olfw1fwu0rz3Slyj&index=12',
    tags: ['advanced', 'video'],
  },
  {
    title: 'Tech Talk: Smart Contract Security 201',
    description: 'Ryon Shamloo takes you through part two of his best security practices talk!',
    preview: require('./showcase/intermediate/tech-talk-smart-contract-security-201.png'),
    website: 'https://www.youtube.com/watch?v=HIEcAXshU8U&list=PLsQbsop73cfH5QYX9Olfw1fwu0rz3Slyj&index=13',
    tags: ['intermediate', 'video'],
  },
  {
    title: 'The Future of Regenerative Finance and its potential impact',
    description: 'Learn about how Celo is committed to its mission of building a regenerative economy, potential impact of ReFi, the future of ReFi and more',
    preview: require('./showcase/beginner/the-future-of-regenerative-finance-and-its-potential-impact.png'),
    website: '/blog/tutorials/the-future-of-regenerative-finance-and-its-potential-impact',
    tags: ['beginner', 'celo', 'celosage'],
  },
  {
    title: 'Workshop: Building an exchange on Celo',
    description: 'Use Celo composer and Fiat-connect to build an exchange, Part I',
    preview: require('./showcase/intermediate/workshop-building-an-exchange-on-celo.png'),
    website: 'https://www.youtube.com/watch?v=O6DjaYFGLmE&list=PLsQbsop73cfH5QYX9Olfw1fwu0rz3Slyj&index=15',
    tags: ['intermediate', 'video'],
  },
    {
    title: 'Building A Decentralized Investment Platform on the Celo blockchain',
    description: 'In this tutorial, we would build a mock investment platform that returns profit on the celo blockchain',
    preview: require('./showcase/intermediate/building-a-decentralized-investment-platform.png'),
    website: 'blog/tutorials/building-a-decentralized-investment-platform',
    tags: ['celosage','celowallet', 'celo', 'solidity', 'html', 'remix', 'smartcontract', 'intermediate'],
  },
  {
    title: 'Workshop: Building an exchange on Celo, Part II',
    description: 'Use Celo composer and Fiat-connect to build an exchange, Part II',
    preview: require('./showcase/advanced/workshop-building-an-exchange-on-celo-part-2.png'),
    website: 'https://www.youtube.com/watch?v=xxLWRUmAKvs&list=PLsQbsop73cfH5QYX9Olfw1fwu0rz3Slyj&index=16',
    tags: ['advanced', 'video'],
  },
  {
    title: 'Introduction to Valora',
    description: 'Join this workshop for an introduction to Valora',
    preview: require('./showcase/beginner/introduction-to-valora.png'),
    website: 'https://www.youtube.com/watch?v=foamzu62nZk&list=PLsQbsop73cfH5QYX9Olfw1fwu0rz3Slyj&index=18',
    tags: ['beginner', 'video'],
  },
  {
    title: 'Workshop: Building an NFT collection on Celo using Celo composer',
    description: 'Join Ewerton Lopes Pereira to build an NFT collection on Celo',
    preview: require('./showcase/intermediate/workshop-building-an-nft-collection-on-celo-using-celo-composer.png'),
    website: 'https://www.youtube.com/watch?v=hf5gTAQ8G10&list=PLsQbsop73cfH5QYX9Olfw1fwu0rz3Slyj&index=19',
    tags: ['intermediate', 'video'],
  },
  {
    title: 'Introduction to Mento',
    description: 'Join Nestor Bonilla for an introduction to the Mento protocol',
    preview: require('./showcase/intermediate/introduction-to-mento.png'),
    website: 'https://www.youtube.com/watch?v=hf5gTAQ8G10&list=PLsQbsop73cfH5QYX9Olfw1fwu0rz3Slyj&index=19',
    tags: ['intermediate', 'video'],
  },
  {
    title: 'Overview of Developer Tools in the Celo Ecosystem',
    description: 'This article is to help you choose the right tool in the Celo ecosystem',
    preview: require('./showcase/beginner/overview-of-developer-tools-in-the-celo-ecosystem.png'),
    website: 'blog/tutorials/overview-of-developer-tools-in-the-celo-ecosystem',
    tags: ['celosage', 'react', 'composer', 'contractkit', 'cli', 'beginner'],
  },
  {
    title: 'How to Fractionalize an NFT on the Celo Platform',
    description: 'Building a dApp to fractionalize an NFT on top of Celo.',
    preview: require('./showcase/advanced/how-to-fractionalize-an-nft-on-the-celo-platform.png'),
    website: 'blog/tutorials/how-to-fractionalize-nft-on-celo-platform',
    tags: ['advanced', 'nft', 'celo', 'celosage'],
  },
  {
    title: 'Preventing Vulnerabilities in Solidity: Delegate Call',
    description: 'Understanding and preventing solidity vulnerabilities.',
    preview: require('./showcase/intermediate/solidity-vulnerabilities-delegated-call.png'),
    website: 'blog/tutorials/solidity-vulnerabilities-delegated-call',
    tags: ['celosage', 'advanced', 'solidity'],
  },
  {
    title: 'How to Create and Test Contract Calls with Celo and Hardhat',
    description: 'How to create and test contract calls with Celo and Hardhat.',
    preview: require('./showcase/intermediate/how-to-create-and-test-contract-calls-with-celo-and-hardhat.png'),
    website: 'blog/tutorials/how-to-create-and-test-contract-calls-on-hardhat',
    tags: ['celosage', 'intermediate', 'hardhat'],
  },
  {
    title: 'How to Deploy a Smart Contract to the Celo Testnet using Hardhat',
    description: 'This video tutorial will expose developers to deploying a smart contract to the Celo Testnet using hardhat.',
    preview: require('./showcase/beginner/how-to-deploy-a-smart-contract-to-the-celo-testnet-using-hardhat.jpg'),
    website: 'blog/tutorials/how-to-deploy-a-smart-contract-to-the-celo-testnet-using-hardhat',
    tags: ['celosage', 'beginner', 'hardhat'],
  },
  {
    title: 'Redeploying Dapp to Celo.',
    description: 'How to Re Deploy your Ethereum DApp to Celo with Hardhat.',
    preview: require('./showcase/intermediate/how-to-redeploy-your-ethereum-dApp-to-celo-with-hardhat.png'),
    website: 'blog/tutorials/how-to-redeploy-your-ethereum-dApp-to-celo-with-hardhat',
    tags: ['intermediate', 'hardhat', 'celosage', 'smartcontract', 'deploy', 'solidity', 'celo'],
  },
  {
    title: 'How to Create your own DAO on Celo',
    description: 'Build your own DAO with on-chain governance',
    preview: require('./showcase/intermediate/how-to-create-your-own-dao-on-celo.png'),
    website: 'blog/tutorials/how-to-create-a-dao-on-celo',
    tags: ['celosage', 'intermediate', 'hardhat', 'solidity', 'dao'],
  },
  {
    title: 'How to Write Unit Testing for Smart Contract with Hardhat',
    description: 'How to write unit testing for smart contracts with Hardhat.',
    preview: require('./showcase/intermediate/how-to-write-unit-testing-for-smart-contracts-with-hardhat.png'),
    website: 'blog/tutorials/how-to-write-unit-testing-for-contracts-with-hardhat',
    tags: ['celo', 'intermediate', 'celosage', 'smartcontract', 'solidity'],
  },
  {
    title: 'Creating, Deploying, Minting your ERC1155 Token on Celo',
    description: 'How to Creating, Deploying, Minting your ERC1155 Token on Celo using Hardhat',
    preview: require('./showcase/intermediate/how-to-create-deploy-and-mint-your-erc1155-token-on-celo-with-hardhat.png'),
    website: 'blog/tutorials/how-to-create-deploy-and-mint-your-erc1155-token-on-celo-with-hardhat',
    tags: ['celo', 'intermediate', 'celosage', 'deploy', 'smartcontract', 'solidity', 'tokens', 'ipfs', 'hardhat'],
  },
  {
    title: 'Unit Testing with Truffle and Celo',
    description: 'How to write unit testing for smart contracts with Truffle.',
    preview: require('./showcase/beginner/how-to-write-unit-testing-for-contracts-with-truffle.png'),
    website: 'blog/tutorials/how-to-write-unit-testing-for-smart-contract-with-truffle',
    tags: ['intermediate', 'truffle', 'smartcontract', 'celosage'],

  },
  {
    title: 'Proof Of Stack Consensus',
    description: 'A Deep Dive into Celo Proof of Stake Consensus.',
    preview: require('./showcase/beginner/a-deep-dive-into-celo-proof-of-stake-consensus.png'),
    website: 'blog/tutorials/a-deep-dive-into-celo-proof-of-stake-consensus',
    tags: ['intermediate', 'smartcontract', 'celosage', 'celo'],
  },
  {
  title: 'Understanding the Decentralized Storage System',
  description: 'This tutorial is a comprehensive and explanatory guide to understanding the decentralized storage system',
  preview: require('./showcase/intermediate/understanding-the-decentralized-storage-system.png'),
  website: 'blog/tutorials/understanding-the-decentralized-storage-system',
  tags: ['celo', 'intermediate', 'celosage'],
},
{
  title: 'How to listen to smart contract On-Chain events with Celo',
  description: 'This tutorial teaches its readers about reading celo on-chain event',
  preview: require('./showcase/intermediate/how-to-listen-to-smart-contract-on-chain-event-with-celo.png'),
  website: 'blog/tutorials/how-to-listen-to-smart-contract-on-chain-event-with-celo',
  tags: ['celo', 'intermediate', 'celosage'],
},
  {
    title: 'Minting your ERC1155 Token on Celo',
    description: 'How to Minting your ERC1155 Token on Celo using Remix',
    preview: require('./showcase/intermediate/how-to-mint-your-erc1155-nft-on-celo-with-remix.png'),
    website: 'blog/tutorials/how-to-mint-your-erc1155-nft-on-celo-with-remix',
    tags: ['celo', 'intermediate', 'celosage', 'solidity', 'erc1155'],
  },
  {
    title: 'How To Download and Test The Celo Extension Wallet on Your Browser',
    description: 'How To Download and Test The Celo Extension Wallet on Your Browser.',
    preview: require('./showcase/beginner/how-to-download-and-test-the-Celo-extension-wallet-on-your-browser.png'),
    website: 'blog/tutorials/how-to-download-and-test-the-Celo-extension-wallet-on-your-browser',
    tags: ['celosage', 'video', 'beginner'],
  },
  {
    title: 'How to create an NFT with royalties on Celo',
    description: 'Building a dApp to mint an NFT with royalty',
    preview: require('./showcase/intermediate/how-to-create-an-nft-with-royalties-on-celo.png'),
    website: 'blog/tutorials/how-to-create-an-nft-with-royalties-on-celo',
    tags: ['celosage', 'nft', 'advanced'],
  },
  {
    title: 'How to build a marketplace for selling shoes on the celo blockchain',
    description: 'Learn how to build a marketplace for seliing shoes on the celo blockchain.',
    preview: require('./showcase/intermediate/How-to-Build-a-Marketplace-for-Selling-Shoes-on-Celo.png'),
    website: 'blog/tutorials/how-to-build-a-marketplace-for-selling-shoes-on-the-celo-blockchain',
    tags: ['celosage', 'solidity', 'intermediate'],
  },
  {
    title: 'Build a Frontend dApp for Celo Network in Angular',
    description: 'How to build a frontend for an NFT Auction dApp that runs on the Celo blockchain using Angular',
    preview: require('./showcase/intermediate/build-a-frontend-dapp-for-celo-network-in-angular.png'),
    website: 'blog/tutorials/build-a-frontend-dapp-for-celo-network-in-angular',
    tags: ['celosage', 'hardhat', 'advanced'],
  },
  {
    title: 'How to create interactive NFTs on Celo',
    description: 'Building a dApp to show interactive nfts',
    preview: require('./showcase/intermediate/how-to-create-interactive-nfts-on-celo.png'),
    website: 'blog/tutorials/how-to-create-interactive-nfts-on-celo',
    tags: ['celosage', 'nft', 'advanced'],
  },
  {
    title: 'Potential Growth of Blockchain and its Use Cases',
    description: 'In this tutorial, we will explore the current and potential future applications of blockchain technology',
    preview: require('./showcase/beginner/potential-growth-of-blockchain-and-its-use-cases.png'),
    website: 'blog/tutorials/potential-growth-of-blockchain-and-its-use-cases',
    tags: ['celosage', 'beginner'],
  },
  {
    title: 'Overview of NFTs on the Celo Platform',
    description: 'In this tutorial, we explore NFTs and what NFTs platforms are on Celo',
    preview: require('./showcase/beginner/overview-of-NFTs-on-the-Celo-Platform.png'),
    website: 'blog/tutorials/overview-of-nfts-on-the-celo-platform',
    tags: ['celosage', 'nft', 'celo', 'beginner'],
  },
  {
    title: 'Advance hardhat configration on celo using plugins',
    description: 'Leveraging plug-ins for better developer experience',
    preview: require('./showcase/intermediate/advance-hardhat-configuration-on-celo-using-plugins.png'),
    website: 'blog/tutorials/advance-hardhat-configuration-on-celo-using-plugins',
    tags: ['celosage', 'hardhat', 'intermediate', 'javascript'],
  },
  {
    title: 'Solidity from Zero to Hero',
    description: 'In this article you will learn Solidity language',
    preview: require('./showcase/beginner/solidity-from-zero-to-hero.png'),
    website: 'blog/tutorials/solidity-from-zero-to-hero',
    tags: ['celosage', 'intermediate'],
  },
  {
    title: ' How to Create a Celo Testnet RPC Using Lava Protocol',
    description: 'This article briefly examines RPCs while guiding readers on the steps required to create Celo Testnet and Mainnet RPCs using Lava.',
    preview: require('./showcase/beginner/how-to-create-celo-testnet-and-mainnet-rpc-using-lava.png'),
    website: 'blog/tutorials/how-to-create-celo-testnet-and-mainnet-rpc-using-lava',
    tags: ['celosage', 'beginner','celo'],
  },
  {
    title: 'Build an NFT Marketplace for Tech Artisans on Celo',
    description: 'This tutorial will show you how to use React, Solidity, react-celo, and IPFS to create a platform that connects creators and collectors in the NFT market space',
    preview: require('./showcase/intermediate/build-an-nft-marketplace-for-tech-artisans-on-celo.png'),
    website: 'blog/tutorials/build-an-nft-marketplace-for-tech-artisans-on-celo',
    tags: ['celosage', 'intermediate', 'react', 'ipfs', 'nft'],
  },
  {
    title: 'Create a Lottery dApp using Celo Composer and Redstones Randomness',
    description: 'Solidity smart contracts can use randomness to ensure that lottery outcomes are fair and unbiased, hence the use of Redstone randomness, which allows for transparency in the implementation',
    preview: require('./showcase/intermediate/create-a-lottery-dapp-using-celo-composer-and-redstone-randomness.png'),
    website: 'blog/tutorials/create-a-lottery-dapp-using-celo-composer-and-redstone-randomness',
    tags: ['celosage', 'intermediate', 'react', 'hardhat', 'oracle', 'randomness'],
  },
  {
    title: 'How to use Witnet oracle network to display cryptocurrency prices',
    description: 'This tutorial will demonstrate the process of utilizing the Witnet oracle network to obtain cryptocurrency prices by linking off-chain data with the blockchain',
    preview: require('./showcase/intermediate/how-to-use-witnet-oracle-to-display-cryptocurrency-prices.png'),
    website: 'blog/tutorials/how-to-use-witnet-oracle-to-display-cryptocurrency-prices',
    tags: ['celosage', 'intermediate', 'react', 'hardhat', 'oracle'],
  },
  {
    title: 'Getting Started On Celo With Hardhat',
    description: 'Providing Celo developers with comprehensive information on Web3 tools and their usage',
    preview: require('./showcase/beginner/getting-started-on-celo-with-hardhat.png'),
    website: 'blog/tutorials/getting-started-on-celo-with-hardhat',
    tags: ['celosage', 'hardhat', 'smartcontract', 'solidity', 'intermediate'],
  },
  {
    title: 'How to Add Crypto Payment to an E-Commerce Website with Celo and Valora',
    description: 'This article will provide a step-by-step guide on how to add Crypto payment to an E-commerce website with Celo Valora.',
    preview: require('./showcase/advanced/how-to-add-crypto-pay-using-valora.png'),
    website: 'blog/tutorials/how-to-add-crypto-pay-using-valora',
    tags: ['celosage', 'advanced', 'celo', 'react', 'valora'],
  },
  {
    title: 'Regenerative Finance - What it is and Why it Matters',
    description: 'In this article, we will look into the financial protocol behind the Celo blockchain, the "how" and the "helps"',
    preview: require('./showcase/beginner/regenerative-finance-and-celo-the-process-and-partnership.png'),
    website: 'blog/tutorials/regenerative-finance-and-celo-the-process-and-partnership',
    tags: ['celosage', 'intermediate'],
  },
  {
    title: 'Best practices for writing smart contracts with real world examples',
    description: 'Showing some of the best practices for writing smart contracts',
    preview: require('./showcase/intermediate/best-practices-for-writing-smart-contracts-with-real-world-examples.png'),
    website: 'blog/tutorials/best-practices-for-writing-smart-contracts-with-real-world-examples',
    tags: ['celosage', 'intermediate', 'solidity', 'hardhat'],
  },
  {
    title: 'Create Dynamic NFT, Redstone Custom API and Celo Composer, Hardhat & React (Nextjs)',
    description: 'Welcome to this tutorial, in this tutorial we will be building a Dynamic NFT using Celo composer together with Redstone Oracle Custom API Data.',
    preview: require('./showcase/intermediate/create-dynamic-nft-redstone-custom-api-and-celo-composer-hardhat-react-nextjs.png'),
    website: 'blog/tutorials/create-dynamic-nft-redstone-custom-api-and-celo-composer-hardhat-react-nextjs',
    tags: ['solidity', 'react', 'celo', 'smartcontract', 'nextjs', 'intermediate', 'nft', 'celosage'],
  },
  {
    title: 'An Introduction to Layer 1 and Layer 2 Blockchain Protocols',
    description: 'In this tutorial, we will provide an introduction to the different types of blockchain protocols and explain the key differences between layer 1 and layer 2 protocols.',
    preview: require('./showcase/beginner/an-introduction-to-layer-1-and-layer-2-blockchain-protocols.png'),
    website: 'blog/tutorials/an-introduction-to-layer-1-and-layer-2-blockchain-protocols',
    tags: ['celosage', 'beginner'],
  },
  {
    title: 'Crypto Wallets - The Celo Way',
    description: 'This tutorials teaches you all you need to know about Crypto Wallets',
    preview: require('./showcase/beginner/crypto-wallets.png'),
    website: 'blog/tutorials/crypto-wallets-the-celo-way',
    tags: ['celosage', 'beginner'],
  },
  {
    title: 'How to create your first smart contract on the celo blockchain',
    description: 'This tutorials teaches you how to create your first sample smart contract and deploy it on the celo blockchain',
    preview: require('./showcase/beginner/create-your-first-smart-contract-on-celo.png'),
    website: 'blog/tutorials/create-your-first-smart-contract-on-celo',
    tags: ['celosage', 'remix', 'smartcontract', 'solidity'],
  },
  {
    title: 'Build a Simple Forum Dapp with Flutter on Celo',
    description: 'In this tutorial, we will guide you through the process of writing and deploying a simple forum smart contract on the Celo network, and then using Flutter to build a user-friendly interface for interacting with the contract.',
    preview: require('./showcase/intermediate/build-a-simple-forum-dapp-with-flutter-on-celo.png'),
    website: 'blog/tutorials/build-a-simple-forum-dapp-with-flutter-on-celo',
    tags: ['celosage', 'flutter', 'advanced'],
  },
  {
    title: 'Build a generic staking dapp using Foundry and NextJs',
    description: 'Compiling, testing and deploying contracts using foundry with frontend using Nextjs',
    preview: require('./showcase/advanced/build-a-generic-staking-dapp-using-foundry-and-nextjs.png'),
    website: 'blog/tutorials/build-a-generic-staking-dapp-using-foundry-and-nextjs',
    tags: ['celosage', 'advanced', 'smartcontract', 'solidity', 'nextjs', 'materialui', 'react'],
  },
  {
    title: 'Connect and interact with Celo using web3onboard library',
    description: 'A convenient library for connecting to Celo blockchain',
    preview: require('./showcase/intermediate/connect-and-interact-with-celo-using-web3onboard-library.png'),
    website: 'blog/tutorials/connect-and-interact-with-celo-using-web3onboard-library',
    tags: ['celosage', 'intermediate', 'smartcontract', 'solidity', 'nextjs', 'materialui', 'react'],
  },
  {
    title: 'Proof of Work vs Proof of Stake - A Comprehensive Comparison',
    description: 'In this article, we will provide a comprehensive comparison of proof of work and proof of stake.',
    preview: require('./showcase/beginner/proof-of-work-vs-proof-of-stake-a-comprehensive-comparison.png'),
    website: 'blog/tutorials/proof-of-work-vs-proof-of-stake-a-comprehensive-comparison',
    tags: ['celosage', 'intermediate'],
  },
  {
    title: 'Preventing Vulnerabilities in Solidity - Denial of Service Attack',
    description: 'The Denial of Service attack in Solidity is a comprehensive attack.',
    preview: require('./showcase/advanced/preventing-vulnerabilities-in-solidity-denial-of-service-attack.png'),
    website: 'blog/tutorials/preventing-vulnerabilities-in-solidity-denial-of-service-attack',
    tags: ['celosage', 'advanced'],
  },
  {
    title: 'Create a Crowdfunding Smart Contract on Celo using Hardhat',
    description: 'This tutorial teach developers how to build a crowdfunding contract on Celo, using Solidity and Hardhat framework.',
    preview: require('./showcase/advanced/create-a-crowdfunding-smart-contract-on-celo-using-hardhat.png'),
    website: 'blog/tutorials/create-a-crowdfunding-smart-contract-on-celo-using-hardhat',
    tags: ['celosage', 'solidity', 'hardhat', 'advanced'],
  },
  {
    title: 'Why should you use Celo Blockchain',
    description: 'In this tutorial, we will introduce you to the Celo blockchain and explain its key features and benefits in a way that is easy to understand, even for complete beginners.',
    preview: require('./showcase/beginner/why-should-you-use-celo.png'),
    website: '/blog/tutorials/why-should-you-use-celo',
    tags: ['celosage','celo', 'beginner'], 
  },
  {
    title: 'Build a Donation dApp on Celo to award your Favorite Content Creator',
    description: 'In this tutorial, we will show you how to create donation dApp to reward your favourite content creator.',
    preview: require('./showcase/advanced/build-a-donation-dapp-on-celo-to-award-your-favourite-content-creator.png'),
    website: '/blog/tutorials/build-a-donation-dapp-on-celo-to-award-your-favourite-content-creator',
    tags: ['celosage','celo', 'advanced'], 
  },
  {
    title: 'Create a Full Stack Whitelist dApp with Merkle Trees on CELO',
    description: 'Learn how you can use Merkle trees, a powerful data structure hierarchy, to efficiently verify if a particular data is part of a dataset',
    preview: require('./showcase/advanced/create-full-stack-whitelist-dapp-with-merkle-trees-celo.png'),
    website: 'blog/tutorials/create-full-stack-whitelist-dapp-with-merkle-trees-celo',
    tags: ['advanced', 'hardhat', 'celosage', 'solidity'],
  },{
    title: 'Creating a Twitter-Like Decentralized Application on Celo using Solidity',
    description: 'Building a decentralized Twitter on the Celo blockchain refers to the creation of a social media platform that utilizes blockchain technology to enable users to communicate and share information in a decentralized and censorship-resistant manner',
    preview: require('./showcase/intermediate/creating-a-twitter-like-decentralized-application-on-celo-using-solidity.png'),
    website: 'blog/tutorials/building-a-decentralized-twitter-on-the-celo-blockchain',
    tags: ['celosage', 'dacade', 'smartcontract', 'solidity',],
  },
  {
    title: 'How to Use Hardware Tools with the Celo Blockchain',
    description: 'In this series, we will explore how hardware is driving the adoption of the Celo blockchain',
    preview: require('./showcase/intermediate/how-to-use-hardware-tools-with-the-celo-blockchain.png'),
    website: 'blog/tutorials/how-to-use-hardware-tools-with-the-celo-blockchain',
    tags: ['intermediate','celo','celosage'],
  },
  {
    title: 'Build feature-rich, persistent dapp on celo using wagmi',
    description: 'An alternative method of connecting to Celo networks',
    preview: require('./showcase/advanced/build-a-feature-rich-persistent-dapp-on-celo-using-wagmi.png'),
    website: 'blog/tutorials/build-a-feature-rich-persistent-dapp-on-celo-using-wagmi',
    tags: ['hardhat', 'celosage', 'solidity', 'react', 'nextjs', 'materialui', 'typescript'],
  },
  {
    title: 'Why you should Build your Next Project on the Celo Blockchain',
    description: 'This tutorial examines the features and capabilities of the Celo Blockchain',
    preview: require('./showcase/beginner/why-you-should-build-your-next-project-on-the-celo-blockchain.png'),
    website: '/blog/tutorials/why-you-should-build-your-next-project-on-the-celo-blockchain',
    tags: ['celosage','beginner','celo'],
  },
  {
    title: 'Simplifying the Celo 2.0 Roadmap for Celo Builders',
    description: 'This article breaks down the details of the Celo 2.0 roadmap into specific features, building requirements and outlooks as well as pointing out the developments that will follow this new roadmap.',
    preview: require('./showcase/beginner/simplifying-the-celo-2.0-roadmap-for-celo-builders.png'),
    website: '/blog/tutorials/simplifying-the-celo-2.0-roadmap-for-celo-builders',
    tags: ['celosage','celo'], 
  },
  {
    title: 'Solidity Event Logging And Monitoring On Celo Best Practices',
    description: 'In this tutorial we will teach you about solidity events. How to use them and the best practices.',
    preview: require('./showcase/intermediate/solidity-event-logging-and-monitoring-on-celo-best-Practices.png'),
    website: '/blog/tutorials/solidity-event-logging-and-monitoring-on-celo-best-Practices',
    tags: ['celosage', 'solidity', 'celo'], 
  },
  {
    title: 'How to Add Support for Stablecoin Gas Fees using Celo Composer',
    description: 'Learn how to implement stablecoin gas fee support in your application, using the Solidity programming language and React for the front-end',
    preview: require('./showcase/intermediate/how-to-add-support-for-stablecoin-gas-fees-using-celo-composer.png'),
    website: 'blog/tutorials/how-to-add-support-for-stablecoin-gas-fees-using-celo-composer',
    tags: ['intermediate', 'hardhat', 'celosage', 'solidity'],
  },
  {
    title: 'Connect and interact with Celo using Web3React',
    description: 'Alternative method of connecting to Celo using web3React',
    preview: require('./showcase/advanced/connect-and-interact-with-celo-using-web3react.png'),
    website: 'blog/tutorials/connect-and-interact-with-celo-using-web3react',
    tags: ['celosage', 'advanced', 'smartcontract', 'solidity', 'nextjs', 'materialui', 'react'],
  },
  {
    title: 'How to build a crowdfunding platform on Celo',
    description: 'In this tutorial, we will guide you through the process of building a crowdfunding platform on the Celo blockchain',
    preview: require('./showcase/advanced/how-to-build-a-crowdfunding-platform-on-celo.png'),
    website: '/blog/tutorials/how-to-build-a-crowdfunding-platform-on-celo',
    tags: ['celosage','celo', 'advanced'], 
  },
  {
    title: 'A guide to building and deploying upgradeable contracts on CELO with Diamond standard',
    description: 'This tutorial introduces the diamond standard for writing modular and upgradeable smart contracts, and give a brief walkthrough of how to build an upgrade-able ERC20 token compatible contract, deploy to CELO, and perform an upgrade to this contract',
    preview: require('./showcase/advanced/a-guide-to-building-and-deploying-upgradeable-contracts-on-CELO-with-Diamond-standard.png'),
    website: '/blog/tutorials/a-guide-to-building-and-deploying-upgradeable-contracts-on-CELO-with-Diamond-standard',
    tags: ['celosage','celo', 'ERC20', 'solidity', 'advanced'],
  },
  {
    title: 'Build an nft-gated dapp and deploy on a decentralized hosting service',
    description: 'An interesting use case for NFTs on Celo network',
    preview: require('./showcase/advanced/build-an-nft-gated-dapp-and-deploy-on-decentralized-hosting-service.png'),
    website: 'blog/tutorials/build-an-nft-gated-dapp-and-deploy-on-decentralized-hosting-service',
    tags: ['advanced', 'solidity', 'nextjs', 'celosage'],
  },
  {
    title: 'How to Create a Decentralized Application Using React-Celo',
    description: 'This sequel walks blockchain developers on the Celo network through the process of creating a Decentralized Application (dApp) to interact with the created crowdfunding smart contract using React-Celo',
    preview: require('./showcase/intermediate/how-to-create-a-decentralized-application-using-react-celo.png'),
    website: 'blog/tutorials/how-to-create-a-decentralized-application-using-react-celo',
    tags: ['celosage', 'smartcontract', 'solidity', 'react', 'hardhat', 'crowdfunding', 'intermediate'],
  },
  {
    title: 'Example architectures for a simple payment dapp',
    description: 'This post will focus on the front-end part of how to create a simple payment dapp',
    preview: require('./showcase/beginner/example-architectures-for-a-simple-payment-dapp.png'),
    website: 'blog/tutorials/example-architectures-for-a-simple-payment-dapp',
    tags: ['javascript', 'react', 'beginner', 'celo'], 
  },
  {
    title: 'Build a Tic Tac Toe game with Flutter using Celo Composer',
    description: 'This tutorial will guide you through building an example using Celo Composer, a Tic Tac To game applications on the Celo blockchain using Flutter.',
    preview: require('./showcase/intermediate/build-a-tic-tac-toe-game-with-flutter-using-celo-composer.png'),
    website: 'blog/tutorials/build-a-tic-tac-toe-game-with-flutter-using-celo-composer',
    tags: ['celosage', 'flutter', 'solidity', 'intermediate', 'celo'], 
  },
  {
    title: 'Build a library-based dapp on Celo',
    description: 'Working with library in solidity',
    preview: require('./showcase/advanced/build-a-library-based-dapp-on-celo.png'),
    website: 'blog/tutorials/build-a-library-based-dapp-on-celo',
    tags: ['advanced', 'solidity', 'hardhat', 'celosage'],
  },
  {
    title: 'Connect and interact with Celo using web3modal',
    description: 'Alternative method of connecting to Celo using web3Modal',
    preview: require('./showcase/advanced/connect-and-interact-with-celo-using-web3modal.png'),
    website: 'blog/tutorials/connect-and-interact-with-celo-using-web3modal',
    tags: ['celosage', 'advanced', 'smartcontract', 'solidity', 'nextjs', 'materialui', 'react'],
   },
   {
    title: 'Interact with Celo Blockchain using web3dart',
    description: 'This article explains how to construct a dart program to communicate with the Celo blockchain using web3dart',
    preview: require('./showcase/beginner/interact-with-celo-blockchain-using-web3dart.png'),
    website: 'blog/tutorials/interact-with-celo-blockchain-using-web3dart',
    tags: ['celosage', 'flutter', 'beginner', 'celo'], 
  },
  {
    title: 'Supporting Multiple Tokens - EIP 155 and the Multi-Token Standard',
    description: 'These guidelines provide a framework for smart contracts to support multiple tokens within a single contract.',
    preview: require('./showcase/beginner/supporting-multiple-tokens-eip-155-and-the-multi-token-standard.png'),
    website: 'blog/tutorials/supporting-multiple-tokens-eip-155-and-the-multi-token-standard',
    tags: ['beginner', 'celosage', 'celo'], 
  },
   {
    title: 'Upgrading a Smart Contract on Celo',
    description: 'This tutorial provides a guide to upgrading a smart contract on the Celo blockchain and its importance',
    preview: require('./showcase/intermediate/upgrading-a-smart-contract-on-celo.png'),
    website: 'blog/tutorials/upgrading-a-smart-contract-on-celo',
    tags: ['celosage', 'smartcontract', 'solidity', 'intermediate', 'celo'], 
  },
  {
    title: 'Decentralized Storage and Seamless User Experience: Integrating IPFS with React for Your ERC721 Smart Contract',
    description: 'This tutorial would guide you through the basics of IPFS and how you can integrate it in your React project',
    preview: require('./showcase/intermediate/integrating-ipfs-with-react.png'),
    website: 'blog/tutorials/integrating-ipfs-with-react',
    tags: ["celo", "intermediate", "celosage","ipfs"], 
  },
  {
    title: 'Building a Smart Contract Lottery Application on Celo with Python',
    description: 'This tutorial provides a guide on how to use Python to build a smart contract lottery application on the Celo blockchain',
    preview: require('./showcase/intermediate/building-a-smart-contract-lottery-application-on-celo-with-python.png'),
    website: 'blog/tutorials/building-a-smart-contract-lottery-application-on-celo-with-python',
    tags: ['celosage', 'smartcontract', 'solidity', 'intermediate', 'celo'], 
  },
  {
    title: 'Developing a Celo Blockchain Social Network with Python',
    description: 'This article will empower you to create a secure, scalable, and engaging social network that harnesses the full potential of Celo cutting-edge blockchain technology',
    preview: require('./showcase/intermediate/developing-a-celo-blockchain-social-network-with-python.png'),
    website: 'blog/tutorials/developing-a-celo-blockchain-social-network-with-python',
    tags: ['celosage', 'intermediate', 'smartcontract', 'solidity'], 
  },
  {
    title: 'Deploying a proposal for DAOs on Celo',
    description: 'This article explains how to deploy a governance proposal on Celo',
    preview: require('./showcase/intermediate/deploying-a-proposal-for-daos-on-celo.png'),
    website: 'blog/tutorials/deploying-a-proposal-for-daos-on-celo',
    tags: ['celosage', 'intermediate',  'celo'], 
  },
  {
    title: 'How to build a Celo Price Tracker browser extension using Vite and Celo Contractkit.',
    description: 'In this article, I will show developers how to create a Celo Price Tracker browser extension that works with any browser, such as Brave, Chrome, and Firefox, by using Vite (a React template), Crxjs Vite Plugin, and the Celo Contractkit package.',
    preview: require('./showcase/beginner/how-to-build-a-celo-price-tracker-browser-extension-using-vite-and-celo-contractkit.png'),
    website: 'blog/tutorials/how-to-build-a-celo-price-tracker-browser-extension-using-vite-and-celo-contractkit',
    tags: ['celosage', 'react', 'beginner', 'celo'],
  },

  {
    title: 'Build a Full-Stack Mobile DApp with React Native and Web.JS on Celo',
    description: 'Learn hoe to build chat app on celo network using react-native and web3js',
    preview: require('./showcase/intermediate/build-a-full-stack-mobile-dapp-with-react-native-and-webjs-on-celo.png'),
    website: 'blog/tutorials/build-a-full-stack-mobile-dapp-with-react-native-and-webjs-on-celo',
    tags: ['celosage', 'reactnative', 'intermediate', 'celo'], 
  },
  {
    title: 'What are PFP NFTs, How to Create Them?',
    description: 'PFP NFTs are blockchain-based digital assets used as profile pictures. To create one, design an image, choose a blockchain platform and compatible wallet, and mint it on an NFT marketplace.',
    preview: require('./showcase/intermediate/what-are-pfp-nfts-and-how-to-create-them.png'),
    website: 'blog/tutorials/what-are-pfp-nfts-and-how-to-create-them',
    tags: ['celosage', 'solidity', 'intermediate', 'celo', 'erc721', 'truffle'], 
  },
  {
    title: 'Developing a Crowdfunding Platform for Social Causes on Celo Blockchain - Part 1',
    description: 'A Celo-based crowdfunding platform for social causes would enable social organizations, charities, and individuals to create campaigns and connect directly with donors to donate funds, leveraging the transparency and security of blockchain technology.',
    preview: require('./showcase/intermediate/developing-a-crowdfunding-platform-for-social-causes-on-celo-blockchain-part-1.png'),
    website: 'blog/tutorials/developing-a-crowdfunding-platform-for-social-causes-on-celo-blockchain-part-1',
    tags: ['celosage', 'solidity', 'intermediate', 'celo', 'truffle'], 
  },
  {
    title: 'Interact with smart contract on Celo using Web3js',
    description: 'Learn how to navigate through web3js framework',
    preview: require('./showcase/intermediate/interact-with-smart-contract-on-celo-using-web3js.png'),
    website: 'blog/tutorials/interact-with-smart-contract-on-celo-using-web3js',
    tags: ['celosage', 'solidity', 'intermediate', 'celo', 'hardhat'], 
  },
  {
    title: 'The Future of NFT Creation - Unleashing the Power of Batch Minting with ERC721psi',
    description: 'Batch minting with ERC721psi is an efficient way of creating multiple tokens at once, saving time and money. This feature is important for scalability and is implemented using smart contracts.',
    preview: require('./showcase/intermediate/the-future-of-nft-creation-unleashing-the-power-of-batch-minting-with-erc721psi.png'),
    website: 'blog/tutorials/the-future-of-nft-creation-unleashing-the-power-of-batch-minting-with-erc721psi',
    tags: ['celosage', 'erc721', 'intermediate', 'celo', 'solidity'], 
  },
  {
    title: 'Automate Flutter Celo DApp Deployment with GitHub Actions',
    description: 'Learn how to deploy and publish your Flutter DApp to Google Play Store or Google Drive using GitHub Actions.',
    preview: require('./showcase/intermediate/automate-flutter-celo-dapp-deployment-with-github-actions.png'),
    website: 'blog/tutorials/automate-flutter-celo-dapp-deployment-with-github-actions',
    tags: ['celosage', 'flutter', 'intermediate', 'celo', 'deploy'], 
  },
  {
    title: 'Integrating Web3Auth With Celo Blockchain In Your Dapp',
    description: 'Web3Auth is a decentralized authentication protocol that allows users to authenticate with DApps using their Web3 wallet, such as MetaMask. In this tutorial, I will be exploring how to integrate Web3Auth with the Celo blockchain in a DApp.',
    preview: require('./showcase/intermediate/integrating-web3Auth-with-celo-blockchain-in-your-dapp.png'),
    website: 'blog/tutorials/integrating-web3Auth-with-celo-blockchain-in-your-dapp',
    tags:["nextjs", "intermediate", "smartcontract", "solidity"], 
  },
  {
    title: 'Get started with CELO using Rust',
    description: 'This article is intended for developers that have some familiarity with Rust and want to construct a Rust program to communicate with the Celo blockchain.',
    preview: require('./showcase/beginner/get-started-with-celo-using-rust.png'),
    website: 'blog/tutorials/get-started-with-celo-using-rust',
    tags: ['celosage', 'beginner', 'celo', 'deploy'], 
  },
  {
    title: 'Building A Decentralized Tipping System on Celo',
    description: 'This tutorial guides you through the steps required to building a decentralized tipping system.',
    preview: require('./showcase/intermediate/building-decentralized-tipping-system-on-celo.png'),
    website: 'blog/tutorials/building-decentralized-tipping-system-on-celo',
    tags: ['celosage', 'intermediate', 'solidity', 'smartcontract'], 
  },
  {
    title: "Build a monthly susbscription platform using Celo composer & Openzeppelin Defender",
    description: "This comprehensive tutorial will guide you through setting up a crypto payment subscription platform on Celo.",
    preview: require("./showcase/advanced/build-a-monthly-susbscription-platform-using-celo-composer-openzeppelin-defender.png"),
    website: "/blog/tutorials/build-a-monthly-susbscription-platform-using-celo-composer-openzeppelin-defender",
    tags: ["advanced", "celosage", "celo", "openzeppelin"],
  },
   {
    title: "Integrating Python with Celo Mobile Wallet",
    description: "Explore the fascinating world of integrating Python with Celo's mobile wallet in this insightful article.",
    preview: require("./showcase/intermediate/integrating-python-with-celo-mobile-wallet.png"),
    website: "/blog/tutorials/integrating-python-with-celo-mobile-wallet",
    tags: ["celosage", "intermediate", "smartcontract", "solidity"],
  },
  {
    title: "Build an Airdrop Distribution System for Millions of Users with Verification of Merkle Tree Proofs",
    description: "Curious about how Uniswap and other projects are able to airdrop tokens to thousands of users? In this tutorial, we will show you how they use Merkle proof in Solidity and Javascript to accomplish this feat.",
    preview: require("./showcase/advanced/build-an-airdrop-distribution-system-for-millions-of-users-with-verification-of-merkle-tree-proofs.png"),
    website: "/blog/tutorials/build-an-airdrop-distribution-system-for-millions-of-users-with-verification-of-merkle-tree-proofs",
    tags: ["advanced", "celosage", "celo", "tokens"],
  },
  {
    title: "Lazy Minting NFTs A Cost-Effective and Flexible Approach to NFT Creation",
    description: "Lazy Minting NFTs offer a budget-friendly and adaptable way of creating NFTs without sacrificing quality or control. Simplify the process with ease.",
    preview: require("./showcase/intermediate/lazy-minting-nfts-a-cost-effective-and-flexible-approach-to-nft-creation.png"),
    website: "/blog/tutorials/lazy-minting-nfts-a-cost-effective-and-flexible-approach-to-nft-creation",
    tags: ["intermediate", "solidity", "celosage", "erc721", "truffle"],
  },
  {
    title: 'Automate React Native Celo DApp Deployment with GitHub Actions',
    description: 'Learn how to deploy and publish your React Native DApp to Google Play Store or Google Drive',
    preview: require('./showcase/intermediate/automate-react-native-celo-dapp-deployment-with-github-actions.png'),
    website: 'blog/tutorials/automate-react-native-celo-dapp-deployment-with-github-actions',
    tags: ['celosage', 'reactnative', 'intermediate', 'celo'], 
  },
  {
    title: 'Building a Celo Blockchain Explorer with Python',
    description: 'In this tutorial, well use Python and the web3.py module to create a blockchain explorer for the Celo network.',
    preview: require('./showcase/intermediate/sage-building-a-celo-blockchain-explorer-with-python.png'),
    website: '/blog/tutorials/building-a-celo-blockchain-explorer-with-python',
    tags: ['celosage','celo', 'intermediate', 'smartcontract', 'solidity'],
  },
  {
    title: 'Using Python to Interact with Celos Governance System',
    description: 'In this article, we will know what the Celo Governance system is and how we can interact with it using Python and web3.py',
    preview: require('./showcase/intermediate/sage-using-python-to-interact-with-celos-governance-system.png'),
    website: '/blog/tutorials/using-python-to-interact-with-celos-governance-system',
    tags: ['celosage','celo', 'intermediate', 'smartcontract', 'solidity'],
  },
   {
    title: 'Implementing Staking & Reward Contract Using Solidity',
    description: 'Staking and reward contracts are popular mechanisms for incentivizing participation in the activities of a blockchain network.',
    preview: require('./showcase/intermediate/implementing-staking-and-reward-contract-using-solidity.png'),
    website: 'blog/tutorials/implementing-staking-and-reward-contract-using-solidity',
    tags: ['celosage', 'intermediate', 'smartcontract'],
  },
  {
    title: 'Using Python to Build a Celo Blockchain Identity System',
    description: 'This article explains how to use Python and the Web3.py library to build a decentralized identity system on the Celo blockchain.',
    preview: require('./showcase/intermediate/sage-using-python-to-build-a-celo-blockchain-identity-system.png'),
    website: '/blog/tutorials/using-python-to-build-a-celo-blockchain-identity-system',
    tags: ['celosage','celo', 'intermediate', 'smartcontract', 'solidity'], 
  },
  {
    title: 'Automate Celo DApp Deployment to Cloudflare Pages with GitHub Actions',
    description: 'Learn How to Deploy and Publish your Celo DApp Cloudflare Pages with GitHub Actions',
    preview: require('./showcase/intermediate/automate-celo-dapp-deployment-to-cloudflare-pages-with-github-actions.png'),
    website: 'blog/tutorials/automate-celo-dapp-deployment-to-cloudflare-pages-with-github-actions',
    tags: ['celosage', 'react', 'intermediate', 'celo'], 
  },
  {
    title: 'Billeteras como crearlas y como fondearlas',
    description: '¡Bienvenido a nuestro tutorial sobre cómo comenzar con su billetera digital en Celo! En este tutorial, le mostraremos cómo crear una billetera, almacenar su frase de recuperación, financiar la billetera y enviar y recibir dinero en la plataforma Celo.',
    preview: require('./showcase/beginner/Billeteras-como-crearlas-y-como-fondearlas.png'),
    website: 'blog/tutorials/billeteras-como-crearlas-y-como-fondearlas',
    tags: ['celosage', 'beginner'], 
  },
  {
    title: 'Introducing Prosperity Passport - The First Soulbound Token-Powered Web3 Identity Solution for Celo Blockchain',
    description: 'Introducing Prosperity Passport - a groundbreaking Web3 identity solution for Celo blockchain.',
    preview: require('./showcase/beginner/introducing-prosperity-passport-the-first-soulbound-token-powered-web3-identity-solution-for-celo-blockchain.png'),
    website: 'blog/tutorials/introducing-prosperity-passport-the-first-soulbound-token-powered-web3-identity-solution-for-celo-blockchain',
    tags: ['celosage', 'beginner', 'celo'], 
  },
  {
    title: 'Building a Decentralized Exchange on Celo with Golang',
    description: 'This article could focus on building a decentralized exchange (DEX) on the Celo blockchain using the go-ethereum, a Golang blockchain framework',
    preview: require('./showcase/intermediate/building-a-decentralized-exchange-on-celo-with-golang.png'),
    website: 'blog/tutorials/building-a-decentralized-exchange-on-celo-with-golang',
    tags: ['celosage', 'intermediate', 'smartcontract', 'solidity'], 
  },
  {
    title: 'Effective Smart Contract Testing using Chai',
    description: 'This tutorial guides you to ensure that your code is robust and secure. One way to achieve this is by writing comprehensive tests for your contracts functionality',
    preview: require('./showcase/intermediate/effective-smart-contract-testing-using-chai.png'),
    website: 'blog/tutorials/effective-smart-contract-testing-with-chai',
    tags: ['celosage', 'intermediate', 'smartcontract'], 
  },
  {
    title: 'Easily Deploy your Celo DApp to Cloudflare Pages',
    description: 'Learn How to Deploy and Publish your Celo DApp Cloudflare Pages with Ease',
    preview: require('./showcase/beginner/easily-deploy-your-celo-dapp-to-cloudflare-pages.png'),
    website: 'blog/tutorials/easily-deploy-your-celo-dapp-to-cloudflare-pages',
    tags: ['celosage', 'dapp', 'beginner', 'celo'], 
  },
  {
    title: 'Building Decentralized Applications on the Celo Platform using the Celo SDK and Celo Smart Contracts',
    description: 'Learn how to build and deploy decentralized applications on the Celo platform using the Celo SDK and Celo smart contracts',
    preview: require('./showcase/beginner/building-decentralized-applications-on-celo.png'),
    website: 'blog/tutorials/building-decentralized-applications-on-the-celo-platform-using-the-celo-sdk-and-celo-smart-contract',
    tags: ["celo", "celosage", "truffle", "smartcontract", "solidity", "beginner"], 
  },
  {
    title: 'Building a Celo Voting System with Golang',
    description: 'This article could provide a tutorial on how to use the Celo Golang go ethereum framework to build a secure and transparent voting system on the blockchain',
    preview: require('./showcase/intermediate/building-a-celo-voting-system-with-golang.png'),
    website: 'blog/tutorials/building-a-celo-voting-system-with-golang',
    tags: ['celosage', 'intermediate', 'smartcontract', 'solidity'], 
  },  
  {
    title: 'A Guide to Exploring Celo-Specific Python Library called web3.py',
    description: 'This article could provide a tutorial on how to use the web3.py library to interact with the celo blockcchain',
    preview: require('./showcase/beginner/a-guide-to-exploring-celo-specific-python-library-called-web3py.png'),
    website: 'blog/tutorials/a-guide-to-exploring-celo-specific-python-library-called-web3py',
    tags: ['celosage', 'beginner', 'dapp', 'celo'], 
  },
  {
    title: 'Interact with smart contract on celo using ethersjs',
    description: 'Understand how to use the ethersjs library',
    preview: require('./showcase/intermediate/interact-with-smart-contract-on-celo-using-ethersjs.png'),
    website: 'blog/tutorials/interact-with-smart-contract-on-celo-using-ethersjs',
    tags: ['celosage', 'intermediate', 'smartcontract', 'typescript', 'solidity'], 
  },
  {
    title: 'Deploying Celo Applications using Golang',
    description: 'This article could provide a tutorial on deploying Celo applications built using the Golang . It could cover topics such as setting up a Celo node, setting up the development environment, creating and deploying smart contracts, and monitoring the deployed contract activities using Celo explorer.',
    preview: require('./showcase/intermediate/deploying-celo-applications-using-golang.png'),
    website: 'blog/tutorials/deploying-celo-applications-using-golang',
    tags: ['celosage', 'intermediate', 'smartcontract', 'solidity'], 

  },
   {
    title: 'Creating a Decentralized Insurance Service on Celo with Python',
    description: "Learn to build a decentralized insurance smart contract on Celo blockchain using Python, providing accessible, transparent coverage with stablecoins and smart contracts.",
    preview: require('./showcase/intermediate/creating-a-decentralized-insurance-service-on-celo-with-python.png'),
    website: 'blog/tutorials/creating-a-decentralized-insurance-service-on-celo-with-python',
    tags: ['celosage', 'intermediate', 'smartcontract', 'solidity'], 
  }, 
 {
    title: 'Creating a Staking Contract on Celo with Python',
    description: 'In this tutorial, you will learn how to build a staking contract on Celo using web3.py.',
    preview: require('./showcase/intermediate/sage-creating-a-staking-contract-on-celo-with-python.png'),
    website: 'blog/tutorials/creating-a-staking-contract-on-celo-with-python',
    tags: ['celosage', 'intermediate', 'smartcontract', 'solidity'], 
  }, 
  {
    title: 'Implementing a Token on Celo using Golang',
    description: "This article could provide a step-by-step tutorial on how to implement a custom token on the Celo blockchain using the Golang SDK. It could cover topics such as defining the token's smart contract and deploying it to the Celo network. This article is for developers that want to get started with building blockchain applications using Golang on Celo.",
    preview: require('./showcase/intermediate/implementing-a-token-on-celo-using-golang.png'),
    website: 'blog/tutorials/implementing-a-token-on-celo-using-golang',
    tags: ['celosage', 'intermediate', 'smartcontract', 'solidity'], 

  },
  {
    title: 'Using Web3.py to Interact with a Deployed Smart Contract in Python',
    description: 'This tutorial provides a step-by-step guide on how to use Web3.py, a Python library to interact with the Ethereum blockchain, to interact with a deployed Smart Contract',
    preview: require('./showcase/intermediate/sage-using-web3-py-to-interact-with-a-deployed-smart-contract-in-python.png'),
    website: 'blog/tutorials/using-web3-py-to-interact-with-a-deployed-smart-contract-in-python',
    tags: ['celosage', 'intermediate', 'smartcontract', 'solidity'], 
  },
  {
    title: 'Building a Celo Wallet using Golang',
    description: 'This article could focus on building a Celo wallet application using the Golang programming language. It could cover topics such as generating and storing private keys, interacting with the Celo blockchain and implementing features such as sending and receiving Celo transactions.',
    preview: require('./showcase/intermediate/building-a-celo-wallet-using-golang.png'),
    website: 'blog/tutorials/building-a-celo-wallet-using-golang',
    tags: ['celosage', 'intermediate', 'smartcontract', 'solidity'], 
  },
  {

    title: 'Building a Simple DeFi Application on the Celo Blockchain Using Python',
    description: 'In this tutorial, we will build a simple decentralized finance (DeFi) application on the Celo blockchain using Python',
    preview: require('./showcase/intermediate/sage-building-a-simple-defi-application-on-the-celo-blockchain-using-python.png'),
    website: 'blog/tutorials/building-a-simple-defi-application-on-the-celo-blockchain-using-python',
    tags: ['celosage', 'intermediate', 'smartcontract', 'solidity'], 
  },
  {
    title: 'Deploying Smart Contracts on Celo Using Foundry - A Step-by-Step Guide',
    description: 'This comprehensive guide provides a detailed, sequential walkthrough for deploying smart contracts on the Celo blockchain using Foundry.',
    preview: require('./showcase/beginner/deploying-smart-contracts-on-celo-using-foundry-a-step-by-step-guide.png'),
    website: 'blog/tutorials/deploying-smart-contracts-on-celo-using-foundry-a-step-by-step-guide',
    tags: ['celosage', 'beginner', 'smartcontract', 'solidity'], 
  },
  {
    title: 'Building a Solidity Smart Contract for NFT Royalty Fees - A Step-by-Step Guide',
    description: 'Learn to code a self-executing contract on Ethereum blockchain with Solidity language for NFT royalty payments, following our step-by-step guide.',
    preview: require('./showcase/intermediate/building-a-solidity-smart-contract-for-nft-royalty-fees-a-step-by-step-guide.png'),
    website: 'blog/tutorials/building-a-solidity-smart-contract-for-nft-royalty-fees-a-step-by-step-guide',
    tags: ['celosage', 'intermediate', 'smartcontract', 'solidity','erc721', 'truffle'], 

  },
<<<<<<< HEAD
   {
    title: 'Deploying Celo Applications using Golang',
    description: 'This article could provide a tutorial on deploying Celo applications built using the Golang . It could cover topics such as setting up a Celo node, setting up the development environment, creating and deploying smart contracts, and monitoring the deployed contract activities using Celo explorer.',
    preview: require('./showcase/intermediate/deploying-celo-applications-using-golang.png'),
    website: 'blog/tutorials/deploying-celo-applications-using-golang',
    tags: ['celosage', 'intermediate', 'smartcontract', 'solidity'], 

  },
   {
    title: 'Building a Celo-Based Remittance Smart contract and interacting with it using Python',
    description: "Explore building a remittance smart contract with Celo's blockchain and Python, leveraging cUSD for fast, secure cross-border transactions.",
    preview: require('./showcase/intermediate/building-a-celo-based-remittance-smart-contract-and-interacting-with-it-using-python.png'),
    website: 'blog/tutorials/building-a-celo-based-remittance-smart-contract-and-interacting-with-it-using-python',
    tags: ['celosage', 'intermediate', 'smartcontract', 'solidity'], 
  },
=======
  {
    title: 'Build Celo DApp without JavaScript Framework',
    description: 'Learn How to Build Celo DApp without JavaScript Framework. With your HTML, CSS and JavaScript skills, you can build Celo DApp with Ease.',
    preview: require('./showcase/intermediate/no-js-framework.png'),
    website: 'blog/tutorials/build-celo-dapp-without-js-framework',
    tags: ['celosage', 'intermediate', 'smartcontract', 'solidity','javascript'], 
  },
  {
    title: 'Build a complete off chain fullstack web3 app using Laravel Part-1',
    description: 'Learn How to Build an off-chain fullstack web3 app using Laravel.',
    preview: require('./showcase/intermediate/build-a-complete-off-chain-fullstack-web3-app-using-laravel-part-1.png'),
    website: 'blog/tutorials/build-a-complete-off-chain-fullstack-web3-app-using-laravel-part-1',
    tags: ['celosage', 'intermediate', 'smartcontract', 'solidity','javascript'], 
  },
  {
    title: 'Build a cross-chain token bridge between Celo and BSC from scratch',
    description: 'Bridging tokens between two EVM-compatible blockchains from scratch',
    preview: require('./showcase/intermediate/build-a-cross-chain-token-bridge-between-Celo-and-BSC-from-the-scratch.png'),
    website: 'blog/tutorials/build-a-cross-chain-token-bridge-between-Celo-and-BSC-from-the-scratch',
    tags: ['celosage', 'intermediate', 'smartcontract', 'solidity', 'tokens'], 
  },
  {
    title: 'Building an NFT game using TDD with Hardhat (Part 1)',
    description: 'Building an NFT game using TDD with Hardhat',
    preview: require('./showcase/intermediate/building-an-NFT-game-using-TDD-with-hardhat-part-1.png'),
    website: 'blog/tutorials/building-an-nft-game-using-TDD-with-hardhat-part-1',
    tags: ['celosage', 'intermediate', 'smartcontract', 'solidity', 'tokens', "hardhat", "openzeppelin", "randomness", "erc721", "dacade", "nft"], 
  },
  {
    title: 'Integrating Celo into the Process of Web/App Development',
    description: 'The article will focus on the Celo framework that provides users with a seamless online payment method.',
    preview: require('./showcase/intermediate/sage-integrating-celo-into-the-process-of-fintech-web-app-development.png'),
    website: 'blog/tutorials/integrating-celo-into-the-process-of-fintech-web-app-development',
    tags: ['celo', 'celosage', 'intermediate', 'contractkit', 'javascript', 'nodejs'], 
  },
  {
    title: 'School Resources Marketplace Smart Contract on Celo',
    description: ' The School Resources Marketplace smart contract is a decentralized application built on the Celo blockchain using Solidity programming language.',
    preview: require('./showcase/beginner/school-resources-marketplace-smart-contract-on-celo.png'),
    website: 'blog/tutorials/school-resources-marketplace-smart-contract-on-celo',
    tags: ['solidity', 'intermediate', 'celo', 'celosage'],
  },
  {
    title: 'Smart contract security on celo with mythril',
    description: 'Analyze smart contracts using free security tools - Mythril',
    preview: require('./showcase/intermediate/smart-contract-security-on-celo-with-mythril.png'),
    website: 'blog/tutorials/smart-contract-security-on-celo-with-mythril',
    tags: ['celosage', 'intermediate', 'smartcontract', 'solidity'], 
  },
   {
    title: 'Building Celo DApp with Celocli without JavaScript Framework',
    description: 'Learn How to Build Celo DApp with Celocli without JavaScript Framework. With your HTML, CSS and JavaScript skills, you can build Celo DApp with Ease',
    preview: require('./showcase/intermediate/building-celo-dapp-with-celocli-without-javascript-framework.png'),
    website: 'blog/tutorials/building-celo-dapp-with-celocli-without-javascript-framework',
    tags: ['celosage', 'intermediate', 'smartcontract', 'javascript', 'solidity'], 
  },
  {
    title: "Implementing Multi-factor Authentication on Celo's Blockchain Using Smart Contracts",
    description: 'Learn how to build and deploy a multi factor authentication system on the Celo platform',
    preview: require('./showcase/beginner/implementing-multi-factor-authentication-on-celos-blockchain-using-smart-contracts.png'),
    website: 'blog/tutorials/implementing-multi-factor-authentication-on-celos-blockchain-using-smart-contracts',
    tags: ['celo', 'celosage', 'truffle', 'smartcontract', 'solidity', 'javascript', 'beginner'], 
  },
  {
    title: 'Build a cross-chain token bridge between celo and bsc using the existing bridge',
    description: 'Learn how to build cross-chain dapps using the existing bridge on Celo',
    preview: require('./showcase/intermediate/build-a-cross-chain-token-bridge-between-celo-and-bsc-using-the-existing-bridge.png'),
    website: 'blog/tutorials/build-a-cross-chain-token-bridge-between-celo-and-bsc-using-the-existing-bridge',
    tags: ['celosage', 'intermediate', 'smartcontract', 'solidity'], 
  },

  {
    title: 'Create an NFT with a delayed reveal on Celo',
    description: 'In This tutorial we will look at how to implement a simple NFT Contract that implements an NFT reveal in solidity. We will deploy the contract to the Celo blockchain on remix and show how to perform the reveal on remix',
    preview: require('./showcase/intermediate/create-an-nft-with-a-delayed-reveal-on-celo.png'),
    website: 'blog/tutorials/create-an-nft-with-a-delayed-reveal-on-celo',
    tags: ['celosage', 'intermediate', 'smartcontract', 'nft', 'solidity'], 
  },
  {
    title: 'Build a complete P2P Celo payment dapp with Flutter using Celo Composer',
    description: 'Learn how to build a CELO based p2p payment dApp with Flutter using Celo Composer for bootstrap.',
    preview: require('./showcase/intermediate/build-a-complete-p2p-celo-payment-dapp-with-flutter-using-celo-composer.png'),
    website: 'blog/tutorials/build-a-complete-p2p-celo-payment-dapp-with-flutter-using-celo-composer',
    tags: ['celosage', 'intermediate', 'smartcontract', 'solidity'], 
  },
  {
    title: 'Using Clones to build and cheaply deploy contracts on CELO at scale',
    description: 'This tutorial introduces the clones (minmal proxy) approach to cheaply deploy contracts on CELO.',
    preview: require('./showcase/advanced/Using-Clones-to-build-and-cheaply-deploy-contracts-on-CELO-at-scale.png'),
    website: 'blog/tutorials/using-clones-to-build-and-cheaply-deploy-contracts-on-celo-at-scale',
    tags: ['celosage', 'advanced', 'smartcontract', 'solidity'], 
  },
  {
    title: 'Building a full stack Celo DApp with NextJS and Web3js',
    description: 'Learn How to Build Celo DApp with NextJS, a JavaScript Framework. You can build Celo DApp with Ease using NextJS',
    preview: require('./showcase/intermediate/building-a-full-stack-celo-dapp-with-nextjs-and-web3js.png'),
    website: 'blog/tutorials/building-a-full-stack-celo-dapp-with-nextjs-and-web3js',
    tags: ['celosage', 'intermediate', 'smartcontract', 'solidity', 'javascript'], 
  },
  {
    title: 'How Does Blockchain Help Content Creators?',
    description: 'Learn how blockchain technoloty help content creators.',
    preview: require('./showcase/beginner/how-does-blockchain-help-content-creators.png'),
    website: 'blog/tutorials/how-does-blockchain-help-content-creators',
    tags: ['celosage', 'beginner', 'solidity'], 
  },
  {
    title: 'Analyzing smart contracts security on Celo using Slither',
    description: 'Analyze smart contracts using free security tools - Slither',
    preview: require('./showcase/intermediate/analyzing-smart-contracts-security-on-celo-using-slither.png'),
    website: 'blog/tutorials/analyzing-smart-contracts-security-on-celo-using-slither',
    tags: ['celosage', 'intermediate', 'smartcontract', 'solidity'], 
  },





>>>>>>> 725bd8f3
  /*
  Pro Tip: add your site in alphabetical order.
  Appending your site here (at the end) is more likely to produce Git conflicts.
   */
];

export const TagList = Object.keys(Tags) as TagType[];
function sortUsers() {
  let result = Users;
  // Sort by site name
  result = sortBy(result, (user) => user.title.toLowerCase());
  // Sort by apps tag, popular first
  result = sortBy(result, (user) => !user.tags.includes("favorite"));
  return result;
}

export const sortedUsers = sortUsers();
2;<|MERGE_RESOLUTION|>--- conflicted
+++ resolved
@@ -3329,7 +3329,6 @@
     tags: ['celosage', 'intermediate', 'smartcontract', 'solidity','erc721', 'truffle'], 
 
   },
-<<<<<<< HEAD
    {
     title: 'Deploying Celo Applications using Golang',
     description: 'This article could provide a tutorial on deploying Celo applications built using the Golang . It could cover topics such as setting up a Celo node, setting up the development environment, creating and deploying smart contracts, and monitoring the deployed contract activities using Celo explorer.',
@@ -3345,7 +3344,6 @@
     website: 'blog/tutorials/building-a-celo-based-remittance-smart-contract-and-interacting-with-it-using-python',
     tags: ['celosage', 'intermediate', 'smartcontract', 'solidity'], 
   },
-=======
   {
     title: 'Build Celo DApp without JavaScript Framework',
     description: 'Learn How to Build Celo DApp without JavaScript Framework. With your HTML, CSS and JavaScript skills, you can build Celo DApp with Ease.',
@@ -3461,10 +3459,6 @@
   },
 
 
-
-
-
->>>>>>> 725bd8f3
   /*
   Pro Tip: add your site in alphabetical order.
   Appending your site here (at the end) is more likely to produce Git conflicts.
