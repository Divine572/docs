/**
 * Copyright (c) Facebook, Inc. and its affiliates.
 *
 * This source code is licensed under the MIT license found in the
 * LICENSE file in the root directory of this source tree.
 */

/* eslint-disable global-require */

import { translate } from "@docusaurus/Translate";
import { sortBy } from "@site/src/utils/jsUtils";

/*
 * ADD YOUR SITE TO THE DOCUSAURUS SHOWCASE:
 *
 * Requirements for adding your site to our showcase:
 * - It is a production-ready site with real content and decent customizations
 * (different from the init templates)
 * - It is NOT a work-in-progress with empty pages
 * - It has a stable domain (a Netlify/Vercel deploy preview is not allowed)
 *
 * Instructions:
 * - Add your site in the json array below
 * - `title` is your project's name (no need for the "Docs" suffix)
 * - A short (≤120 characters) description of your project
 * - Use relevant tags to categorize your site (read the tag descriptions below)
 * - Add a local image preview (decent screenshot of your Docusaurus site)
 * - The image MUST be added to the GitHub repository, and use `require("img")`
 * - The image has to have minimum width 640 and an aspect of no wider than 2:1
 * - If your website is open-source, add your source link. The link should open
 *   to a directory containing the `docusaurus.config.js` file
 * - Open a PR and check for reported CI errors
 *
 * Example PR: https://github.com/facebook/docusaurus/pull/3976
 *
 * If you edit this file through the GitHub interface, you can:
 * - Submit first your users.tsx edit PR
 * - This will create a branch on your Docusaurus fork (usually "patch-1")
 * - Go to https://github.com/<username>/docusaurus/tree/<branch>/website/src/data/showcase
 * - Drag-and-drop an image here to add it to your existing PR
 *
 * Please help us maintain this showcase page data:
 * - Update sites with wrong data
 * - Ensure site tags remain correct over time
 * - Remove sites not using Docusaurus anymore
 * - Add missing Docusaurus sites (if the site owner agreed)
 */

export type Tag = {
  label: string;
  description: string;
  color: string;
};

export type TagType =
  | "popular"
  | "favorite"
  | "foundation"
  | "celosage"
  | "figment"
  | "dacade"
  | "advanced"
  | "airdrop"
  | "android"
  | "beginner"
  | "celo"
  | "celowallet"
  | "cli"
  | "codeplayground"
  | "composer"
  | "contractkit"
  | "contribute"
  | "crowdfunding"
  | "cusd"
  | "dao"
  | "dapp"
  | "dappstarter"
  | "deploy"
  | "erc1155"
  | "ERC20"
  | "erc721"
  | "flutter"
  | "graph"
  | "hardhat"
  | "html"
  | "intermediate"
  | "ipfs"
  | "javascript"
  | "keystores"
  | "ledger"
  | "materialui"
  | "metamask"
  | "mint"
  | "mobile"
  | "nextjs"
  | "nft"
  | "nodejs"
  | "observable"
  | "openzeppelin"
  | "oracle"
  | "pinata"
  | "progressive"
  | "randomness"
  | "react"
  | "reactnative"
  | "remix"
  | "remote"
  | "sdk"
  | "smartcontract"
  | "solidity"
  | "sourcify"
  | "subgraphs"
  | "tokens"
  | "truffle"
  | "typescript"
  | "usecontractkit"
  | "valora"
  | "verification"
  | "walletconnect"
  | "video";

export type User = {
  title: string;
  description: string;
  preview: string;
  website: string;
  // source: string | null;
  tags: TagType[];
};

// LIST OF AVAILABLE TAGS
// Available tags to assign to your site
// Please choose all tags that you think might apply.
// We'll remove inappropriate tags, but it's less likely that we add tags.
export const Tags: { [type in TagType]: Tag } = {
  // DO NOT USE THIS TAG: we choose sites to add to appss
  popular: {
    label: translate({ message: "Popular" }),
    description: translate({
      message: "",
      id: "showcase.tag.popular.description",
    }),
    color: "#e9669e",
  },

  // For open-source sites, a link to the source code is required
  // The source should be your *website's* source, not your project's source!
  // apps: {
  //   label: translate({ message: "Apps" }),
  //   description: translate({
  //     message: "",
  //     id: "showcase.tag.apps.description",
  //   }),
  //   color: "#39ca30",
  // },
  // impact: {
  //   label: translate({ message: "Impact" }),
  //   description: translate({
  //     message: "",
  //     id: "showcase.tag.impact.description",
  //   }),
  //   color: "#dfd545",
  // },
  foundation: {
    label: translate({ message: "Foundation" }),
    description: translate({
      message: "",
      id: "showcase.tag.foundation.description",
    }),
    color: "#35D07F",
  },
  celosage: {
    label: translate({ message: "Celo Sage" }),
    description: translate({
      message: "",
      id: "showcase.tag.celosage.description",
    }),
    color: "#35D07F",
  },
  favorite: {
    label: translate({ message: "Favorite" }),
    description: translate({
      message: "",
      id: "showcase.tag.favorite.description",
    }),
    color: "#35D07F",
  },

  figment: {
    label: translate({ message: "Figment" }),
    description: translate({
      message: "",
      id: "showcase.tag.figment.description",
    }),
    color: "#FBCC5C",
  },
  dacade: {
    label: translate({ message: "Dacade" }),
    description: translate({
      message: "",
      id: "showcase.tag.dacade.description",
    }),
    color: "#35D07F",
  },
  advanced: {
    label: translate({ message: "Advanced" }),
    description: translate({
      message: "",
      id: "showcase.tag.advanced.description",
    }),
    color: "#35D07F",
  },
  airdrop: {
    label: translate({ message: "Airdrop" }),
    description: translate({
      message: "",
      id: "showcase.tag.airdrop.description",
    }),
    color: "#127f82",
  },
  android: {
    label: translate({ message: "Android" }),
    description: translate({
      message: "",
      id: "showcase.tag.android.description",
    }),
    color: "#BF97FF",
  },
  beginner: {
    label: translate({ message: "Beginner" }),
    description: translate({
      message: "",
      id: "showcase.tag.beginner.description",
    }),
    color: "#FB7C6D",
  },
  celo: {
    label: translate({ message: "Celo" }),
    description: translate({
      message: "",
      id: "showcase.tag.celo.description",
    }),
    color: "#73DDFF",
  },
  celowallet: {
    label: translate({ message: "Celo Wallet" }),
    description: translate({
      message: "",
      id: "showcase.tag.celowallet.description",
    }),
    color: "#3488EC",
  },
  cli: {
    label: translate({ message: "CLI" }),
    description: translate({
      message: "",
      id: "showcase.tag.cli.description",
    }),
    color: "#BF97FF",
  },
  codeplayground: {
    label: translate({ message: "Code Playground" }),
    description: translate({
      message: "",
      id: "showcase.tag.codeplayground.description",
    }),
    color: "#35D07F",
  },
  composer: {
    label: translate({ message: "Composer" }),
    description: translate({
      message: "",
      id: "showcase.tag.composer.description",
    }),
    color: "#FB7C6D",
  },
  contractkit: {
    label: translate({ message: "ContractKit" }),
    description: translate({
      message: "",
      id: "showcase.tag.contractkit.description",
    }),
    color: "#FBCC5C",
  },
  contribute: {
    label: translate({ message: "Contribute" }),
    description: translate({
      message: "",
      id: "showcase.tag.contribute.description",
    }),
    color: "#FBCC5C",
  },
  crowdfunding: {
    label: translate({ message: "Crowdfunding" }),
    description: translate({
      message: "",
      id: "showcase.tag.crowdfunding.description",
    }),
    color: "#BF97FF",
  },
  cusd: {
    label: translate({ message: "cUSD" }),
    description: translate({
      message: "",
      id: "showcase.tag.cusd.description",
    }),
    color: "#FB7C6D",
  },
  dao: {
    label: translate({ message: "DAO" }),
    description: translate({
      message: "",
      id: "showcase.tag.dao.description",
    }),
    color: "#73DDFF",
  },
  dapp: {
    label: translate({ message: "Dapp" }),
    description: translate({
      message: "",
      id: "showcase.tag.dapp.description",
    }),
    color: "#3488EC",
  },
  dappstarter: {
    label: translate({ message: "Dappstarter" }),
    description: translate({
      message: "",
      id: "showcase.tag.dappstarter.description",
    }),
    color: "#35D07F",
  },
  deploy: {
    label: translate({ message: "Deploy" }),
    description: translate({
      message: "",
      id: "showcase.tag.deploy.description",
    }),
    color: "#FBCC5C",
  },
  erc1155: {
    label: translate({ message: "erc1155" }),
    description: translate({
      message: "",
      id: "showcase.tag.erc1155.description",
    }),
    color: "#BF97FF",
  },
  ERC20: {
    label: translate({ message: "ERC20" }),
    description: translate({
      message: "",
      id: "showcase.tag.erc20.description",
    }),
    color: "#BF97FF",
  },
  erc721: {
    label: translate({ message: "ERC721" }),
    description: translate({
      message: "",
      id: "showcase.tag.erc721.description",
    }),
    color: "#FB7C6D",
  },
  flutter: {
    label: translate({ message: "flutter" }),
    description: translate({
      message: "",
      id: "showcase.tag.flutter.description",
    }),
    color: "#73DDFF",
  },
  graph: {
    label: translate({ message: "Graph" }),
    description: translate({
      message: "",
      id: "showcase.tag.graph.description",
    }),
    color: "#3488EC",
  },
  hardhat: {
    label: translate({ message: "Hardhat" }),
    description: translate({
      message: "",
      id: "showcase.tag.hardhat.description",
    }),
    color: "#FB7C6D",
  },
  html: {
    label: translate({ message: "HTML" }),
    description: translate({
      message: "",
      id: "showcase.tag.html.description",
    }),
    color: "#35D07F",
  },
  intermediate: {
    label: translate({ message: "Intermediate" }),
    description: translate({
      message: "",
      id: "showcase.tag.intermediate.description",
    }),
    color: "#FBCC5C",
  },
  ipfs: {
    label: translate({ message: "IPFS" }),
    description: translate({
      message: "",
      id: "showcase.tag.ipfs.description",
    }),
    color: "#BF97FF",
  },
  javascript: {
    label: translate({ message: "Javascript" }),
    description: translate({
      message: "",
      id: "showcase.tag.javascript.description",
    }),
    color: "#FB7C6D",
  },
  keystores: {
    label: translate({ message: "Keystores" }),
    description: translate({
      message: "",
      id: "showcase.tag.keystores.description",
    }),
    color: "#BF97FF",
  },
  ledger: {
    label: translate({ message: "Ledger" }),
    description: translate({
      message: "",
      id: "showcase.tag.ledger.description",
    }),
    color: "#FB7C6D",
  },
  materialui: {
    label: translate({ message: "Material UI" }),
    description: translate({
      message: "",
      id: "showcase.tag.material-ui.description",
    }),
    color: "#73DDFF",
  },
  metamask: {
    label: translate({ message: "Metamask" }),
    description: translate({
      message: "",
      id: "showcase.tag.metamask.description",
    }),
    color: "#3488EC",
  },
  mint: {
    label: translate({ message: "Mint" }),
    description: translate({
      message: "",
      id: "showcase.tag.mint.description",
    }),
    color: "#35D07F",
  },
  mobile: {
    label: translate({ message: "Mobile" }),
    description: translate({
      message: "",
      id: "showcase.tag.mobile.description",
    }),
    color: "#FBCC5C",
  },
  nextjs: {
    label: translate({ message: "Nextjs" }),
    description: translate({
      message: "",
      id: "showcase.tag.nextjs.description",
    }),
    color: "#FB7C6D",
  },
  nft: {
    label: translate({ message: "NFT" }),
    description: translate({
      message: "",
      id: "showcase.tag.nft.description",
    }),
    color: "#73DDFF",
  },
  nodejs: {
    label: translate({ message: "Nodejs" }),
    description: translate({
      message: "",
      id: "showcase.tag.nodejs.description",
    }),
    color: "#BF97FF",
  },
  observable: {
    label: translate({ message: "Obervable" }),
    description: translate({
      message: "",
      id: "showcase.tag.observable.description",
    }),
    color: "#FB7C6D",
  },
  openzeppelin: {
    label: translate({ message: "Open Zeppelin" }),
    description: translate({
      message: "",
      id: "showcase.tag.openzeppelin.description",
    }),
    color: "#73DDFF",
  },
  oracle: {
    label: translate({ message: "Oracle" }),
    description: translate({
      message: "",
      id: "showcase.tag.metamask.description",
    }),
    color: "#3488EC",
  },
  pinata: {
    label: translate({ message: "pinata" }),
    description: translate({
      message: "",
      id: "showcase.tag.pinata.description",
    }),
    color: "#73DDFF",
  },
  progressive: {
    label: translate({ message: "Progressive" }),
    description: translate({
      message: "",
      id: "showcase.tag.progressive.description",
    }),
    color: "#35D07F",
  },
  randomness: {
    label: translate({ message: "Randomness" }),
    description: translate({
      message: "",
      id: "showcase.tag.randomness.description",
    }),
    color: "#FBCC5C",
  },
  react: {
    label: translate({ message: "React" }),
    description: translate({
      message: "",
      id: "showcase.tag.react.description",
    }),
    color: "#73DDFF",
  },
  reactnative: {
    label: translate({ message: "React Native" }),
    description: translate({
      message: "",
      id: "showcase.tag.reactnative.description",
    }),
    color: "#3488EC",
  },
  remix: {
    label: translate({ message: "Remix" }),
    description: translate({
      message: "",
      id: "showcase.tag.remix.description",
    }),
    color: "#BF97FF",
  },
  remote: {
    label: translate({ message: "Remote" }),
    description: translate({
      message: "",
      id: "showcase.tag.remote.description",
    }),
    color: "#FB7C6D",
  },
  sdk: {
    label: translate({ message: "SDK" }),
    description: translate({
      message: "",
      id: "showcase.tag.sdk.description",
    }),
    color: "#73DDFF",
  },
  smartcontract: {
    label: translate({ message: "Smart Contract" }),
    description: translate({
      message: "",
      id: "showcase.tag.smartcontract.description",
    }),
    color: "#3488EC",
  },
  solidity: {
    label: translate({ message: "Solidity" }),
    description: translate({
      message: "",
      id: "showcase.tag.solidity.description",
    }),
    color: "#3488EC",
  },
  sourcify: {
    label: translate({ message: "Sourcify" }),
    description: translate({
      message: "",
      id: "showcase.tag.sourcify.description",
    }),
    color: "#35D07F",
  },
  subgraphs: {
    label: translate({ message: "Subgraphs" }),
    description: translate({
      message: "",
      id: "showcase.tag.subgraphs.description",
    }),
    color: "#FBCC5C",
  },
  tokens: {
    label: translate({ message: "Tokens" }),
    description: translate({
      message: "",
      id: "showcase.tag.tokens.description",
    }),
    color: "#3488EC",
  },
  truffle: {
    label: translate({ message: "Truffle" }),
    description: translate({
      message: "",
      id: "showcase.tag.truffle.description",
    }),
    color: "#35D07F",
  },
  usecontractkit: {
    label: translate({ message: "use-contractkit" }),
    description: translate({
      message: "",
      id: "showcase.tag.usecontractkit.description",
    }),
    color: "#BF97FF",
  },
  valora: {
    label: translate({ message: "Valora" }),
    description: translate({
      message: "",
      id: "showcase.tag.valora.description",
    }),
    color: "#FB7C6D",
  },
  verification: {
    label: translate({ message: "Verification" }),
    description: translate({
      message: "",
      id: "showcase.tag.verification.description",
    }),
    color: "#73DDFF",
  },
  walletconnect: {
    label: translate({ message: "Wallet Connect" }),
    description: translate({
      message: "",
      id: "showcase.tag.walletconnect.description",
    }),
    color: "#3488EC",
  },
  video: {
    label: translate({ message: "Video" }),
    description: translate({
      message: "",
      id: "showcase.tag.video.description",
    }),
    color: "#35D07F",
  },
  typescript: {
    label: translate({ message: "Typescript" }),
    description: translate({
      message: "",
      id: "showcase.tag.typescript.description",
    }),
    color: "#3488EC",
  },
};

// Add your site to this list
// prettier-ignore
const Users: User[] = [
  // Paths
  // {
  //   title: '1. Celo Composer',
  //   description: 'Quickly build and deploy Celo dApps with Celo Composer',
  //   preview: require('./showcase/1.png'),
  //   website: '/tutorials?tags=composer',
  //   tags: ['favorite'],
  // },

  {
    title: "Securing Multi-Sig Wallet Using Hardware Wallet. The Benefits for Securing Community Funds",
    description: "A step-by-step instructions on setting up and using a hardware wallet with a multi-sig wallet like Celo-safe",
    preview: require('./showcase/beginner/securing-multi-sig-wallet-using-hardware-wallet-the-benefits-for-securing-community-funds.png'),
    website: '/blog/tutorials/securing-multi-sig-wallet-using-hardware-wallet-the-benefits-for-securing-community-funds',
    tags: ['beginner','celosage','celo'],
  },
   {
    title: "Leveraging Blockchain and IoT for ReFi and Climate Actions through Celo",
    description: "We look into how carbon sensors, rain sensors, etc. can be used with oracles to provide on-chain data for ReFi applications",
    preview: require('./showcase/beginner/leveraging-blockchain-and-iot-for-refi-and-climate-actions-through-celo.png'),
    website: '/blog/tutorials/leveraging-blockchain-and-iot-for-refi-and-climate-actions-through-celo',
    tags: ['beginner','celosage','celo'],
  },
  {
    title: 'A Comparison of Hardware, Software and Human Oracles',
    description: 'In this article, we will examine the differences between Human, Hardware and software Oracle',
    preview: require('./showcase/beginner/a-comparison-of-hardware-software-and-human-oracles.png'),
    website: '/blog/tutorials/a-comparison-of-hardware-software-and-human-oracles',
    tags: ['beginner','celosage','celo','oracle'],
  },
  {
    title: 'Exclusive List of Hardware Wallets that Support the Celo Network',
    description: 'This tutorial aims to provide an exclusive list of hardware wallets that support the Celo network',
    preview: require('./showcase/beginner/exclusive-list-of-hardware-wallets-that-support-the-celo-network.png'),
    website: '/blog/tutorials/exclusive-list-of-hardware-wallets-that-support-the-celo-network',
    tags: ['beginner','celosage','celo','ledger','ERC20'],
  },
  {
    title: " Celo Composer",
    description: "Build on Celo in 5 minutes of less with Celo Composer.",
    preview: require("./showcase/celo-composer.png"),
    website: "/tutorials?tags=composer",
    tags: ["favorite"],
  },
  {
    title: ' A Comprehensive Guide to Comparing Hardware and Software Wallets on Celo',
    description: 'This tutorial will explain the differences between software and hardware wallets, and how to choose the right one for you.',
    preview: require('./showcase/beginner/A-Comprehensive-Guide-to-Comparing-Hardware-and-Software-Wallets-What-You-Need-to-Know.png'),
    website: '/blog/tutorials/a-comprehensive-guide-to-comparing-hardware-and-software-wallets-on-celo',
    tags: ['beginner','celosage','celo'],
  },
  {
    title: 'A detailed guide on how to create a decentralized marketplace for magazines on the Celo blockchain',
    description: 'Learn how to build a marketplace for seliing magazine on the celo blockchain',
    preview: require('./showcase/intermediate/A-detailed-guide-on-how-to-create-a-decentralized-marketplace-for-magazines-on-the-celo-blockchain.png'),
    website: 'blog/tutorials/a-detailed-guide-on-how-to-create-a-decentralized-marketplace-for-magazines-on-the-Celo-blockchain',
    tags: ['celosage', 'solidity', 'intermediate','celo'],
  },
  {
    title: 'How to Transition from Web2 to Web3',
    description: 'Learn the basics of blockchain technology and web3 development',
    preview: require('./showcase/beginner/how-to-transition-from-web2-to-web3.png'),
    website: 'blog/tutorials/how-to-transition-from-web2-to-web3',
    tags: ['celosage', 'beginner','celo'],
  },
  {
    title: 'How to Tokenize Physical Assets on Celo',
    description: 'Understand how to start the tokenization on Celo',
    preview: require('./showcase/beginner/how-to-tokenize.png'),
    website: 'blog/tutorials/how-to-tokenize-a-physical-asset-on-celo',
    tags: ['celosage', 'beginner','celo', 'smartcontract'],
  },
  {
    title: 'Prepare for Auditing Your Smart Contract',
    description: 'Auditing is the process of reviewing your smart contracts code for errors, vulnerabilities, and potential weaknesses',
    preview: require('./showcase/intermediate/prepare-for-auditing-your-smart-contract.png'),
    website: 'blog/tutorials/prepare-for-auditing-your-smart-contract',
    tags: ['celosage', 'intermediate','celo', 'smartcontract'],
  },
  {
    title: '1. Beginner Tutorials',
    description: 'Curated list of beginner Celo developer tutorials.',
    preview: require('./showcase/beginner/beginner-tutorials.png'),
    website: '/tutorials?tags=beginner',
    tags: ['favorite'],
  },
  {
    title: "2. Intermediate Tutorials",
    description: "Curated list of intermediate Celo developer tutorials.",
    preview: require("./showcase/intermediate/intermediate-tutorials.png"),
    website: "/tutorials?tags=intermediate",
    tags: ["favorite"],
  },
  {
    title: "3. Advanced Tutorials",
    description: "Curated list of advanced Celo developer tutorials.",
    preview: require("./showcase/advanced/advanced-tutorials.png"),
    website: "/tutorials?tags=advanced",
    tags: ["favorite"],
  },

  // Posts
  {
    title: "Introducing Celo Sage",
    description:
      "Create. Earn. Grow. Providing opportunities for growth and development in the Celo Community.",
    preview: require("./showcase/celo-sage.png"),
    website: "blog/tutorials/introducing-celo-sage",
    tags: ["beginner", "celosage"],
  },
  {
    title: 'Preventing Vulnerabilities in Solidity: Ownership Attack',
    description: "In Solidity, an ownership attack takes advantage of a smart contract's vulnerabilities and gives illegal and unauthorized access to a foreign party.",
    preview: require('./showcase/intermediate/preventing-vulnerabilities-in-solidity-ownership-attack.png'),
    website: 'blog/tutorials/preventing-vulnerabilities-in-solidity-ownership-attack',
    tags: ['intermediate','celosage'],
  },
  {
    title: 'Introduction to ERC-20R and Reversible Transactions',
    description: "This article provides a detailed look into the need for reversible transactions and a technical approach to how they function.",
    preview: require('./showcase/beginner/introduction-to-erc-20r-and-reversible-transactions.png'),
    website: 'blog/tutorials/introduction-to-erc-20r-and-reversible-transactions',
    tags: ['beginner','celosage'],
  },
  {
    title: 'Integrating Rainbow-Kit Celo into Your DApps',
    description: 'This sequel walks blockchain developers through the process of integrating the Rainbow-Kit Celo tool into their DApps for seamless financial operation and compatible wallet integration',
    preview: require('./showcase/intermediate/integrating-rainbow-kit-celo-into-your-smart-contract-dapp.png'),
    website: 'blog/tutorials/integrating-rainbow-kit-celo-into-your-dapps',
    tags: ['celosage', 'smartcontract', 'solidity', 'react', 'hardhat', 'intermediate'], 
  },

  {
    title: 'Exploring the Robust Structure of Celos Protocol Design',
    description: "Exploring the Robust Structure of Celo's Protocol Design",
    preview: require('./showcase/intermediate/Exploring_the_Robust_Structure_of_Celo_s_Protocol_Design.png'),
    website: 'blog/tutorials/exploring-the-robust-structure-of-celo-protocol-design',
    tags: ['intermediate','celosage'],
  },
  {
    title: 'Understanding Celos Approach to Layer-2 Scaling',
    description: "An evaluation of rolllups,sidechains and state channels",
    preview: require('./showcase/intermediate/understanding-celos-approach-to-layer2.png'),
    website: 'blog/tutorials/understanding-celos-approach-to-layer2-scaling',
    tags: ['intermediate','solidity','smartcontract', 'celosage'],
  },
  {
    title: 'Introducing Celo Sage',
    description: 'In Solidity, reentrancy describes a scenario in which a contract calls a second contract. The second contract then calls the first contract while the first contract is still running.',
    preview: require('./showcase/intermediate/preventing-vulnerabilities-in-solidity-reentrancy-attack.png'),
    website: 'blog/tutorials//preventing-vulnerabilities-in-solidity-reentrancy-attack',
    tags: ['intermediate','celosage'],
  },
  {
    title: 'Como usar a metodologia de gestão de produtos para criar soluções com NFT',
    description: 'Aprenda como usar a metodologia de gestão de produtos para criar soluções com NFT',
    preview: require('./showcase/beginner/metodologia-de-gestao-de-produtos.png'),
    website: 'blog/tutorials/como-usar-a-metodologia-de-gestao-de-produtos-para-criar-solucoes-com-NFT',
    tags: ['beginner', 'erc721', 'celosage'],
  },
  {
    title: 'Understanding Utility and Security Tokens',
    description: 'Utility tokens are digital assets that lives on the blockchain and can be used to gain access to certain things, such as a game or a website.',
    preview: require('./showcase/beginner/understanding-utility-and-security-tokens.png'),
    website: 'blog/tutorials/understanding-utility-and-security-tokens',
    tags: ['beginner', 'celosage'],
  },
  {
    title: 'Integrating Blockchain Technology into Legacy Systems on Celo',
    description:
      'Blockchain technology can facilitate new forms of collaboration and innovation by enabling the exchange of information and value between different parties.',
    preview: require('./showcase/intermediate/blockchain-integration-updating-legacy-systems-with-the-celo-platform.png'),
    website:
      '/blog/tutorials/blockchain-integration-updating-legacy-systems-with-the-celo-platform',
    tags: ['intermediate', 'celosage'],
  },
   {
    title: 'Song Marketplace Contract with ERC-20 Token Integration',
    description: 'The Song Marketplace Contract with ERC-20 Token Integration is a smart contract built on the Celo blockchain that enables users to buy and sell songs using a stablecoin ERC-20 token called "cUSD".',
    preview: require('./showcase/intermediate/song-marketplace-contract-with-ERC-20-token-integration.png'),
    website: '/blog/tutorials/song-marketplace-contract-with-ERC-20-token-integration',
    tags: ['intermediate', 'solidity', 'celosage', 'celo'],
  },
  {
    title: 'How to Connect to a Node on Celo using Docker',
    description: 'This tutorial teaches how to connect to a node on the celo blockchain using docker',
    preview: require('./showcase/beginner/how-to-connect-to-a-node-on-celo-using-docker.png'),
    website: 'blog/tutorials/how-to-connect-to-a-node-on-celo-using-docker',
    tags: ['celosage', 'celo', 'beginner', 'cli'], 
  },
  {
    title: 'Implementing an English Auction Contract in Solidity',
    description:
      'An English auction is ideal for selling NFTs because it gives all potential buyers a fair chance at placing bids until only one bidder with the highest bid is left.',
    preview: require('./showcase/intermediate/implementing-an-english-auction-contract-in-solidity.png'),
    website:
      '/blog/tutorials/implementing-an-english-auction-contract-in-solidity',
    tags: ['intermediate', 'celosage'],
  },
  {
    title: 'Product Discovery é a chave para criar produtos de NFT de sucesso no blockchain Celo',
    description: 'Aprenda como criar produtos de NFT de sucesso no blockchain Celo através de processos de product discovery',
    preview: require('./showcase/intermediate/product-discovery-a-chave-para-criar-produtos-de-NFT-de-sucesso-no-blockchain-Celo.png'),
    website: 'blog/tutorials/product-discovery-a-chave-para-criar-produtos-de-NFT-de-sucesso-no-blockchain-Celo',
    tags: ['intermediate', 'erc721', 'celosage'],
  },
  {
    title: 'Buy Me A Coffee Android App Using the Celo Java-SDK',
    description: 'This tutorial will show you how to create a simple Android app that allows users to make payments using the Celo Java SDK. The app, called "Buy Me A Coffee".',
    preview: require('./showcase/advanced/buyme-a-coffee-android-app-using-the-celo-java-sdk.png'),
    website: '/blog/tutorials/buy-me-a-coffee-android-app-using-the-celo-java-sdk',
    tags: ['celosage', 'android', 'celo', 'dapp', 'mobile', 'sdk', 'valora', 'advanced'],
  },
  {
    title: 'A Technical Overview of Celo Light Client Protocol',
    description: 'A comprehensive breakdown of celo light client protocol',
    preview: require('./showcase/intermediate/celo-light-client.png'),
    website: '/blog/tutorials/a-technical-overview-of-celo-light-client-protocol',
    tags: ['intermediate','celo','sdk','valora','celosage'],
  },
  {
    title: 'Cryptography in Blockchain - An Overview of Hash Functions and Digital Signatures',
    description: ' Cryptography plays a critical role in ensuring the security and privacy of data in the blockchain, the Distributed Ledger Technology (DLT) that has gained widespread adoption in recent years.',
    preview: require('./showcase/intermediate/cryptography-in-blockchain-an-overview-of-hash-functions-and-digital-signatures.png'),
    website: '/blog/tutorials/cryptography-in-blockchain-an-overview-of-hash-functions-and-digital-signatures',
    tags: ['celosage', 'intermediate'],
  },
   {
    title: 'Creating a Charity Donation dApp using Celo Composer, React and Rainbowkit Celo',
    description: 'A step-by-step guide on how to build a charity donation dapp using Celo Composer and React and Rainbow Kit.',
    preview: require('./showcase/intermediate/creating-a-charity-donation-dApp-using-celo-composer-and-react-and-rainbowKit-celo.png'),
    website: '/blog/tutorials/creating-a-charity-donation-dApp-using-celo-composer-and-react-and-rainbowKit-celo',
    tags: ['celosage', 'intermediate', 'composer', 'react', 'typescript', 'metamask', 'javascript'],
  },
  {
    title: 'How to build a Basic CRUD App in Solidity',
    description: 'This post will teach you how to create a basic Create, Read, Update and Delete (CRUD) smart contract and test it with the Truffle framework.',
    preview: require('./showcase/beginner/how-to-build-a-basic-crud-app-in-solidity.png'),
    website: 'blog/tutorials/how-to-build-a-basic-crud-app-in-solidity',
    tags: ['celosage','beginner'],
  },
  {
    title: 'On-Chain Randomness with Celo using Subgraphs',
    description: 'This tutorial covers using Celo Randomness and Subgraph to make a simple lottery game. Users create lottery clubs with Native Coin prizes, stable tokens, or NFT Tokens.',
    preview: require('./showcase/intermediate/on-chain-randomness-with-celo-using-subgraphs.png'),
    website: '/blog/tutorials/on-chain-randomness-with-celo-using-subgraphs',
    tags: ['celosage','intermediate', 'subgraphs', 'randomness'],
  },
  {
    title: 'Build In Public - Tips for making an impact',
    description: 'In this article we will discuss the benifits of having an online presence and the ways it can make your developer experience easy and enjoyable.',
    preview: require('./showcase/beginner/build-in-public.png'),
    website: '/blog/tutorials/build-in-public-tips-for-making-an-impact',
    tags: ['celosage','beginner'],
  },
  {
    title: 'Exploring the intersection of Artificial Intelligence and Web3',
    description: 'In this article we will explore the ways in which the AI can help to develop dApps and to improve the productivity of all in Web3',
    preview: require('./showcase/beginner/exploring-intersection-of-ai-and-web3.png'),
    website: '/blog/tutorials/exploring-the-intersection-of-artificial-intelligence-and-web3',
    tags: ['celosage','beginner'],
  },
  {
    title: 'Build a Decentralized Lottery Game on Celo',
    description: 'Learn to build a Decentralized Lottery Game on Celo along with a frontend.',
    preview: require('./showcase/intermediate/build-a-decentralized-lottery-game-on-celo.png'),
    website: '/blog/tutorials/build-a-decentralized-lottery-game-on-celo',
    tags: ['celosage', 'intermediate', 'hardhat', 'solidity', 'randomness', 'javascript'],
  },
  {
    title: 'Build a Decentralized Parking Ticket Payments DApp on Celo',
    description: 'Build and deploy a decentralized Parking Tickets issuing and payments dapp on Celo alfajores network.',
    preview: require('./showcase/intermediate/build-a-decentralized-parking-ticket-payments-dapp-on-celo.png'),
    website: '/blog/tutorials/build-a-decentralized-parking-ticket-payments-dapp-on-celo',
    tags: ['celosage', 'intermediate', 'solidity', 'hardhat', 'smartcontract'],
  },
  {
    title: 'Build a FullStack User Authentication Dapp With React and Celo',
    description: 'This tutorial will guide you through the process of building a React Dapp that restricts access to a catalogue of pages based on Celo authentication.',
    preview: require('./showcase/intermediate/build-a-fullstack-user-authentication-dapp-with-react-and-celo.png'),
    website: '/blog/tutorials/build-a-fullstack-user-authentication-dapp-with-react-and-celo',
    tags: ['celosage', 'celo', 'intermediate', 'react', 'metamask'],
  },
  {
    title: 'Build a FullStack Token Swap Application on Celo using React and 0x API',
    description: 'This tutorial will guide you through the process of building a full-stack token swap application on the Celo blockchain using React and the 0x API.',
    preview: require('./showcase/intermediate/build-a-fullStack-token-swap-application-on-celo-using-react-and-0x-api.png'),
    website: '/blog/tutorials/build-a-fullStack-token-swap-application-on-celo-using-react-and-0x-api',
    tags: ['celosage', 'celo', 'intermediate', 'react'],
  },
  {
    title: 'Build A Decentralized Freelancer Marketplace On The Celo Blockchain Part 2',
    description: 'In this tutorial, we will build the front end for the part 1 where we built the smart contract for a freelancer marketplace where people can find freelancers for their projects',
    preview: require('./showcase/intermediate/build-a-decentralized-freelancer-marketplace-on-the-celo-blockchain-part-2.png'),
    website: '/blog/tutorials/build-a-decentralized-freelancer-marketplace-on-the-celo-blockchain-part-2',
    tags: ['celosage', 'solidity', 'celo', 'intermediate'],
  },
  {
    title: 'How To Automate Your Smart Contract Verification Programmatically on Celoscan using Hardhat On Every Deployment',
    description: 'This tutorial will guide you through the step-by-step process of setting up Hardhat, creating a smart contract and automating the verification process on Celoscan on every deployment.',
    preview: require('./showcase/intermediate/how-to-automate-your-smart-contract-verification-programmatically-on-celoscan-using-hardhat-on-every-deployment.png'),
    website: '/blog/tutorials/how-to-automate-your-smart-contract-verification-programmatically-on-celoscan-using-hardhat-on-every-deployment',
    tags: ['celosage', 'celo', 'intermediate', 'hardhat', 'solidity', 'smartcontract'],
  },
  {
    title: 'Build a Scan-to-Pay Shareable Link dApp on Celo',
    description: 'Learn how to build a dApp on the Celo blockchain that enables users to quickly and easily make payments using a simple scan-to-pay feature.',
    preview: require('./showcase/intermediate/build-a-scan-to-pay-shareable-link-dapp-on-celo.png'),
    website: '/blog/tutorials/build-a-scan-to-pay-shareable-link-dapp-on-celo',
    tags: ['celosage', 'celo', 'intermediate', 'react', 'metamask', 'valora' ],
  },
  {
    title: 'Build Your Own Full stack Token Airdrop dApp on Celo Blockchain',
    description: 'In this tutorial, you will learn how to a dApp that allows users sign up for an airdrop and receive tokens automatically deposited into their Celo address.',
    preview: require('./showcase/intermediate/build-your-own-full-stack-token-airdrop-dapp-on-celo-blockchain.png'),
    website: '/blog/tutorials/build-your-own-full-stack-token-airdrop-dapp-on-celo-blockchain',
    tags: ['celosage', 'celo', 'intermediate', 'react', 'metamask'],
  },
  {
    title: 'Build A Decentralized Freelancer Marketplace On The Celo Blockchain Part 1',
    description: 'In this tutorial, we will build a freelancer marketplace where people can find freelancers for their projects',
    preview: require('./showcase/intermediate/build-a-decentralized-freelancer-marketplace-on-the-celo-blockchain-part-1.png'),
    website: '/blog/tutorials/build-a-decentralized-freelancer-marketplace-on-the-celo-blockchain-part-1',
    tags: ['celosage', 'solidity', 'celo', 'intermediate'],
  },
  {
    title: 'Build And Deploy A Multi Token wallet On The Celo Blockchain.',
    description: 'In this tutorial, you will learn how to build a multi token wallet that allows you to manage your crypto assets in a decentralized way.',
    preview: require('./showcase/intermediate/build-and-deploy-a-multi-token-wallet-on-the-celo-blockchain.png'),
    website: '/blog/tutorials/build-and-deploy-a-multi-token-wallet-on-the-celo-blockchain',
    tags: ['celosage', 'celo', 'intermediate', 'solidity'],
  },
  {
    title: 'Blockchain Basics - An Introduction to Web3 Terms and concepts with Celo',
    description: 'Basics of blockchain and NFTs,DEFI,and Web3 terms with Celo',
    preview: require('./showcase/beginner/blockchain-basics.png'),
    website: '/blog/tutorials/blockchain-basics-an-introduction-to-web3-terms-and-concepts-with-celo',
    tags: ['celosage','beginner'],
  },
  {

    title: 'Building an NFT Marketplace on Celo with Python',
    description: 'This tutorial provides a guide on how to use Python to build an NFT marketplace on the Celo blockchain',
    preview: require('./showcase/intermediate/building-an-nft-marketplace-on-celo-with-python.png'),
    website: 'blog/tutorials/building-an-nft-marketplace-on-celo-with-python',
    tags: ['celosage', 'nft', 'smartcontract', 'solidity', 'intermediate', 'celo'], 
  }, 
  {
    title: 'Building a Crowdfunding Platform on Celo with Python',
    description: 'This tutorial provides a guide on how to use Eth-Brownie Python to build a decentralized crowdfunding platform on the Celo blockchain',
    preview: require('./showcase/intermediate/building-a-crowdfunding-platform-on-celo-with-python.png'),
    website: 'blog/tutorials/building-a-crowdfunding-platform-on-celo-with-python',
    tags: ['celosage', 'crowdfunding', 'smartcontract', 'solidity', 'intermediate', 'celo'], 

  },
  {
    title: 'Como construir e realizar deploy de contratos Factory no blockchain Celo',
    description: 'Explicar e construir um contract Factory na prática usando Remix',
    preview: require('./showcase/intermediate/How-to-Build-and-Deploy-Factory-Contracts-on-Celo-Blockchain.png'),
    website: 'blog/tutorials/como-construir-e-realizar-deploy-de-contratos-Factory-no-blockchain-Celo',
    tags: ['intermediate','celosage','solidity','smartcontract','video'],
  },
  {
    title: 'Signature Replay Attack',
    description: ' A signature replay attack is an attack whereby a previously executed valid transaction is fraudulently or maliciously repeated on the same blockchain or a different blockchain.',
    preview: require('./showcase/advanced/solidity-vulnerabilities-signature-replay-attack.png'),
    website: '/blog/tutorials/solidity-vulnerabilities-signature-replay-attack',
    tags: ['celosage','advanced', 'solidity'],
  },
  {
    title: 'Como Construir em Celo Usando Tatum',
    description: 'Aprenda como realizar um deploy ERRC20 em Celo usando Tatum.',
    preview: require('./showcase/beginner/como-construir-em-celo-usando-tatum.png'),
    website: 'blog/tutorials/como-construir-em-celo-usando-tatum',
    tags: ['beginner','celosage','ERC20','smartcontract','video'],
  },
  {
    title: 'Como Criar um Jogo de Roleta Russa na Blockchain Celo',
    description: 'Aprenda como criar um smart contract de aposta que funciona como uma roleta russa na blockchain Celo.',
    preview: require('./showcase/advanced/como-criar-um-jogo-de-roleta-russa-na-blockchain-celo.png'),
    website: 'blog/tutorials/como-criar-um-jogo-de-roleta-russa-na-blockchain-celo',
    tags: ['advanced','celosage','smartcontract','video', 'hardhat'],
  },
  {
    title: 'Aprenda solidity e como criar os primeiros smart contract usando a IDE Remix',
    description: 'Explicarei sobre conceitos de solidity e como criar seu primeiro smart contract.',
    preview: require('./showcase/intermediate/Aprenda-solidity-e-como-criar-os-primeiros-smart-contract-usando-a-IDE-Remix.png'),
    website: 'blog/tutorials/Aprenda-solidity-e-como-criar-os-primeiros-smart-contract-usando-a-IDE-Remix',
    tags: ['beginner','celosage','openzeppelin', 'solidity','smartcontract','video'],
  },
  {title: 'Como melhorar a segurança de seu smart contract',
  description: 'Explicarei os casos mais comuns de ataques e como proteger seu smart contract contra eles.',
  preview: require('./showcase/intermediate/como-melhorar-a-seguranca-do-seu-smart-contract.png'),
  website: 'blog/tutorials/como-melhorar-a-seguranca-de-seu-smart-contract',
  tags: ['intermediate','celosage', 'solidity','smartcontract','video'],
  },
  {title: 'Escrow service on Celo that holds funds until certain conditions are met',
  description: 'This is an example of a smart contract where a guarantee can be defined between buyer and seller.',
  preview: require('./showcase/intermediate/escrow-service-on-celo-that-holds-funds-until-certain-conditions-are-met.png'),
  website: 'blog/tutorials/escrow-service-on-celo-that-holds-funds-until-certain-conditions-are-met',
  tags: ['intermediate','celosage', 'solidity','smartcontract','remix'],
  },
  {
    title: 'A Solidity Smart Contract For Auctioning Flowers On The Celo Blockchain',
    description: 'This project is a Solidity smart contract for a floral auction. It allows users to create flowers with a name, description, image, and initial price, and then sell them through an auction.',
    preview: require('./showcase/intermediate/A-Solidity-Smart-Contract-for-Auctioning-Flowers-on-the-celo-Blockchain.png'),
    website: 'blog/tutorials/A-Solidity-Smart-Contract-For-Auctioning-Flowers-On-The-Celo-Blockchain',
    tags: ['celosage', 'solidity','smartcontract','intermediate', 'celo'],
  },
  {
    title: 'Como implantar um contrato inteligente ERC721 usando a API Tatum',
    description: 'Aprenda como realizar um deploy ERC721 em Celo usando Tatum.',
    preview: require('./showcase/intermediate/Como-implantar-um-contrato-inteligente-ERC721-usando-a-API-Tatum.png'),
    website: 'blog/tutorials/como-implantar-um-contrato-inteligente-ERC721-usando-a-API-Tatum',
    tags: ['intermediate','celosage','erc721','smartcontract','video'],
  },
  {
    title: 'Creating Smart Contracts for liquidity farming',
    description: ' Describing Smart Contracts For Liquidity Farming And The Technical Side Of Creating Them.',
    preview: require('./showcase/intermediate/creating-smart-contracts-for-liquidity-farming.png'),
    website: 'blog/tutorials/creating-smart-contracts-for-liquidity-farming',
    tags: ['intermediate','celosage','solidity','smartcontract'],
  },
  {
    title: 'cUsd-based Event Ticketing and Management System',
    description: 'This project is a smart contract written in the Solidity programming language on the celo blockchain. The contract is called "Evently" and it allows users to create and buy tickets for events.',
    preview: require('./showcase/intermediate/cUsd-based-event-ticketing-and-management-system.png'),
    website: 'blog/tutorials/cUsd-based-event-ticketing-and-management-system',
    tags: ['intermediate','celosage','solidity','smartcontract'],
  },
  {
    title: 'Como criar uma carteira para a blockchain Celo',
    description: 'Aprenda como criar uma carteira para a blockchain Celo no seu navegador',
    preview: require('./showcase/beginner/como-criar-uma-carteira-para-a-blockchain-celo.png'),
    website: 'blog/tutorials/como-criar-uma-carteira-para-a-blockchain-celo',
    tags: ['celosage', 'video', 'beginner', "celo", "metamask"],
  },
  {
    title: 'Como integrar seu smart contract ao oráculo da Redstone Finance',
    description: 'Aprenda como conectar seu smart contract à rede de oráculos da Redstone Finance',
    preview: require('./showcase/advanced/como-integrar-seu-smart-contract-ao-oraculo-da-redstone-finance.png'),
    website: 'blog/tutorials/como-integrar-seu-smart-contract-ao-oraculo-da-redstone-finance',
    tags: ['celosage', 'video', 'advanced', "celo", "solidity", "hardhat"],
  },
  {
    title: 'Como conectar o seu dApp a Celo Blockchain com a Lava',
    description: 'Aprenda como conectar seu dApp a rede de full nodes da Lava',
    preview: require('./showcase/beginner/como-conectar-o-seu-dapp-a-celo-blockchain-com-a-lava.png'),
    website: 'blog/tutorials/como-conectar-o-seu-dapp-a-celo-blockchain-com-a-lava',
    tags: ['celosage', 'video', 'beginner', "celo", "react"],
  },
  {
    title: 'Como enviar e verificar um contrato na blockchain Celo com o hardhat-celo',
    description: 'Aprenda como enviar e verificar um contrato inteligente na blockchain Celo',
    preview: require('./showcase/intermediate/como-enviar-e-verificar-um-contrato-com-hardhat-celo.png'),
    website: 'blog/tutorials/como-enviar-e-verificar-um-contrato-com-hardhat-celo',
    tags: ['celosage', 'solidity', 'video', 'hardhat', 'intermediate'],
  },
  {
    title: 'C# mobile App to display Celo NFTs',
    description: 'Learn how build an Android app with C# and connect to Celo network to retriever NFT metadata and display NFT in the app.',
    preview: require('./showcase/advanced/c-sharp-mobile-dapp-to-display-celo-nfts.png'),
    website: 'https://docs.celo.org/blog/2022/07/15/csharp-mobile-app-to-display-celo-nfts',
    tags: ['advanced','foundation', 'mobile', 'android', 'nft', 'popular'],
  },
  {
    title: 'Flutter & Celo - Easily build Flutter Mobile dApps',
    description: 'Celo Composer now supports Flutter. Quickly develop mobile apps on Celo.',
    preview: require('./showcase/intermediate/flutter-and-celo-easily-build-flutter-mobile-dapps.png'),
    website: 'blog/tutorials/flutter-celo-easily-build-flutter-mobile-dApps',
    tags: ['intermediate','foundation', 'flutter', 'composer'],
  },
  {
    title: 'FloralNft Smart Contract for Buying and Gifting Flowers as NFTs',
    description: 'FloralNft is a smart contract built on the Celo blockchain that allows users to create and trade unique digital flowers as non-fungible tokens (NFTs).',
    preview: require('./showcase/intermediate/FloralNft-Smart-Contract-for-Buying-and-Gifting-Flowers-as-NFTs.png'),
    website: 'blog/tutorials/floralNft-smart-contract-for-buying-and-gifting-flowers-as-nfts',
    tags: ['celosage', 'solidity', 'intermediate', 'celo'],
  },
  {
    title: "Flutter & Celo - Easily build Flutter Mobile dApps",
    description:
      "Celo Composer now supports Flutter. Quickly develop mobile apps on Celo.",
    preview: require("./showcase/intermediate/flutter-and-celo-easily-build-flutter-mobile-dapps.png"),
    website: "blog/tutorials/flutter-celo-easily-build-flutter-mobile-dApps",
    tags: ["intermediate", "foundation", "flutter", "composer"],
  },
  {
    title: 'Step-by-Step Guide to Deploying your First Full-Stack Dapp on Celo.',
    description: 'Building a Full Stack Web3 Dapp to mint an NFT.',
    preview: require('./showcase/intermediate/step-by-step-guide-to-deploying-your-first-full-stack-dapp-on-celo.png'),
    website: '/blog/tutorials/step-by-step-guide-to-deploying-your-first-full-stack-dapp-on-celo',
    tags: ['intermediate', 'solidity','celosage','erc721','truffle'],
  },
  {
    title: 'Dynamic NFT Creation using SVG to build in Smart Contract on Celo.',
    description: 'Welcome to our tutorial on dynamic NFT creation using SVG to build in a smart contract on Celo!',
    preview: require('./showcase/intermediate/dynamic-nft-creation-using-svg-to-build-in-smart-contract-on-celo.png'),
    website: '/blog/tutorials/dynamic-nft-creation-using-svg-to-build-in-smart-contract-on-celo',
    tags: ['intermediate', 'solidity','celosage','erc721','truffle'],
  },
   {
    title: 'How to deploy a celo composer application on spheron protocol(decentralized cloud storage).',
    description: 'In this tutorial, you will learn how to deploy a dapp built using celo composer on a decentalised cloud service called spheron protocol.',
    preview: require('./showcase/intermediate/How_to_deploy_a_Celo_Composer_application_on_Spheron_protocol.png'),
    website: '/blog/tutorials/how-to-deploy-a-celo-composer-application-on-spheron-protocol',
    tags: ["intermediate", "composer", "dapp", "dappstarter", "deploy", "celosage"],
  },
  {
    title: 'Using Witnet.io Oracle to Connect Smart Contracts to Off-Chain Data with Celo',
    description: 'Connecting smart contracts to off-chain data on the Celo platform is made possible through the integration of the decentralized oracle network, Witnet.io!',
    preview: require('./showcase/intermediate/using-witnetio-oracle-to-connect-smart-contracts-to-off-chain-data-with-celo.png'),
    website: '/blog/tutorials/using-witnetio-oracle-to-connect-smart-contracts-to-off-chain-data-with-celo',
    tags: ['intermediate', 'solidity','celosage','erc721','truffle'],
  },
  {
    title: 'Composer Series - Build a Crowdfunding ReFi dApp with Celo Composer',
    description: 'How to quickly create and deploy a full-stack crowdfunding dApp on Celo.',
    preview: require('./showcase/advanced/celo-composer-build-a-crowdfunding-refi-dapp-with-celo-composer.png'),
    website: 'blog/2022/06/21/composer-series-build-a-crowdfunding-refi-dApp-with-celo-composer',
    tags: ['advanced', 'foundation', 'crowdfunding', 'composer'],
  },
  {
    title: 'Exploring Solidity Low-Level Features - ABI Encoding and Opcodes',
    description: ' Solidity also has low-level features that allow developers to interact with the Ethereum Virtual Machine (EVM) at a lower level. Two of these features are ABI encoding and opcodes.',
    preview: require('./showcase/intermediate/exploring-solidity-low-level-features-abi-encoding-and-opcodes.png'),
    website: '/blog/tutorials/exploring-solidity-low-level-features-abi-encoding-and-opcodes',
    tags: ['celosage', 'intermediate',],
  },
  {
    title: "Gas Optimization Techniques in Solidity on Celo",
    description:
      "Optimizing smart contract performance is an essential aspect of blockchain development.",
    preview: require("./showcase/advanced/gas-optimization-techniques-in-solidity.png"),
    website: "/blog/tutorials/gas-optimization-techniques-in-solidity",
    tags: ["celosage", "advanced", "solidity"],
  },
  {
    title: 'How to Assemble a Web3 Dream Team and Build a High Value dApp',
    description: 'There are multiple factors to consider when assembling a web3 dream team.',
    preview: require('./showcase/beginner/How-to-Assemble-a-Web3-Dream-Team-and-Build-a-High-Value-dApp.png'),
    website: 'blog/tutorials/how-to-assemble-a-web3-dream-team-and-build-a-high-value-dapp',
    tags: ['celo', 'dapp', 'beginner', 'celosage'],
  },
  {
    title: 'Leveraging the Power of Smart Contracts to Enhance Voting Security',
    description: 'Discover how the implementation of smart contracts can strengthen the security and transparency of voting systems, revolutionizing the way we approach democracy.',
    preview: require('./showcase/intermediate/ballot.png'),
    website: 'blog/tutorials/leveraging-the-power-of-smart-contracts-to-enhance-voting-security',
    tags: ['celo', 'intermediate', 'solidity', 'celosage'],
  },
  {
    title: 'How to Build a Full Stack Dapp For Selling Football Tickets on Celo',
    description: 'Learn how to build a dapp for seliing football tickets on the celo blockchain',
    preview: require('./showcase/intermediate/How-To-Build-a-Fullstack-Dapp-For-Selling-Football-Tickets.png'),
    website: 'blog/tutorials/how-to-build-a-fullstack-dapp-for-selling-football-tickets-on-celo',
    tags: ['celo', 'dapp', 'intermediate', 'celosage'],
  },
  {
    title: 'How to quickly build an NFT collection on Celo',
    description: 'Create a low-code NFT collection with Celo, IPFS, Pinata, and Remix.',
    preview: require('./showcase/beginner/how-to-quickly-build-an-nft-collection-on-celo.png'),
    website: 'blog/tutorials/how-to-quickly-build-an-nft-collection-on-celo',
    tags: ['beginner','foundation', 'nft', 'foundation'],
  },
  {
    title: "React Native & Celo - Easily build React Native dApps on Celo",
    description:
      "Quickly develop Android and iOS apps on Celo using the Celo Composer for React Native.",
    preview: require("./showcase/intermediate/easily-build-react-native-dapps-on-celo.png"),
    website:
      "blog/tutorials/React-Native-&-Celo-Easily-build-React-Native-dApps-on-Celo",
    tags: ["beginner", "foundation", "nft", "foundation"],
  },
  {
    title: 'How to build a Bookshop Marketplace Dapp on Celo Blockchain',
    description: 'Learn how to build a bookshop marketplace platform on celo blockchain',
    preview: require('./showcase/intermediate/how-to-build-a-bookshop-marketplace-dapp.png'),
    website: 'blog/tutorials/how-to-build-a-bookshop-marketplace-dapp',
    tags: ['celosage','celowallet', 'celo', 'solidity', 'html', 'remix', 'smartcontract', 'intermediate'],
  },
  {
    title: 'How to Write Upgradable Smart Contracts and Deploy to the Celo Blockchain',
    description: 'This tutorial will show you how to write upgradable smart contracts and deploy to the celo blockchain',
    preview: require('./showcase/intermediate/how-to-write-upgradable-smart-contracts-and-deploy-to-the-celo-blockchain.png'),
    website: 'blog/tutorials/how-to-write-upgradable-smart-contracts-and-deploy-to-the-celo-blockchain',
    tags: ['celosage', 'solidity', 'celo', 'intermediate'],
  },
  {
    title: 'How To Create And Deploy A Peer To Peer Lending And Borrowing Smart Contract On The Celo Blockchain',
    description: 'In this tutorial, we will learn how to create a fully functional p2p lending and borrowing smart contract on the celo blockchain',
    preview: require('./showcase/intermediate/how-to-create-and-deploy-a-peer-to-peer-lending-and-borrowing-smart-contract-on-the-celo-blockchain.png'),
    website: 'blog/tutorials/how-to-create-and-deploy-a-peer-to-peer-lending-and-borrowing-smart-contract-on-the-celo-blockchain',
    tags: ['celosage', 'solidity', 'celo', 'intermediate'],
  },
  
  {
    title: 'Introduction to creating NFTs on Celo',
    description: 'This tutorial will walk through the basic steps required to create an NFT collection (of ERC-721 tokens) on Celo. ',
    preview: require('./showcase/beginner/introduction-to-creating-nfts-on-celo.png'),
    website: 'https://medium.com/celodevelopers/introduction-to-creating-nfts-on-celo-eb7240a71cc0',
    tags: ['beginner','foundation', 'nft', 'erc721'],
  },
  {
    title: 'Introduction to Zero-Knowledge Technology and its Blockchain Applications',
    description: 'This tutorial is an introduction to zero-knowledge technology and some use cases in the blockchain space',
    preview: require('./showcase/intermediate/introduction-to-zero-knowledge-technology-and-its-blockchain-applications.png'),
    website: 'blog/tutorials/introduction-to-zero-knowledge-technology-and-its-blockchain-applications',
    tags: ['celosage', 'intermediate'],
  },
  {
    title: ' How to Build Car Marketplace dapp Using React',
    description: 'Learn how to build a Car Marketplace on the Celo Blockchain with React as frontend framework',
    preview: require('./showcase/intermediate/how-to-build-car-marketplace-using-react.png'),
    website: 'blog/tutorials/how-to-build-car-marketplace-dapp-with-react',
    tags: ['celowallet', 'celo', 'solidity', 'react', 'celosage', 'intermediate'],
  },
  {
    title: 'How to Build a Seed Marketplace dApp using Celo, Solidity and Javascript',
    description: 'Learn how to build a seed marketplace on the blockchain using Celo, Solidity and Javascript',
    preview: require('./showcase/intermediate/Building_your_First_Marketplace_Dapp_on_Celo.png'),
    website: 'blog/tutorials/how-to-build-a-seed-marketplace-dapp-using-celo-solidity-and-javascript',
    tags: ['celosage', 'celo', 'solidity', 'html', 'remix', 'smartcontract', 'intermediate', 'javascript'],
  },
  {
    title: 'How to write a multi-signatures contract on Celo using Hardhat | Part 1/2',
    description: 'Building a multi-signatures contract on Celo blockchain using Hardhat, multi-signatures are one of the best way to keep your crypto assets or ownership of your contracts safe and remove a central point of failure.',
    preview: require('./showcase/advanced/how-to-write-a-multi-signatures-contract-on-celo-using-hardhat-part-1-2.png'),
    website: 'blog/tutorials/how-to-write-a-multi-signatures-contract-on-celo-using-hardhat-part-1-2',
    tags: ['celosage', 'celo', 'solidity', 'smartcontract', 'hardhat', 'advanced'],
  },
  {
    title: 'How to write a multi-signatures contract on Celo using Hardhat | Part 2/2',
    description: 'Writing tests for a multi-signatures contract on Celo blockchain using Hardhat, multi-signatures are one of the best way to keep your crypto assets or ownership of your contracts safe and remove a central point of failure.',
    preview: require('./showcase/advanced/how-to-write-a-multi-signatures-contract-on-celo-using-hardhat-part-2-2.png'),
    website: 'blog/tutorials/how-to-write-a-multi-signatures-contract-on-celo-using-hardhat-part-2-2',
    tags: ['celosage', 'celo', 'solidity', 'smartcontract', 'hardhat', 'advanced'],
  },
  {
    title: 'Celo Impact on Underbanked and Unbanked Communities',
    description: 'Celo a blockchain platform aimed at providing financial inclusion and access to financial services for underbanked and unbanked communities',
    preview: require('./showcase/intermediate/unbanked.png'),
    website: '/blog/tutorials/celo-impact-on-underbanked-and-unbanked-communities',
    tags: ['celo', 'intermediate', 'celosage'],
  },
  {
    title: 'Building A Restaurant Coupon NFT System on Celo',
    description: 'We would be going through building a restaurant coupon NFT system where restaurants can add their coupons and others can buy it',
    preview: require('./showcase/advanced/building-a-restaurant-coupon-nft-system.png'),
    website: '/blog/tutorials/building-a-restaurant-coupon-nft-system',
    tags: ['celo', 'advanced', 'celosage', 'nft', 'hardhat'],
  },
  {
    title: 'How to Build a Podcast Streaming Platform on Celo',
    description: 'This tutorial guides you to building a podcast streaming platform on the celo blockchain where anyone can upload their audio experience.',
    preview: require('./showcase/intermediate/how-to-build-podcast-streaming-platform-celo-1.png'),
    website: '/blog/tutorials/how-to-build-podcast-streaming-platform-celo-1',
    tags: ['celo', 'intermediate', 'celosage', 'solidity'],
  },
  {
    title: 'Celo Integration with Web3',
    description: ' A Look at How the Platform is Bridging the Gap Between Centralized and Decentralized Systems',
    preview: require('./showcase/advanced/web3.png'),
    website: '/blog/tutorials/celo-integration-with-web3',
    tags: ['celo', 'advanced', 'solidity', 'celosage'],
  },
  {
    title: 'Building for the Celo Connect Mobile Hackathon',
    description: 'Resources to help you build your mobile-first Celo dApp.',
    preview: require('./showcase/intermediate/building-for-the-celo-connect-mobile-hackathon.png'),
    website: 'https://medium.com/celodevelopers/building-for-the-celo-connect-mobile-hackathon-a78707b7431c',
    tags: ['intermediate','foundation'],
  },
  {
    title: 'Build Your Own Full-Stack NFT Marketplace on Celo',
    description: 'Build a full stack Nft Marketplace on the celo block-chain using ipfs and web3.storage for metadata storage.',
    preview: require('./showcase/intermediate/build-your-own-full-stack-nft-marketplace-on-celo.png'),
    website: 'blog/tutorials/Build-Your-Own-Full-Stack-NFT-Marketplace-on-Celo',
    tags: ['celosage', 'nft', 'solidity', 'celo', 'advanced'],
  },
  {
    title: 'Build A Full Stack Decentralized Fund Raising Dapp On The Celo Blockchain',
    description: 'Build a full stack decentralized fundraising platform on the celo blockchain using solidity for the smart contract and reactJS for the front end',
    preview: require('./showcase/intermediate/build-a-full-stack-decentralized-fundraising-dapp-on-the-celo-blockchain.png'),
    website: 'blog/tutorials/build-a-full-stack-decentralized-fund-raising-dapp-on-the-celo-blockchain',
    tags: ['celosage', 'solidity', 'react', 'celo', 'intermediate'],
  },
  {
    title: 'Build an NFT Full Stack Monster War Game on The Celo Blockchain',
    description: 'Build a full stack NFT on chain game on the celo blockchain.',
    preview: require('./showcase/advanced/build-an-nft-full-stack-monster-war-game-on-the-celo-blockchain.png'),
    website: 'blog/tutorials/build-an-nft-full-stack-monster-war-game-on-the-celo-blockchain',
    tags: ['celosage', 'nft', 'solidity', 'celo', 'advanced'],
  },
  {
    title: 'Build Your Own Full Stack DAO On the Celo Blockchain',
    description: 'This tutorial will show you how to build a full stack decenralized autonomous organization on the celo blockchain',
    preview: require('./showcase/intermediate/build-your-own-full-stack-dao-on-the-celo-blockchain.png'),
    website: 'blog/tutorials/build-your-own-full-stack-dao-on-the-celo-blockchain',
    tags: ['celosage', 'solidity', 'celo', 'react', 'intermediate'],
  },
  {
    title: 'Build Your Own Full Stack NFT AI Art Minter On The Celo Blockchain',
    description: 'In this tutorial, we will build a full stack nft digital art minter that will generate our art with artificial intelligence.',
    preview: require('./showcase/intermediate/build-your-own-fullstack-nft-ai-art-minter-on-the-celo-blockchain.png'),
    website: 'blog/tutorials/build-your-own-full-stack-nft-ai-art-minter-on-the-celo-blockchain',
    tags: ['celosage', 'solidity', 'celo', 'nft', 'react', 'intermediate'],
  },
  {
    title: 'Celo Composer - Extend and Customize your Full-Stack Mobile dApps',
    description: 'Step-by-step guide to create a new custom dApp using the Celo Composer.',
    preview: require('./showcase/intermediate/celo-composer-extend-and-customize-your-full-stack-mobile-dapps.png'),
    website: 'blog/tutorials/celo-composer-customize-your-full-stack-mobile-dapps-on-celo',
    tags: ['intermediate','foundation', 'composer'],
  },
  {
    title: 'A guide to building decentralized loan dapp on the celo blockchain',
    description: 'This tutorial would put you through building a loan app where there would be little need for middlemen like banks',
    preview: require('./showcase/intermediate/a-guide-to-building-decentralized-loan-dapp.png'),
    website: 'blog/tutorials/a-guide-to-building-decentralized-loan-dapp',
    tags: ['celowallet', 'celo', 'solidity', 'celosage', 'intermediate'],
  },
  {
    title: 'ContractKit - A Practical Guide to Interacting with the Celo Core Contracts',
    description: 'How to access the Celo Blockchain with JavaScript using ContractKit.',
    preview: require('./showcase/intermediate/contractkit-a-practical-guide-to-interacting-with-the-celo-core-contracts.png'),
    website: 'blog/tutorials/contractkit-a-practical-guide-to-interacting-with-the-celo-core-contracts',
    tags: ['intermediate','foundation', 'contractkit'],
  },
  {
    title: '3 Simple Steps to Get Started with Valora on Celo',
    description: 'Send, pay, and spend cryptocurrency like everyday money — all from the palm of your hand.',
    preview: require('./showcase/beginner/3-simple-steps-to-get-started-with-valora-on-celo.png'),
    website: 'blog/tutorials/3-simple-steps-to-get-started-with-valora-on-celo',
    tags: ['beginner','foundation', 'valora'],
  },
  {
    title: 'All you need to know about Celo to Ease your Web3 Development Journey you use Celo Blockchain',
    description: 'In this tutorial, we will introduce you to the Celo blockchain and explain the key features and benefits of using it for your web3 development projects.',
    preview: require('./showcase/beginner/All-you-need-to-know-about-Celo-to-Ease-your-Web3-Development.png'),
    website: '/blog/tutorials/All-you-need-to-know-about-Celo-to-Ease-your-Web3-Development-Journey',
    tags: ['celosage', 'celo', 'video', 'remote'],
  },
  {
    title: 'Plumo - An Ultralight Blockchain Client on Celo',
    description: 'How the Celo light client became 1.7 million times lighter than Ethereum.',
    preview: require('./showcase/beginner/plumo-an-ultralight-blockchain-client-on-celo.png'),
    website: 'blog/tutorials/plumo-an-ultralight-blockchain-client-on-celo',
    tags: ['beginner', 'foundation', 'nft'],
  },
  {
    title: 'A Boilerplate guide to Airdropping on Celo',
    description: 'Deploy an Airdrop contract to Celo and claim ERC20 tokens using the web3 SDK.',
    preview: require('./showcase/intermediate/a-boilerplate-guide-to-airdropping-on-celo.png'),
    website: 'blog/tutorials/a-boilerplate-guide-to-airdropping-on-celo',
    tags: ['intermediate','foundation', 'airdrop'],
  },
  {
    title: 'Getting started with DAOs on Celo',
    description: 'Introduction to DAOs and the advantages of building a DAO on Celo.',
    preview: require('./showcase/beginner/getting-started-with-daos-on-celo.png'),
    website: 'blog/tutorials/getting-started-with-daos-on-celo',
    tags: ['beginner','foundation', 'dao'],
  },
  {
    title: 'Hardhat and Celo | The Ultimate Guide to Deploy Celo dApps using Hardhat',
    description: 'How to deploy a smart contract to Celo testnet, mainnet, or a local network using Hardhat.',
    preview: require('./showcase/beginner/the-ultimate-guide-to-deploy-celo-dapps-using-hardhat.png'),
    website: 'blog/tutorials/hardhat-and-celo-the-ultimate-guide-to-deploy-celo-dapps-using-hardhat',
    tags: ['beginner','foundation', 'hardhat'],
  },
  {
    title: 'How to become a Web3 Developer',
    description: 'In this tutorial, we will show you how to become a web3 developer and build decentralized applications on the Celo blockchain.',
    preview: require('./showcase/beginner/How-to-become-a-web3-developer.png'),
    website: 'blog/tutorials/How-to-become-a-Web3-Developer',
    tags: ['beginner','celo', 'celosage'],
  },
  {
    title: 'How Uniswap Works',
    description: 'In this tutorial, we will provide an introduction to the decentralized finance (DeFi) ecosystem on the Celo blockchain.',
    preview: require('./showcase/beginner/how-uniswap-works.png'),
    website: 'blog/tutorials/how-uniswap-works',
    tags: ['celosage', 'celo', 'beginner'],
  },
  {
    title: 'Optimizing Gas Consumption in Celo Smart Contracts A Step-by-Step Guide',
    description: 'In this comprehensive tutorial, you will learn how to optimize your smart contracts on the Celo blockchain to consume less gas.',
    preview: require('./showcase/intermediate/optimizing-gas-consumption-in-celo-smart-contracts-a-step-by-step-guide.png'),
    website: '/blog/tutorials/optimizing-gas-consumption-in-celo-smart-contracts-a-step-by-step-guide',
    tags: ['celosage', 'celo', 'intermediate', 'solidity'],
  },
  {
    title: 'Build a Full Stack Coffee Dapp With Celo Composer and Solidity',
    description: 'This tutorial will take you through a step-by-step guide on how to create a frontend and backend (Smart Contract) dApp explaining how to create a decentralized version of Buy Me A Coffee.',
    preview: require('./showcase/intermediate/Build-a-Full-Stack-Coffee-Dapp-With-Celo-Composer-and-Solidity.png'),
    website: 'blog/tutorials/Build-a-Full-Stack-Coffee-Dapp-With-Celo-Composer-and-Solidity',
    tags: ['celosage','composer','celo','celowallet','contractkit','dapp','valora','typescript', 'smartcontract', 'solidity', 'nextjs', 'intermediate', 'advanced'],
  },
  {
    title: 'How to Build a Full Stack Social Media Dapp on the Celo Blockchain',
    description: 'This tutorial covers how to build a decentralized social media dapp on the celo blockchain',
    preview: require('./showcase/intermediate/how-to-build-a-full-stack-social-media-dapp-on-the-celo-blockchain.png'),
    website: 'blog/tutorials/how-to-build-a-full-stack-social-media-dapp-on-the-celo-blockchain',
    tags: ['celosage', 'solidity', 'celo', 'react'],
  },
  {
    title: 'How to Build a Decentralized Job Board Dapp On The Celo Blockchain Part 1',
    description: 'This tutorial covers how to build a smart contract for a decentralized job board on the celo blockchain',
    preview: require('./showcase/intermediate/how-to-build-a-decentralized-job-board-dapp-on-the-celo-blockchain-part-1.png'),
    website: 'blog/tutorials/how-to-build-a-decentralized-job-board-dapp-on-the-celo-blockchain-part-1',
    tags: ['celosage', 'solidity', 'celo'],
  },
  {
    title: 'Exploring Top Projects On Celo Blockchain, Use Cases, Features And Future Potential',
    description: 'This blog discusses top crypto projects on Celo blockchain as well as future potential',
    preview: require('./showcase/beginner/exploring-top-projects-on-celo-blockchain-use-cases-features-and-future-potential.png'),
    website: 'blog/tutorials/exploring-top-projects-on-celo-blockchain-use-cases-features-and-future-potential',
    tags: ['celosage', 'celo', 'beginner'], 
  },
  {
    title: 'Truffle and Celo | The Ultimate Guide to Deploy Celo dApps with Truffle',
    description: 'How to deploy a smart contract to Celo testnet, mainnet, or a local blockchain using Truffle.',
    preview: require('./showcase/beginner/the-ultimate-guide-to-deploy-dapps-using-truffle.png'),
    website: 'blog/tutorials/truffle-and-celo-the-ultimate-guide-to-deploy-celo-dapps-with-truffle',
    tags: ['beginner','foundation', 'truffle'],
  },
  {
    title: 'Building a Celo Remittance System A Technical Tutorial for Developers',
    description: 'Learn the technical aspects of building a remittance system on the Celo network',
    preview: require('./showcase/intermediate/building-a-celo-remittance-system-a-technical-tutorial-for-developers.png'),
    website: 'blog/tutorials/building-a-celo-remittance-system-a-technical-tutorial-for-developers',
    tags: ['celosage', 'celowallet', 'celo', 'contractkit', 'intermediate', 'metamask'],
  },
  {
    title: 'Exploring Celo in the Gaming Industry for In-Game Assets and P2P Trading',
    description: 'Learn how Celo is utilized in the Gaming Industry for In-Game Assets and P2P Trading',
    preview: require('./showcase/beginner/exploring-celo-in-the-gaming-industry-for-in-game-assets-and-p2p-trading.png'),
    website: 'blog/tutorials/exploring-celo-in-the-gaming-industry-for-in-game-assets-and-p2p-trading',
    tags: ['celosage', 'celowallet', 'celo', 'cusd', 'ledger'],
  },
  {
    title: 'Creating a Celo-based Non-Fungible Token (NFT) MarketPlace',
    description: 'Learn the technical aspects of creating a Celo-based Non-Fungible Token (NFT) MarketPlace on the Celo network',
    preview: require('./showcase/intermediate/creating-a-celo-based-non-fungible-token-marketplace.png'),
    website: 'blog/tutorials/creating-a-celo-based-non-fungible-token-marketplace',
    tags: ['celosage', 'celowallet', 'celo', 'contractkit', 'intermediate', 'metamask'],
  },
  {
    title: '6 Steps to Quickly Build Smart Contracts on Celo with Remix',
    description: 'How to create, deploy and interact with smart contracts on Celo testnet or mainnet using Remix.',
    preview: require('./showcase/beginner/6-steps-to-quickly-build-smart-contracts-on-celo-with-remix.png'),
    website: 'blog/tutorials/6-steps-to-quickly-build-smart-contracts-on-celo-with-remix',
    tags: ['beginner','foundation', 'remix'],
  },
  {
    title: '3 Simple Steps to Connect your MetaMask Wallet To Celo',
    description: 'A step-by-step tutorial to add the Celo network to your MetaMask wallet.',
    preview: require('./showcase/beginner/3-simple-steps-to-connect-your-metamask-wallet-to-celo.png'),
    website: 'blog/tutorials/3-simple-steps-to-connect-your-metamask-wallet-to-celo',
    tags: ['beginner','foundation', 'metamask'],
  },
  {
    title: 'Celo CLI - A Practical Guide to Energize your Celo Toolkit',
    description: 'Explore the Celo blockchain using a command-line interface.',
    preview: require('./showcase/beginner/celo-cli-a-practical-guide-to-energize-your-celo-toolkit.png'),
    website: 'blog/tutorials/celo-cli-a-practical-guide-to-energize-your-celo-toolkit',
    tags: ['beginner','foundation', 'cli'],
  },
  {

    title: 'Pros and Cons of using Celo to create Decentralized Applications',
    description: 'Pros and Cons of using Celo to create Decentralized Applications',
    preview: require('./showcase/beginner/pros.png'),
    website: 'blog/tutorials/pros-and-cons-of-using-celo-to-create-decentralized-applications',
    tags: ['celosage', 'beginner', 'foundation'],
  },
  {
    title: 'Celo Composer - Easily Build Full-Stack Mobile dApps on Celo',
    description: 'Quickly develop full-stack progressive web applications on Celo with the Celo Composer.',
    preview: require('./showcase/beginner/celo-composer-easily-build-full-stack-mobile-dapps-on-celo.png'),
    website: 'blog/tutorials/easily-build-full-stack-mobile-dapps-on-celo',
    tags: ['beginner','foundation', 'composer'],
  },
  {
    title: 'A beginners Guide to Layer 1 blockchains, Social Impact, ReFi, Defi and More',
    description: 'Learn about Layer 1 blockchains, DeFi, ReFi and more on Celo and its ecosystem.',
    preview: require('./showcase/beginner/a-beginners-guide-to-layer-1-blockchains-socialimpact-refi-defi.png'),
    website: 'blog/tutorials/a-beginners-guide-to-layer-1-blockchains-socialimpact-refi-defi-and-more',
    tags: ['celosage', 'celo', 'beginner'],
  },
  {
    title: 'Unlocking the Power of Blockchain, NFTs, and Cryptography',
    description: 'Learn the potentials of web-3 decentralised finance',
    preview: require('./showcase/beginner/unlocking-the-power-of-blockchain-nft-and-cryptography.png'),
    website: '/blog/tutorials/unlocking-the-power-of-blockchain-nfts-and-cryptography',
    tags: ['celosage', 'celo', 'beginner'],
  },
  {
    title: '17 Smart Contracts Powering the Celo Protocol',
    description: 'Making sense of the logic driving the Celo platform.',
    preview: require('./showcase/intermediate/17-smart-contracts-powering-the-celo-protocol.png'),
    website: '/blog/tutorials/17-smart-contracts-powering-the-celo-protocol',
    tags: ['intermediate','foundation', 'metamask'],
  },
  {
    title: 'Introduction to Celo Composer',
    description: 'Quickly develop full-stack progressive web applications on the Celo blockchain.',
    preview: require('./showcase/beginner/introduction-to-celo-composer.png'),
    website: '/blog/2022/02/21/introduction-to-celo-progressive-dappstarter',
    tags: ['beginner','foundation', 'react', 'materialui', 'dappstarter', 'progressive'],
  },
  {
    title: 'Deploy and Interact with Smart Contracts on the Celo Blockchain',
    description: 'Learn to deploy and interact with self-executing tamper-proof agreements developing smart contracts with Solidity on Celo Blockchain',
    preview: require('./showcase/intermediate/Deploy-and-Interact-with-Smart-Contracts-on-the-Celo-Blockchain.png'),
    website: '/blog/tutorials/deploy-and-interact-with-smart-contracts-on-the-celo-blockchain',
    tags: ['celosage', 'celo', 'intermediate'],
  },
  {
    title: 'Celo Spotlight - Building a Financial System that Creates the Conditions for Prosperity — for Everyone.',
    description: 'Everything you need to get started with Celo.',
    preview: require('./showcase/beginner/celo-spotlight-everything-you-need-to-get-started-with-celo.png'),
    website: 'blog/tutorials/celo-spotlight',
    tags: ['beginner','foundation', 'celo'],
  }, 
  {
    title: 'Celo Valora + WalletConnect v1',
    description: 'How to use WalletConnect version 1 in a DApp to connect to Valora.',
    preview: require('./showcase/intermediate/celo-valora-and-walletconnect-v1.png'),
    website: '/blog/tutorials/celo-valora-and-walletconnect-v1',
    tags: ['intermediate','foundation', 'react', 'valora', 'walletconnect'],
  },
  {
    title: 'Create an Escrow NFT Platform on Celo with Python',
    description: 'Learn how to create an escrow NFT platform on Celo with Eth-Brownie Python',
    preview: require('./showcase/intermediate/create-an-escrow-nft-platform-on-celo-with-python.png'),
    website: '/blog/tutorials/create-an-escrow-nft-platform-on-celo-with-python',
    tags: ['celosage', 'intermediate','nft'],
  },
  {
    title: 'Decentralized Land Auction Smart Contract',
    description: 'The project aims to provide a decentralized platform for buying and selling land by allowing individuals to bid on available land parcels and purchase using cUSD',
    preview: require('./showcase/intermediate/Decentralize-land-auction-smart-contract.png'),
    website: 'blog/tutorials/Decentralized-land-auction-smart-contract',
    tags: ['celo', 'solidity', 'celosage', 'intermediate'],
  },
  {
    title: 'Use onchain randomness',
    description: 'Onchain randomness is used for selecting validators to perform phone number verification. Read more about how onchain randomness is produced at the provided page.',
    preview: require('./showcase/intermediate/use-on-chain-randomness.png'),
    website: '/blog/2022/01/07/on-chain-randomness',
    tags: ['intermediate','foundation', 'solidity', 'randomness', 'oracle'],
  },
  {
    title: 'Understanding the Fundamentals of Auction Programming in Solidity',
    description: 'Gain a comprehensive understanding of the fundamental concepts and programming techniques for building decentralized auction applications using Solidity.',
    preview: require('./showcase/intermediate/Auction.png'),
    website: 'blog/tutorials/Understanding-the-Fundamentals-of-Auction-Programming-in-Solidity',
    tags: ['celo', 'intermediate', 'celosage'],
  },
  {
    title: 'Exploring the Decentralized Identity Features of Celo',
    description: 'Discover the powerful decentralized identity capabilities of Celo, a blockchain platform that enables secure, fast, and affordable transactions.',
    preview: require('./showcase/advanced/did.png'),
    website: 'blog/tutorials/exploring-the-decentralized-identity-features-of-celo',
    tags: ['celo', 'advanced', 'celosage'],
  },
  { 
    title: 'Understanding the Role of Proposals and Referendums in Celo Governance',
    description: 'A Comprehensive Breakdown of the Role of Proposals and Referendums in Celo Governance',
    preview: require('./showcase/intermediate/celo-governance.png'),
    website: 'blog/tutorials/Understanding-the-Role-of-Proposals-and-Referendums-in-Celo-Governance',
    tags: ['intermediate','celo', 'celosage'],
  },
  { 
    title: 'Create a React Based DApp on Celo',
    description: 'The beginner of developing a decentralised application (DApp) on Celo.',
    preview: require('./showcase/intermediate/create-a-react-based-dapp-on-celo.png'),
    website: '/blog/developer-guide/start/web-dapp',
    tags: ['intermediate','foundation', 'dapp', 'react', 'nextjs', 'usecontractkit', 'sdk'],
  },
  {
    title: 'Deploy an NFT to Celo',
    description: 'How to deploy ERC721 tokens (NFTs) on the Celo network using autogenerated code.',
    preview: require('./showcase/beginner/deploy-an-nft-to-celo.png'),
    website: '/blog/2022/01/05/no-code-erc721',
    tags: ['beginner','foundation', 'tokens', 'erc721', 'mint', 'nft', 'ipfs', 'pinata', 'solidity', 'remix'],
  },
  {
    title: 'Deploy & Mint a Token',
    description: 'How to deploy a token contract that use the ERC20 token standard to Celo without writing code.',
    preview: require('./showcase/beginner/deploy-and-mint-a-token-on-celo.png'),
    website: '/blog/2022/01/04/no-code-erc20',
    tags: ['beginner','foundation', 'tokens', 'ERC20', 'mint', 'solidity', 'openzeppelin', 'remix'],
  },
  {
    title: 'Deploy and Interact with Contracts (Remotely)',
    description: 'How to deploy and interact your own smart contracts using a remote node.',
    preview: require('./showcase/intermediate/deploy-and-interact-with-contracts-remotely.png'),
    website: '/blog/developer-guide/start/hello-contract-remote-node',
    tags: ['intermediate','foundation', 'smartcontract', 'remote', 'deploy'],
  },
  {
    title: 'Deploy a Contract on Celo (local node)',
    description: 'How to deploy your own smart contracts onto a Celo local node.',
    preview: require('./showcase/intermediate/deploy-a-contract-on-celo-local-node.png'),
    website: '/blog/developer-guide/start/hellocontracts',
    tags: ['intermediate','foundation', 'smartcontract'],
  },
  {
    title: 'Designing a User-Friendly Celo DApp- A Beginners Guide to UI/UX',
    description: 'In this tutorial, we will teach interested persons how to create wireframes for their own web projects',
    preview: require('./showcase/beginner/designing-a-user-friendly-celo-dapp-a-beginners-guide-to-uiux-new.png'),
    website: '/blog/tutorials/designing-a-user-friendly-celo-dapp-a-beginners-guide-to-uiux',
    tags: ['celosage','beginner', 'celo', 'dapp', 'valora'],
  },
  {
    title: 'Sending CELO & Stable Assets',
    description: 'How to connect to the Celo test network and tranfer tokens using ContractKit.',
    preview: require('./showcase/intermediate/sending-celo-and-stable-assets.png'),
    website: '/blog/developer-guide/start/hellocelo',
    tags: ['intermediate','foundation', 'tokens', 'celowallet', 'contractkit', 'sdk', 'ledger'],
  },
  {
    title: 'Using Keystores Library for Local Key Management',
    description: 'Introduction to the keystores library and how to use it for local key management.',
    preview: require('./showcase/advanced/using-keystores-library-for-local-key-management.png'),
    website: '/blog/developer-guide/start/using-js-keystores',
    tags: ['advanced','foundation', 'keystores'],
  },
  {
    title: 'Add an ERC20 Token to Your Celo Wallet',
    description: 'Open up Cello Wallet and make sure you can see “Account Balance Details” then select “Add a new currency/token.',
    preview: require('./showcase/beginner/add-an-erc20-token-to-your-celo-wallet.png'),
    website: '/blog/add-token-celo-wallet',
    tags: ['beginner','foundation', 'tokens', 'celowallet'],
  },
  {
    title: 'Run a Celo full node in a Virtual Machine',
    description: 'Learn how to setup & run a Celo full node in a Virtual Machine.',
    preview: require('./showcase/intermediate/run-a-celo-full-node-in-a-virtual-machine.png'),
    website: 'https://learn.figment.io/tutorials/how-to-run-a-celo-full-node-in-a-virtual-machine',
    tags: ['intermediate', 'figment', 'nodejs'],
  },
  {
    title: 'Verifying Contracts with Hardhat',
    description: 'Hardhat is one of the most popular developer tools for writing contracts for EVM compatible blockchains.',
    preview: require('./showcase/intermediate/verifying-contracts-with-hardhat.png'),
    website: '/blog/hardhat-deploy-verify',
    tags: ['intermediate','foundation', 'hardhat', 'sourcify', 'verification'],
  },
  {
    title: 'Demos with ObservableHQ',
    description: 'Observable HQ is a Javascript notebook tool that makes it easy to share executable Javascript code right in the browser.',
    preview: require('./showcase/intermediate/demos-with-observable-hq.png'),
    website: '/blog/observable-intro',
    tags: ['intermediate','foundation', 'observable'],
  },
  {
    title: 'Using the Graph with Celo',
    description: 'The Graph protocol makes it easy to get historical blockchain data.',
    preview: require('./showcase/intermediate/using-the-graph-with-celo.png'),
    website: '/blog/using-the-graph',
    tags: ['intermediate','foundation', 'graph', 'dapp'],
  },
  {
    title: 'Code Playground -- Metamask',
    description: 'Connect to Metamask, switch networks, add tokens to the Metamask asset list and send them to other accounts.',
    preview: require('./showcase/beginner/code-playground-metamask-and-celo.png'),
    website: '/blog/code-metamask',
    tags: ['beginner','foundation', 'codeplayground'],
  },
  {
    title: 'Introduction to the Code Playground',
    description: 'This post provides an introduction to the live code editor that is included as a feature in this blog.',
    preview: require('./showcase/beginner/introduction-to-the-celo-code-playground.png'),
    website: '/blog/code-playground',
    tags: ['beginner','foundation', 'codeplayground'],
  },
  {
    title: 'Submit a Tutorial',
    description: "Celo is an open source project and without community contributions from people like you Celo wouldn't exist. We welcome contributions to our codebase, documentation, translations and blog.",
    preview: require('./showcase/beginner/how-to-submit-a-tutorial-to-celo-docs.png'),
    website: 'https://docs.celo.org/blog/blog-contributions',
    tags: ['beginner','foundation', 'contribute'],
  },
  {
    title: 'Celo Development 201 - Build an NFT Minter with Hardhat and React',
    description: 'Throughout this intermediate course you are going to learn about NFTs, contract development with Hardhat and how to build a React frontend with use-contractkit.',
    preview: require('./showcase/intermediate/celo-development-201-build-an-nft-minter-with-hardhat-and-react.png'),
    website: 'https://dacade.org/communities/celo/courses/celo-201',
    tags: ['intermediate','dacade', 'smartcontract', 'html', 'javascript', 'nft', 'hardhat'],
  },
  {
    title: 'Celo Development 101',
    description: 'Learn smart contract development and build a Dapp on Celo.',
    preview: require('./showcase/beginner/celo-development-101.png'),
    website: 'https://dacade.org/communities/celo/courses/celo-development-101',
    tags: ['beginner','dacade', 'smartcontract', 'html', 'javascript'],
  },
  {
    title: 'Celo Blockchain 101',
    description: 'In this course, you will learn the most important blockchain concepts that you will need to navigate the Celo ecosystem.',
    preview: require('./showcase/beginner/celo-blockchain-101.png'),
    website: 'https://dacade.org/communities/celo/courses/celo-bc-101',
    tags: ['beginner','dacade', 'smartcontract', 'html', 'javascript'],
  },
  {
    title: 'How to mint your own fungible token on Celo',
    description: 'How to create fungible tokens on Celo using the Remix IDE.',
    preview: require('./showcase/beginner/deploy-and-mint-a-token-on-celo.png'),
    website: 'https://learn.figment.io/tutorials/celo-erc20-token-on-remix',
    tags: ['beginner','figment', 'solidity', 'metamask', 'remix'],
  },
  {
    title: 'Deploying smart contracts on Celo with Truffle',
    description: 'We will learn how to use Truffle and ContractKit to deploy smart contracts to Celo.',
    preview: require('./showcase/beginner/deploying-smart-contracts-on-celo-with-truffle.png'),
    website: 'https://learn.figment.io/tutorials/deploying-smart-contracts-on-celo-with-truffle',
    tags: ['beginner','figment', 'solidity', 'metamask', 'remix'],
  },
  {
    title: 'How to successfully connect to a Celo Wallet with a React Native DApp',
    description: 'Learn how to successfully set up a Celo Wallet with a React Native DApp using Redux.',
    preview: require('./showcase/intermediate/how-to-successfully-connect-to-a-celo-wallet-with-a-react-native-dapp.png'),
    website: 'https://learn.figment.io/tutorials/how-to-successfully-connect-to-a-celo-wallet-with-a-react-native-dapp',
    tags: ['intermediate', 'figment', 'reactnative', 'nodejs'],
  },
  {
    title: 'How to customize an Ethereum smart contract for the Celo network',
    description: 'Learn how to convert & customize an existing Ethereum Smart Contract for Celo network',
    preview: require('./showcase/intermediate/how-to-customize-an-ethereum-smart-contract-for-the-celo-network.png'),
    website: 'https://learn.figment.io/tutorials/celo-contract-from-ethereum',
    tags: ['intermediate', 'figment', 'nodejs', 'smartcontract', 'truffle'],
  },
  {
    title: 'How to use Moola’s money market',
    description: 'This tutorial is a part of DeFi series where people can learn how to participate in DeFi on the Celo Blockchain.',
    preview: require('./showcase/beginner/how-to-use-moolas-money-market.png'),
    website: 'https://learn.figment.io/tutorials/moola-market',
    tags: ['beginner', 'figment'],
  },
  {
    title: 'Hackathons 101 - Everything you need to know about Hackathons',
    description: 'In this article we will discuss the benefits of attending events, including networking, learning new skills, and gaining exposure to new ideas.',
    preview: require('./showcase/beginner/hackathons-101-everything-you-need-to-know-about-hackathons.png'),
    website: '/blog/tutorials/hackathons-101-everything-you-need-to-know-about-hackathons',
    tags: ['celosage', 'beginner' ],
  },
  {
    title: 'Testing Celo Smart Contracts with Truffle',
    description: 'We will learn how to use Truffle in order to test smart contracts on Celo.',
    preview: require('./showcase/intermediate/testing-celo-smart-contracts-with-truffle.png'),
    website: 'https://learn.figment.io/tutorials/celo-testing-truffle',
    tags: ['intermediate', 'figment', 'nodejs', 'smartcontract', 'truffle', 'javascript'],
  },
  {
    title: 'Distributed File Manager (DFM) using Celo, IPFS and ReactJS',
    description: 'Learn how to make a Distributed File Manager using the IPFS protocol for storing files on the Celo network',
    preview: require('./showcase/advanced/distributed-file-manager-dfm-using-celo-ipfs-and-reactjs.png'),
    website: 'https://learn.figment.io/tutorials/distributed-file-manager-using-ipfs-celo-reactjs',
    tags: ['advanced','figment'],
  },
  {
    title: 'Introduction to dApp kit',
    description: 'In this tutorial we are going to make counter dapp with expo (react native).',
    preview: require('./showcase/intermediate/introduction-to-dapp-kit.png'),
    website: 'https://learn.figment.io/tutorials/introduction-to-dappkit',
    tags: ['intermediate', 'figment', 'reactnative', 'nodejs', 'truffle'],
  },
  {
    title: 'Build a Decentralized Autonomous Organization (DAO) on Celo',
    description: 'Build a functioning DAO by writing the Solidity smart contract and building a React Native dApp',
    preview: require('./showcase/advanced/build-a-decentralized-autonomous-organization-dao-on-celo.png'),
    website: 'https://learn.figment.io/tutorials/build-a-dao-on-celo',
    tags: ['advanced', 'figment'],
  },
  {
    title: 'How to re-deploy your Ethereum DApp on Celo',
    description: 'Learn how to re-deploy Ethereum Dapps on the Celo network.',
    preview: require('./showcase/beginner/how-to-redeploy-your-ethereum-dapp-on-celo.png'),
    website: 'https://learn.figment.io/tutorials/redeploy-ethereum-dapps-on-celo',
    tags: ['beginner', 'figment', 'truffle', 'javascript', 'cli'],
  },
  {
    title: 'Create Deploy and Mint your ERC223 contract on Celo with Hardhat',
    description: 'This tutorial is an expository piece on the ERC223 token standard, also explaining how to create and deploy a sample ERC223 contract',
    preview: require('./showcase/intermediate/ERC223-token-contract.png'),
    website: 'https://learn.figment.io/tutorials/create-deploy-and-mint-your-eRC223-contract-on-celo-with-hardhat',
    tags: ['intermediate', 'celo', 'celosage', 'javascript', 'hardhat', 'smartcontract', ],
  },
  {
    title: 'Getting started with Celo Python SDK',
    description: 'This article will provide a step-by-step guide on how to get started with Celo Python SDK.',
    preview: require('./showcase/intermediate/celo-python-sdk.png'),
    website: '/blog/tutorials/getting-started-with-celo-python-SDK',
    tags: ['intermediate', 'celo', 'celosage', 'solidity'],
  },
  {
    title: 'Create Vault Smart Contract',
    description: 'Learn how to create, deploy, and interact with Vault Smart Contract on the Celo Ecosystem',
    preview: require('./showcase/advanced/create-a-vault-smart-contract.png'),
    website: 'https://learn.figment.io/tutorials/create-vault-smart-contract',
    tags: ['advanced', 'figment', 'react', 'nodejs', 'smartcontract', 'truffle'],
  },
  {
    title: 'Introduction to Token Economics on Celo',
    description: 'A brief overview of the economic principles governing the Celo network and its native token',
    preview: require('./showcase/intermediate/token.png'),
    website: 'blog/tutorials/introduction-to-token-economics-on-celo',
    tags: ['celo', 'intermediate', 'celosage'],
  },
  {
    title: 'Unlocking Cross-Chain Liquidity',
    description: 'A Comprehensive Review of Celo Platform and its Role in Enabling Interoperability Between Blockchains',
    preview: require('./showcase/advanced/liquidity.png'),
    website: 'blog/tutorials/unlocking-cross-chain-liquidity',
    tags: ['celo', 'advanced', 'celosage'],
  },
  {
    title: 'Send CELO & cUSD',
    description: 'Learn how to connect to the Celo test network and transfer tokens using ContractKit',
    preview: require('./showcase/intermediate/send-celo-and-cusd.png'),
    website: 'https://learn.figment.io/tutorials/send-celo-and-cusd',
    tags: ['intermediate', 'cusd', 'celo', 'figment'],
  },
  {
    title: 'Create subgraphs for Celo smart contracts',
    description: 'Learn how to integrate The Graph with CELO',
    preview: require('./showcase/intermediate/create-subgraphs-for-celo-smart-contracts.png'),
    website: 'https://learn.figment.io/tutorials/celo-subgraphs',
    tags: ['intermediate', 'subgraphs', 'figment'],
  },
  {
    title: 'Hello Mobile DApp',
    description: 'Learn how to create a simple mobile DApp using dAppKit and the React Native Expo framework',
    preview: require('./showcase/beginner/hello-celo-mobile-dapp.png'),
    website: 'https://learn.figment.io/tutorials/hello-mobile-dapp',
    tags: ['beginner', 'mobile', 'figment'],
  },
  {
    title: 'Building A Dutch Auction Dapp on Celo',
    description: 'A comprehensive guide for understanding and building Dutch auction dapp on Celo.',
    preview: require('./showcase/intermediate/build-a-dutch-auction-dapp-on-celo.png'),
    website: '/blog/tutorials/building-a-dutch-auction-dapp-on-celo',
    tags: ['intermediate', 'erc721', 'hardhat', 'react', 'solidity', 'celosage'],
  },
  {
    title: 'Smart Contract Development on Celo for Python Developers',
    description: 'Write your first Vyper contract with Brownie and deploy it on Alfajores testnet.',
    preview: require('./showcase/beginner/smart-contract-development-on-celo-for-python-developers.png'),
    website: '/blog/tutorials/smart-contract-development-on-celo-for-python-developers',
    tags: ['celosage', 'beginner'],
  },

  // Videos

  {
    title: 'Deploy Celo Smart contracts with Remix IDE',
    description: 'Learn how to use Remix IDE for deploying Celo smart contracts',
    preview: require('./showcase/beginner/deploy-celo-smart-contracts-with-remix-ide.png'),
    website: 'https://learn.figment.io/tutorials/celo-for-remix',
    tags: ['beginner', 'remix', 'foundation'],
  },
  {
    title: 'How to create a ERC1155 NFT in Celo Network with Hardhat',
    description: 'Learn how to write a smart contract using the Solidity language and a contract from the Openzeppelin library for ERC1155 tokens.',
    preview: require('./showcase/intermediate/celo-crowd-funding-project-tutorial.png'),
    website: 'https://learn.figment.io/tutorials/celo-hardhat-deploy-and-nft-app',
    tags: ['intermediate', 'erc1155', 'nft', 'hardhat', 'figment'],
  },
  {
    title: 'Celo Crowd Funding Project Tutorial',
    description: 'Learn how to create a Smart Contract which facilitates crowdfunding.',
    preview: require('./showcase/advanced/celo-crowdfunding-project-tutorial.png'),
    website: 'https://learn.figment.io/tutorials/celo-crowd-funding-project',
    tags: ['advanced', 'figment', 'smartcontract', 'truffle', 'solidity'],
  },
  {
    title: 'How to create a Loyalty Program using Meta-transactions',
    description: 'What if users could get rewarded for transactions and not pay gas? This tutorial will show you how!',
    preview: require('./showcase/advanced/how-to-create-a-loyalty-program-using-meta-transactions.png'),
    website: '/blog/2022/07/27/how-to-create-a-loyalty-program-using-meta-transactions',
    tags: ['advanced', 'foundation'],
  },
  {
    title: 'Composer series: Building a decentralized news feed with Celo Composer',
    description: 'Build a decentralized news feed using React, Tailwind, IPFS, and Celo Composer.',
    preview: require('./showcase/advanced/celo-composer-building-a-decentralized-news-feed-with-celo-composer.png'),
    website: 'blog/tutorials/building-a-decentralized-newsfeed-with-celo-composer',
    tags: ['advanced', 'composer', 'foundation'],
  },
  {
    title: 'How to create an upgradeable smart contract in Celo',
    description: 'Everything you need to know about upgradable smart contracts.',
    preview: require('./showcase/advanced/how-to-create-an-upgradable-smart-contract-on-celo.png'),
    website: 'blog/tutorials/how-to-create-an-upgradeable-smart-contract-in-celo',
    tags: ['advanced', 'flutter', 'composer', 'foundation'],
  },
  {
    title: 'Bridging tokens to and from Celo via Wormhole',
    description: 'Wormhole has enabled the Celo chain.',
    preview: require('./showcase/advanced/bridging-tokens-to-and-from-celo-via-wormhole.png'),
    website: 'blog/tutorials/bridging-token-to-and-from-celo-via-wormhole',
    tags: ['advanced', 'foundation'],
  },
  {
    title: '9 Sustainable DeFi Projects Built on Celo',
    description: 'Creating the world’s first carbon-neutral blockchain was just the beginning.',
    preview: require('./showcase/beginner/9-sustainable-defi-projects-built-on-celo.png'),
    website: 'blog/tutorials/9-sustainable-defi-projects-built-on-celo',
    tags: ['beginner', 'foundation'],
  },
  {
    title: 'Composer Series - Building a Staking Defi App with Celo Composer',
    description: 'Building a Defi application to create, stake and receive rewards on your token using Celo composer.',
    preview: require('./showcase/intermediate/celo-composer-building-a-staking-defi-dapp.png'),
    website: 'blog/2022/10/27/building-a-defi-staking-dapp',
    tags: ['intermediate', 'foundation', 'composer', 'react', ],
  },
  {
    title: 'Build an On-Chain Puzzle Game on Celo',
    description: 'Learn how to build a On-Chain Puzzle Game on Celo using Solidity and Hardhat.',
    preview: require('./showcase/intermediate/on-chain-puzzle-game.png'),
    website: '/blog/tutorials/build-an-on-chain-puzzle-game-on-celo',
    tags: ['celosage', 'intermediate', 'solidity', 'hardhat'],
  },
  {
    title: 'A Practical Comparison Between ERC-1155 and ERC-721',
    description: 'An informative and practical comparison of two popular NFT standards, ERC-1155 and ERC-721, that delves into their technical details.',
    preview: require('./showcase/beginner/a-practical-comparison-between-erc-1155-and-erc-721.png'),
    website: '/blog/tutorials/a-practical-comparison-between-erc-1155-and-erc-721',
    tags: ['celosage', 'intermediate', 'erc1155', 'erc721', 'nft'],
  },
  {
    title: 'Understanding Role Based Access Control in Smart Contracts',
    description: 'In this tutorial, we will explore how to create a role-based control using openzeppelin library.',
    preview: require('./showcase/intermediate/understanding-role-based-access-control-in-smart-contracts.png'),
    website: '/blog/tutorials/understanding-role-based-access-control-in-smart-contracts',
    tags: ["celosage", "intermediate", "solidity", "hardhat", "openzeppelin", "react"],
  },

  // Videos

  {
    title: 'Panel Talk: Empowering Social Impact Through Web3',
    description: 'Join Nestor as he discusses social impact through Web3.',
    preview: require('./showcase/beginner/panel-talk-empowering-social-impact-through-web3.png'),
    website: 'https://www.youtube.com/watch?v=ZQUYGEI3yHQ',
    tags: ['beginner', 'video'],
  },
  {
    title: 'Tech Talk: Utilizing the ReFi Stack Thesis to Propel Web3 Project Idea Generation',
    description: 'Join Nirvaan from Climate Collective, and Nestor from Celo Foundation DevRel as they discuss the ReFi stack thesis to propel web3 project ideas.',
    preview: require('./showcase/beginner/tech-talk-utilizing-the-refi-stack-thesis-to-propel-web3-project-ideas.png'),
    website: 'https://www.youtube.com/watch?v=J7jyoDUIx3E&t=529s',
    tags: ['beginner', 'video'],
  },
  {
    title: 'Workshop: Introduction to Solidity and Remix',
    description: 'Join Harpal Jadeja (Twitter: @HarpalJadeja11) for a discussion with Viraz Malhotra from GoodGhosting (Twitter: @Viraz04). You will learn how to get started with Solidity and Remix online IDE.',
    preview: require('./showcase/beginner/workshop-introduction-to-solidity-and-remix.png'),
    website: 'https://www.youtube.com/watch?v=jr_P-26SdbE&t=656s',
    tags: ['beginner', 'video'],
  },
  {
    title: 'Workshop: Build a frontend for your smart contracts using react-celo',
    description: 'Join Nestor Bonilla (Twitter: @0xNestor) and Aaron Deruvo for this workshop! You will learn to utilize react-celo as a resource for frontend development by dissecting react-celo into a development approach for various javascript frameworks.',
    preview: require('./showcase/intermediate/workshop-build-a-front-end-for-your-smart-contracts-using-react-celo.png'),
    website: 'https://www.youtube.com/watch?v=3BT0sjXW1Uw',
    tags: ['intermediate', 'video'],
  },
  {
    title: 'Workshop: Introduction to Hardhat',
    description: 'Join Harpal Jadeja (Twitter: @HarpalJadeja11) and learn how to utilize Hardhat to deploy and test your smart contracts.',
    preview: require('./showcase/beginner/workshop-introduction-to-hardhat.png'),
    website: 'https://www.youtube.com/watch?v=W7nGdHKcIFw&list=PLsQbsop73cfH5QYX9Olfw1fwu0rz3Slyj&index=6',
    tags: ['beginner', 'video'],
  },
  {
    title: 'Workshop: Build a DeFi staking dApp on Celo using Solidity',
    description: 'Join Ernest Nnmadi (Twitter: @ErnestElijah) for this workshop! You will learn how to build a DeFi stacking dApp on Celo.',
    preview: require('./showcase/advanced/workshop-build-a-defi-staking-dapp-on-celo-using-solidity.png'),
    website: 'https://www.youtube.com/watch?v=ke5OPItFaOQ&list=PLsQbsop73cfH5QYX9Olfw1fwu0rz3Slyj&index=7',
    tags: ['advanced', 'video'],
  },
  {
    title: 'Tech Talk: Smart Contract Security and Auditing',
    description: 'Join Ryon Shamloo for this Tech Talk! He will discuss best security practices and known vulnerabilities.',
    preview: require('./showcase/advanced/tech-talk-smart-contract-security-and-auditing.png'),
    website: 'https://www.youtube.com/watch?v=CxIzZmG2bBI&list=PLsQbsop73cfH5QYX9Olfw1fwu0rz3Slyj&index=8',
    tags: ['advanced', 'video'],
  },
  {
    title: 'Workshop: Integrating Programmable Carbon with Toucan',
    description: 'Join Harpal Jadeja (Twitter: @HarpalJadeja11)  and Alex Lazar for this workshop! You will learn about Toucan and how you can integrate their offerings into your hackathon project.',
    preview: require('./showcase/advanced/workshop-integrating-programmable-carbon-with-toucan.png'),
    website: 'https://www.youtube.com/watch?v=Y0-hzz_QbKg&list=PLsQbsop73cfH5QYX9Olfw1fwu0rz3Slyj&index=9',
    tags: ['advanced', 'video'],
  },
  {
    title: 'Tech talk: stCelo',
    description: 'Join Harpal Jadeja (Twitter: @HarpalJadeja11)  and Mathieu for this workshop! You will learn about stCelo and how you can integrate their offerings into your hackathon project.',
    preview: require('./showcase/intermediate/tech-talk-stcelo.png'),
    website: 'https://www.youtube.com/watch?v=0PL31bwzdKA&list=PLsQbsop73cfH5QYX9Olfw1fwu0rz3Slyj&index=10',
    tags: ['intermediate', 'video'],
  },
  {
    title: 'Workshop: Token gating content using Unlock Protocol',
    description: 'Join Harpal Jadeja (Twitter: @HarpalJadeja11)  and Angela Steffens for this workshop!',
    preview: require('./showcase/advanced/workshop-token-gating-content-using-unlock-protocol.png'),
    website: 'https://www.youtube.com/watch?v=B2O6FcgvXAI&list=PLsQbsop73cfH5QYX9Olfw1fwu0rz3Slyj&index=12',
    tags: ['advanced', 'video'],
  },
  {
    title: 'Tech Talk: Smart Contract Security 201',
    description: 'Ryon Shamloo takes you through part two of his best security practices talk!',
    preview: require('./showcase/intermediate/tech-talk-smart-contract-security-201.png'),
    website: 'https://www.youtube.com/watch?v=HIEcAXshU8U&list=PLsQbsop73cfH5QYX9Olfw1fwu0rz3Slyj&index=13',
    tags: ['intermediate', 'video'],
  },
  {
    title: 'The Future of Regenerative Finance and its potential impact',
    description: 'Learn about how Celo is committed to its mission of building a regenerative economy, potential impact of ReFi, the future of ReFi and more',
    preview: require('./showcase/beginner/the-future-of-regenerative-finance-and-its-potential-impact.png'),
    website: '/blog/tutorials/the-future-of-regenerative-finance-and-its-potential-impact',
    tags: ['beginner', 'celo', 'celosage'],
  },
  {
    title: 'Workshop: Building an exchange on Celo',
    description: 'Use Celo composer and Fiat-connect to build an exchange, Part I',
    preview: require('./showcase/intermediate/workshop-building-an-exchange-on-celo.png'),
    website: 'https://www.youtube.com/watch?v=O6DjaYFGLmE&list=PLsQbsop73cfH5QYX9Olfw1fwu0rz3Slyj&index=15',
    tags: ['intermediate', 'video'],
  },
    {
    title: 'Building A Decentralized Investment Platform on the Celo blockchain',
    description: 'In this tutorial, we would build a mock investment platform that returns profit on the celo blockchain',
    preview: require('./showcase/intermediate/building-a-decentralized-investment-platform.png'),
    website: 'blog/tutorials/building-a-decentralized-investment-platform',
    tags: ['celosage','celowallet', 'celo', 'solidity', 'html', 'remix', 'smartcontract', 'intermediate'],
  },
  {
    title: 'Workshop: Building an exchange on Celo, Part II',
    description: 'Use Celo composer and Fiat-connect to build an exchange, Part II',
    preview: require('./showcase/advanced/workshop-building-an-exchange-on-celo-part-2.png'),
    website: 'https://www.youtube.com/watch?v=xxLWRUmAKvs&list=PLsQbsop73cfH5QYX9Olfw1fwu0rz3Slyj&index=16',
    tags: ['advanced', 'video'],
  },
  {
    title: 'Introduction to Valora',
    description: 'Join this workshop for an introduction to Valora',
    preview: require('./showcase/beginner/introduction-to-valora.png'),
    website: 'https://www.youtube.com/watch?v=foamzu62nZk&list=PLsQbsop73cfH5QYX9Olfw1fwu0rz3Slyj&index=18',
    tags: ['beginner', 'video'],
  },
  {
    title: 'Workshop: Building an NFT collection on Celo using Celo composer',
    description: 'Join Ewerton Lopes Pereira to build an NFT collection on Celo',
    preview: require('./showcase/intermediate/workshop-building-an-nft-collection-on-celo-using-celo-composer.png'),
    website: 'https://www.youtube.com/watch?v=hf5gTAQ8G10&list=PLsQbsop73cfH5QYX9Olfw1fwu0rz3Slyj&index=19',
    tags: ['intermediate', 'video'],
  },
  {
    title: 'Introduction to Mento',
    description: 'Join Nestor Bonilla for an introduction to the Mento protocol',
    preview: require('./showcase/intermediate/introduction-to-mento.png'),
    website: 'https://www.youtube.com/watch?v=hf5gTAQ8G10&list=PLsQbsop73cfH5QYX9Olfw1fwu0rz3Slyj&index=19',
    tags: ['intermediate', 'video'],
  },
  {
    title: 'Overview of Developer Tools in the Celo Ecosystem',
    description: 'This article is to help you choose the right tool in the Celo ecosystem',
    preview: require('./showcase/beginner/overview-of-developer-tools-in-the-celo-ecosystem.png'),
    website: 'blog/tutorials/overview-of-developer-tools-in-the-celo-ecosystem',
    tags: ['celosage', 'react', 'composer', 'contractkit', 'cli', 'beginner'],
  },
  {
    title: 'How to Fractionalize an NFT on the Celo Platform',
    description: 'Building a dApp to fractionalize an NFT on top of Celo.',
    preview: require('./showcase/advanced/how-to-fractionalize-an-nft-on-the-celo-platform.png'),
    website: 'blog/tutorials/how-to-fractionalize-nft-on-celo-platform',
    tags: ['advanced', 'nft', 'celo', 'celosage'],
  },
  {
    title: 'Preventing Vulnerabilities in Solidity: Delegate Call',
    description: 'Understanding and preventing solidity vulnerabilities.',
    preview: require('./showcase/intermediate/solidity-vulnerabilities-delegated-call.png'),
    website: 'blog/tutorials/solidity-vulnerabilities-delegated-call',
    tags: ['celosage', 'advanced', 'solidity'],
  },
  {
    title: 'How to Create and Test Contract Calls with Celo and Hardhat',
    description: 'How to create and test contract calls with Celo and Hardhat.',
    preview: require('./showcase/intermediate/how-to-create-and-test-contract-calls-with-celo-and-hardhat.png'),
    website: 'blog/tutorials/how-to-create-and-test-contract-calls-on-hardhat',
    tags: ['celosage', 'intermediate', 'hardhat'],
  },
  {
    title: 'Redeploying Dapp to Celo.',
    description: 'How to Re Deploy your Ethereum DApp to Celo with Hardhat.',
    preview: require('./showcase/intermediate/how-to-redeploy-your-ethereum-dApp-to-celo-with-hardhat.png'),
    website: 'blog/tutorials/how-to-redeploy-your-ethereum-dApp-to-celo-with-hardhat',
    tags: ['intermediate', 'hardhat', 'celosage', 'smartcontract', 'deploy', 'solidity', 'celo'],
  },
  {
    title: 'How to Create your own DAO on Celo',
    description: 'Build your own DAO with on-chain governance',
    preview: require('./showcase/intermediate/how-to-create-your-own-dao-on-celo.png'),
    website: 'blog/tutorials/how-to-create-a-dao-on-celo',
    tags: ['celosage', 'intermediate', 'hardhat', 'solidity', 'dao'],
  },
  {
    title: 'How to Write Unit Testing for Smart Contract with Hardhat',
    description: 'How to write unit testing for smart contracts with Hardhat.',
    preview: require('./showcase/intermediate/how-to-write-unit-testing-for-smart-contracts-with-hardhat.png'),
    website: 'blog/tutorials/how-to-write-unit-testing-for-contracts-with-hardhat',
    tags: ['celo', 'intermediate', 'celosage', 'smartcontract', 'solidity'],
  },
  {
    title: 'Creating, Deploying, Minting your ERC1155 Token on Celo',
    description: 'How to Creating, Deploying, Minting your ERC1155 Token on Celo using Hardhat',
    preview: require('./showcase/intermediate/how-to-create-deploy-and-mint-your-erc1155-token-on-celo-with-hardhat.png'),
    website: 'blog/tutorials/how-to-create-deploy-and-mint-your-erc1155-token-on-celo-with-hardhat',
    tags: ['celo', 'intermediate', 'celosage', 'deploy', 'smartcontract', 'solidity', 'tokens', 'ipfs', 'hardhat'],
  },
  {
    title: 'Unit Testing with Truffle and Celo',
    description: 'How to write unit testing for smart contracts with Truffle.',
    preview: require('./showcase/beginner/how-to-write-unit-testing-for-contracts-with-truffle.png'),
    website: 'blog/tutorials/how-to-write-unit-testing-for-smart-contract-with-truffle',
    tags: ['intermediate', 'truffle', 'smartcontract', 'celosage'],

  },
  {
    title: 'Proof Of Stack Consensus',
    description: 'A Deep Dive into Celo Proof of Stake Consensus.',
    preview: require('./showcase/beginner/a-deep-dive-into-celo-proof-of-stake-consensus.png'),
    website: 'blog/tutorials/a-deep-dive-into-celo-proof-of-stake-consensus',
    tags: ['intermediate', 'smartcontract', 'celosage', 'celo'],
  },
  {
  title: 'Understanding the Decentralized Storage System',
  description: 'This tutorial is a comprehensive and explanatory guide to understanding the decentralized storage system',
  preview: require('./showcase/intermediate/understanding-the-decentralized-storage-system.png'),
  website: 'blog/tutorials/understanding-the-decentralized-storage-system',
  tags: ['celo', 'intermediate', 'celosage'],
},
{
  title: 'How to listen to smart contract On-Chain events with Celo',
  description: 'This tutorial teaches its readers about reading celo on-chain event',
  preview: require('./showcase/intermediate/how-to-listen-to-smart-contract-on-chain-event-with-celo.png'),
  website: 'blog/tutorials/how-to-listen-to-smart-contract-on-chain-event-with-celo',
  tags: ['celo', 'intermediate', 'celosage'],
},
  {
    title: 'Minting your ERC1155 Token on Celo',
    description: 'How to Minting your ERC1155 Token on Celo using Remix',
    preview: require('./showcase/intermediate/how-to-mint-your-erc1155-nft-on-celo-with-remix.png'),
    website: 'blog/tutorials/how-to-mint-your-erc1155-nft-on-celo-with-remix',
    tags: ['celo', 'intermediate', 'celosage', 'solidity', 'erc1155'],
  },
  {
    title: 'How To Download and Test The Celo Extension Wallet on Your Browser',
    description: 'How To Download and Test The Celo Extension Wallet on Your Browser.',
    preview: require('./showcase/beginner/how-to-download-and-test-the-Celo-extension-wallet-on-your-browser.png'),
    website: 'blog/tutorials/how-to-download-and-test-the-Celo-extension-wallet-on-your-browser',
    tags: ['celosage', 'video', 'beginner'],
  },
  {
    title: 'How to create an NFT with royalties on Celo',
    description: 'Building a dApp to mint an NFT with royalty',
    preview: require('./showcase/intermediate/how-to-create-an-nft-with-royalties-on-celo.png'),
    website: 'blog/tutorials/how-to-create-an-nft-with-royalties-on-celo',
    tags: ['celosage', 'nft', 'advanced'],
  },
  {
    title: 'How to build a marketplace for selling shoes on the celo blockchain',
    description: 'Learn how to build a marketplace for seliing shoes on the celo blockchain.',
    preview: require('./showcase/intermediate/How-to-Build-a-Marketplace-for-Selling-Shoes-on-Celo.png'),
    website: 'blog/tutorials/how-to-build-a-marketplace-for-selling-shoes-on-the-celo-blockchain',
    tags: ['celosage', 'solidity', 'intermediate'],
  },
  {
    title: 'Build a Frontend dApp for Celo Network in Angular',
    description: 'How to build a frontend for an NFT Auction dApp that runs on the Celo blockchain using Angular',
    preview: require('./showcase/intermediate/build-a-frontend-dapp-for-celo-network-in-angular.png'),
    website: 'blog/tutorials/build-a-frontend-dapp-for-celo-network-in-angular',
    tags: ['celosage', 'hardhat', 'advanced'],
  },
  {
    title: 'How to create interactive NFTs on Celo',
    description: 'Building a dApp to show interactive nfts',
    preview: require('./showcase/intermediate/how-to-create-interactive-nfts-on-celo.png'),
    website: 'blog/tutorials/how-to-create-interactive-nfts-on-celo',
    tags: ['celosage', 'nft', 'advanced'],
  },
  {
    title: 'Potential Growth of Blockchain and its Use Cases',
    description: 'In this tutorial, we will explore the current and potential future applications of blockchain technology',
    preview: require('./showcase/beginner/potential-growth-of-blockchain-and-its-use-cases.png'),
    website: 'blog/tutorials/potential-growth-of-blockchain-and-its-use-cases',
    tags: ['celosage', 'beginner'],
  },
  {
    title: 'Overview of NFTs on the Celo Platform',
    description: 'In this tutorial, we explore NFTs and what NFTs platforms are on Celo',
    preview: require('./showcase/beginner/overview-of-NFTs-on-the-Celo-Platform.png'),
    website: 'blog/tutorials/overview-of-nfts-on-the-celo-platform',
    tags: ['celosage', 'nft', 'celo', 'beginner'],
  },
  {
    title: 'Advance hardhat configration on celo using plugins',
    description: 'Leveraging plug-ins for better developer experience',
    preview: require('./showcase/intermediate/advance-hardhat-configuration-on-celo-using-plugins.png'),
    website: 'blog/tutorials/advance-hardhat-configuration-on-celo-using-plugins',
    tags: ['celosage', 'hardhat', 'intermediate', 'javascript'],
  },
  {
    title: 'Solidity from Zero to Hero',
    description: 'In this article you will learn Solidity language',
    preview: require('./showcase/beginner/solidity-from-zero-to-hero.png'),
    website: 'blog/tutorials/solidity-from-zero-to-hero',
    tags: ['celosage', 'intermediate'],
  },
  {
    title: 'Build an NFT Marketplace for Tech Artisans on Celo',
    description: 'This tutorial will show you how to use React, Solidity, react-celo, and IPFS to create a platform that connects creators and collectors in the NFT market space',
    preview: require('./showcase/intermediate/build-an-nft-marketplace-for-tech-artisans-on-celo.png'),
    website: 'blog/tutorials/build-an-nft-marketplace-for-tech-artisans-on-celo',
    tags: ['celosage', 'intermediate', 'react', 'ipfs', 'nft'],
  },
  {
    title: 'Getting Started On Celo With Hardhat',
    description: 'Providing Celo developers with comprehensive information on Web3 tools and their usage',
    preview: require('./showcase/beginner/getting-started-on-celo-with-hardhat.png'),
    website: 'blog/tutorials/getting-started-on-celo-with-hardhat',
    tags: ['celosage', 'hardhat', 'smartcontract', 'solidity', 'intermediate'],
  },
  {
    title: 'Regenerative Finance - What it is and Why it Matters',
    description: 'In this article, we will look into the financial protocol behind the Celo blockchain, the "how" and the "helps"',
    preview: require('./showcase/beginner/regenerative-finance-and-celo-the-process-and-partnership.png'),
    website: 'blog/tutorials/regenerative-finance-and-celo-the-process-and-partnership',
    tags: ['celosage', 'intermediate'],
  },
  {
    title: 'Best practices for writing smart contracts with real world examples',
    description: 'Showing some of the best practices for writing smart contracts',
    preview: require('./showcase/intermediate/best-practices-for-writing-smart-contracts-with-real-world-examples.png'),
    website: 'blog/tutorials/best-practices-for-writing-smart-contracts-with-real-world-examples',
    tags: ['celosage', 'intermediate', 'solidity', 'hardhat'],
  },
  {
    title: 'An Introduction to Layer 1 and Layer 2 Blockchain Protocols',
    description: 'In this tutorial, we will provide an introduction to the different types of blockchain protocols and explain the key differences between layer 1 and layer 2 protocols.',
    preview: require('./showcase/beginner/an-introduction-to-layer-1-and-layer-2-blockchain-protocols.png'),
    website: 'blog/tutorials/an-introduction-to-layer-1-and-layer-2-blockchain-protocols',
    tags: ['celosage', 'beginner'],
  },
  {
    title: 'Crypto Wallets - The Celo Way',
    description: 'This tutorials teaches you all you need to know about Crypto Wallets',
    preview: require('./showcase/beginner/crypto-wallets.png'),
    website: 'blog/tutorials/crypto-wallets-the-celo-way',
    tags: ['celosage', 'beginner'],
  },
  {
    title: 'How to create your first smart contract on the celo blockchain',
    description: 'This tutorials teaches you how to create your first sample smart contract and deploy it on the celo blockchain',
    preview: require('./showcase/beginner/create-your-first-smart-contract-on-celo.png'),
    website: 'blog/tutorials/create-your-first-smart-contract-on-celo',
    tags: ['celosage', 'remix', 'smartcontract', 'solidity'],
  },
  {
    title: 'Build a Simple Forum Dapp with Flutter on Celo',
    description: 'In this tutorial, we will guide you through the process of writing and deploying a simple forum smart contract on the Celo network, and then using Flutter to build a user-friendly interface for interacting with the contract.',
    preview: require('./showcase/intermediate/build-a-simple-forum-dapp-with-flutter-on-celo.png'),
    website: 'blog/tutorials/build-a-simple-forum-dapp-with-flutter-on-celo',
    tags: ['celosage', 'flutter', 'advanced'],
  },
  {
    title: 'Build a generic staking dapp using Foundry and NextJs',
    description: 'Compiling, testing and deploying contracts using foundry with frontend using Nextjs',
    preview: require('./showcase/advanced/build-a-generic-staking-dapp-using-foundry-and-nextjs.png'),
    website: 'blog/tutorials/build-a-generic-staking-dapp-using-foundry-and-nextjs',
    tags: ['celosage', 'advanced', 'smartcontract', 'solidity', 'nextjs', 'materialui', 'react'],
  },
  {
    title: 'Connect and interact with Celo using web3onboard library',
    description: 'A convenient library for connecting to Celo blockchain',
    preview: require('./showcase/intermediate/connect-and-interact-with-celo-using-web3onboard-library.png'),
    website: 'blog/tutorials/connect-and-interact-with-celo-using-web3onboard-library',
    tags: ['celosage', 'intermediate', 'smartcontract', 'solidity', 'nextjs', 'materialui', 'react'],
  },
  {
    title: 'Proof of Work vs Proof of Stake - A Comprehensive Comparison',
    description: 'In this article, we will provide a comprehensive comparison of proof of work and proof of stake.',
    preview: require('./showcase/beginner/proof-of-work-vs-proof-of-stake-a-comprehensive-comparison.png'),
    website: 'blog/tutorials/proof-of-work-vs-proof-of-stake-a-comprehensive-comparison',
    tags: ['celosage', 'intermediate'],
  },
  {
    title: 'Preventing Vulnerabilities in Solidity - Denial of Service Attack',
    description: 'The Denial of Service attack in Solidity is a comprehensive attack.',
    preview: require('./showcase/advanced/preventing-vulnerabilities-in-solidity-denial-of-service-attack.png'),
    website: 'blog/tutorials/preventing-vulnerabilities-in-solidity-denial-of-service-attack',
    tags: ['celosage', 'advanced'],
  },
  {
    title: 'Create a Crowdfunding Smart Contract on Celo using Hardhat',
    description: 'This tutorial teach developers how to build a crowdfunding contract on Celo, using Solidity and Hardhat framework.',
    preview: require('./showcase/advanced/create-a-crowdfunding-smart-contract-on-celo-using-hardhat.png'),
    website: 'blog/tutorials/create-a-crowdfunding-smart-contract-on-celo-using-hardhat',
    tags: ['celosage', 'solidity', 'hardhat', 'advanced'],
  },
  {
    title: 'Why should you use Celo Blockchain',
    description: 'In this tutorial, we will introduce you to the Celo blockchain and explain its key features and benefits in a way that is easy to understand, even for complete beginners.',
    preview: require('./showcase/beginner/why-should-you-use-celo.png'),
    website: '/blog/tutorials/why-should-you-use-celo',
    tags: ['celosage','celo', 'beginner'], 
  },
  {
    title: 'Build a Donation dApp on Celo to award your Favorite Content Creator',
    description: 'In this tutorial, we will show you how to create donation dApp to reward your favourite content creator.',
    preview: require('./showcase/advanced/build-a-donation-dapp-on-celo-to-award-your-favourite-content-creator.png'),
    website: '/blog/tutorials/build-a-donation-dapp-on-celo-to-award-your-favourite-content-creator',
    tags: ['celosage','celo', 'advanced'], 
  },
  {
    title: 'Create a Full Stack Whitelist dApp with Merkle Trees on CELO',
    description: 'Learn how you can use Merkle trees, a powerful data structure hierarchy, to efficiently verify if a particular data is part of a dataset',
    preview: require('./showcase/advanced/create-full-stack-whitelist-dapp-with-merkle-trees-celo.png'),
    website: 'blog/tutorials/create-full-stack-whitelist-dapp-with-merkle-trees-celo',
    tags: ['advanced', 'hardhat', 'celosage', 'solidity'],
  },{
    title: 'Creating a Twitter-Like Decentralized Application on Celo using Solidity',
    description: 'Building a decentralized Twitter on the Celo blockchain refers to the creation of a social media platform that utilizes blockchain technology to enable users to communicate and share information in a decentralized and censorship-resistant manner',
    preview: require('./showcase/intermediate/creating-a-twitter-like-decentralized-application-on-celo-using-solidity.png'),
    website: 'blog/tutorials/building-a-decentralized-twitter-on-the-celo-blockchain',
    tags: ['celosage', 'dacade', 'smartcontract', 'solidity',],
  },
  {
    title: 'How to Use Hardware Tools with the Celo Blockchain',
    description: 'In this series, we will explore how hardware is driving the adoption of the Celo blockchain',
    preview: require('./showcase/intermediate/how-to-use-hardware-tools-with-the-celo-blockchain.png'),
    website: 'blog/tutorials/how-to-use-hardware-tools-with-the-celo-blockchain',
    tags: ['intermediate','celo','celosage'],
  },
  {
    title: 'Build feature-rich, persistent dapp on celo using wagmi',
    description: 'An alternative method of connecting to Celo networks',
    preview: require('./showcase/advanced/build-a-feature-rich-persistent-dapp-on-celo-using-wagmi.png'),
    website: 'blog/tutorials/build-a-feature-rich-persistent-dapp-on-celo-using-wagmi',
    tags: ['hardhat', 'celosage', 'solidity', 'react', 'nextjs', 'materialui', 'typescript'],
  },
  {
    title: 'Why you should Build your Next Project on the Celo Blockchain',
    description: 'This tutorial examines the features and capabilities of the Celo Blockchain',
    preview: require('./showcase/beginner/why-you-should-build-your-next-project-on-the-celo-blockchain.png'),
    website: '/blog/tutorials/why-you-should-build-your-next-project-on-the-celo-blockchain',
    tags: ['celosage','beginner','celo'],
  },
  {
    title: 'Simplifying the Celo 2.0 Roadmap for Celo Builders',
    description: 'This article breaks down the details of the Celo 2.0 roadmap into specific features, building requirements and outlooks as well as pointing out the developments that will follow this new roadmap.',
    preview: require('./showcase/beginner/simplifying-the-celo-2.0-roadmap-for-celo-builders.png'),
    website: '/blog/tutorials/simplifying-the-celo-2.0-roadmap-for-celo-builders',
    tags: ['celosage','celo'], 
  },
  {
    title: 'How to Add Support for Stablecoin Gas Fees using Celo Composer',
    description: 'Learn how to implement stablecoin gas fee support in your application, using the Solidity programming language and React for the front-end',
    preview: require('./showcase/intermediate/how-to-add-support-for-stablecoin-gas-fees-using-celo-composer.png'),
    website: 'blog/tutorials/how-to-add-support-for-stablecoin-gas-fees-using-celo-composer',
    tags: ['intermediate', 'hardhat', 'celosage', 'solidity'],
  },
  {
    title: 'Connect and interact with Celo using Web3React',
    description: 'Alternative method of connecting to Celo using web3React',
    preview: require('./showcase/advanced/connect-and-interact-with-celo-using-web3react.png'),
    website: 'blog/tutorials/connect-and-interact-with-celo-using-web3react',
    tags: ['celosage', 'advanced', 'smartcontract', 'solidity', 'nextjs', 'materialui', 'react'],
  },
  {
    title: 'How to build a crowdfunding platform on Celo',
    description: 'In this tutorial, we will guide you through the process of building a crowdfunding platform on the Celo blockchain',
    preview: require('./showcase/advanced/how-to-build-a-crowdfunding-platform-on-celo.png'),
    website: '/blog/tutorials/how-to-build-a-crowdfunding-platform-on-celo',
    tags: ['celosage','celo', 'advanced'], 
  },
  {
    title: 'Build an nft-gated dapp and deploy on a decentralized hosting service',
    description: 'An interesting use case for NFTs on Celo network',
    preview: require('./showcase/advanced/build-an-nft-gated-dapp-and-deploy-on-decentralized-hosting-service.png'),
    website: 'blog/tutorials/build-an-nft-gated-dapp-and-deploy-on-decentralized-hosting-service',
    tags: ['advanced', 'solidity', 'nextjs', 'celosage'],
  },
  {
    title: 'How to Create a Decentralized Application Using React-Celo',
    description: 'This sequel walks blockchain developers on the Celo network through the process of creating a Decentralized Application (dApp) to interact with the created crowdfunding smart contract using React-Celo',
    preview: require('./showcase/intermediate/how-to-create-a-decentralized-application-using-react-celo.png'),
    website: 'blog/tutorials/how-to-create-a-decentralized-application-using-react-celo',
    tags: ['celosage', 'smartcontract', 'solidity', 'react', 'hardhat', 'crowdfunding', 'intermediate'],
  },
  {
    title: 'Example architectures for a simple payment dapp',
    description: 'This post will focus on the front-end part of how to create a simple payment dapp',
    preview: require('./showcase/beginner/example-architectures-for-a-simple-payment-dapp.png'),
    website: 'blog/tutorials/example-architectures-for-a-simple-payment-dapp',
    tags: ['javascript', 'react', 'beginner', 'celo'], 
  },
  {
    title: 'Build a Tic Tac Toe game with Flutter using Celo Composer',
    description: 'This tutorial will guide you through building an example using Celo Composer, a Tic Tac To game applications on the Celo blockchain using Flutter.',
    preview: require('./showcase/intermediate/build-a-tic-tac-toe-game-with-flutter-using-celo-composer.png'),
    website: 'blog/tutorials/build-a-tic-tac-toe-game-with-flutter-using-celo-composer',
    tags: ['celosage', 'flutter', 'solidity', 'intermediate', 'celo'], 
  },
  {
    title: 'Build a library-based dapp on Celo',
    description: 'Working with library in solidity',
    preview: require('./showcase/advanced/build-a-library-based-dapp-on-celo.png'),
    website: 'blog/tutorials/build-a-library-based-dapp-on-celo',
    tags: ['advanced', 'solidity', 'hardhat', 'celosage'],
  },
  {
    title: 'Connect and interact with Celo using web3modal',
    description: 'Alternative method of connecting to Celo using web3Modal',
    preview: require('./showcase/advanced/connect-and-interact-with-celo-using-web3modal.png'),
    website: 'blog/tutorials/connect-and-interact-with-celo-using-web3modal',
    tags: ['celosage', 'advanced', 'smartcontract', 'solidity', 'nextjs', 'materialui', 'react'],
   },
   {
    title: 'Interact with Celo Blockchain using web3dart',
    description: 'This article explains how to construct a dart program to communicate with the Celo blockchain using web3dart',
    preview: require('./showcase/beginner/interact-with-celo-blockchain-using-web3dart.png'),
    website: 'blog/tutorials/interact-with-celo-blockchain-using-web3dart',
    tags: ['celosage', 'flutter', 'beginner', 'celo'], 
  },
   {
    title: 'Upgrading a Smart Contract on Celo',
    description: 'This tutorial provides a guide to upgrading a smart contract on the Celo blockchain and its importance',
    preview: require('./showcase/intermediate/upgrading-a-smart-contract-on-celo.png'),
    website: 'blog/tutorials/upgrading-a-smart-contract-on-celo',
    tags: ['celosage', 'smartcontract', 'solidity', 'intermediate', 'celo'], 
  },
  {
    title: 'Building a Smart Contract Lottery Application on Celo with Python',
    description: 'This tutorial provides a guide on how to use Python to build a smart contract lottery application on the Celo blockchain',
    preview: require('./showcase/intermediate/building-a-smart-contract-lottery-application-on-celo-with-python.png'),
    website: 'blog/tutorials/building-a-smart-contract-lottery-application-on-celo-with-python',
    tags: ['celosage', 'smartcontract', 'solidity', 'intermediate', 'celo'], 
  },
  {
    title: 'Deploying a proposal for DAOs on Celo',
    description: 'This article explains how to deploy a governance proposal on Celo',
    preview: require('./showcase/intermediate/deploying-a-proposal-for-daos-on-celo.png'),
    website: 'blog/tutorials/deploying-a-proposal-for-daos-on-celo',
    tags: ['celosage', 'intermediate',  'celo'], 
  },
  {
    title: 'How to build a Celo Price Tracker browser extension using Vite and Celo Contractkit.',
    description: 'In this article, I will show developers how to create a Celo Price Tracker browser extension that works with any browser, such as Brave, Chrome, and Firefox, by using Vite (a React template), Crxjs Vite Plugin, and the Celo Contractkit package.',
    preview: require('./showcase/beginner/how-to-build-a-celo-price-tracker-browser-extension-using-vite-and-celo-contractkit.png'),
    website: 'blog/tutorials/how-to-build-a-celo-price-tracker-browser-extension-using-vite-and-celo-contractkit',
    tags: ['celosage', 'react', 'beginner', 'celo'],
  },

  {
    title: 'Build a Full-Stack Mobile DApp with React Native and Web.JS on Celo',
    description: 'Learn hoe to build chat app on celo network using react-native and web3js',
    preview: require('./showcase/intermediate/build-a-full-stack-mobile-dapp-with-react-native-and-webjs-on-celo.png'),
    website: 'blog/tutorials/build-a-full-stack-mobile-dapp-with-react-native-and-webjs-on-celo',
    tags: ['celosage', 'reactnative', 'intermediate', 'celo'], 
  },
  {
    title: 'What are PFP NFTs, How to Create Them?',
    description: 'PFP NFTs are blockchain-based digital assets used as profile pictures. To create one, design an image, choose a blockchain platform and compatible wallet, and mint it on an NFT marketplace.',
    preview: require('./showcase/intermediate/what-are-pfp-nfts-and-how-to-create-them.png'),
    website: 'blog/tutorials/what-are-pfp-nfts-and-how-to-create-them',
    tags: ['celosage', 'solidity', 'intermediate', 'celo', 'erc721', 'truffle'], 
  },
  {
    title: 'Developing a Crowdfunding Platform for Social Causes on Celo Blockchain - Part 1',
    description: 'A Celo-based crowdfunding platform for social causes would enable social organizations, charities, and individuals to create campaigns and connect directly with donors to donate funds, leveraging the transparency and security of blockchain technology.',
    preview: require('./showcase/intermediate/developing-a-crowdfunding-platform-for-social-causes-on-celo-blockchain-part-1.png'),
    website: 'blog/tutorials/developing-a-crowdfunding-platform-for-social-causes-on-celo-blockchain-part-1',
    tags: ['celosage', 'solidity', 'intermediate', 'celo', 'truffle'], 
  },
  {
    title: 'The Future of NFT Creation - Unleashing the Power of Batch Minting with ERC721psi',
    description: 'Batch minting with ERC721psi is an efficient way of creating multiple tokens at once, saving time and money. This feature is important for scalability and is implemented using smart contracts.',
    preview: require('./showcase/intermediate/the-future-of-nft-creation-unleashing-the-power-of-batch-minting-with-erc721psi.png'),
    website: 'blog/tutorials/the-future-of-nft-creation-unleashing-the-power-of-batch-minting-with-erc721psi',
    tags: ['celosage', 'erc721', 'intermediate', 'celo', 'solidity'], 
  },
  {
    title: 'Automate Flutter Celo DApp Deployment with GitHub Actions',
    description: 'Learn how to deploy and publish your Flutter DApp to Google Play Store or Google Drive using GitHub Actions.',
    preview: require('./showcase/intermediate/automate-flutter-celo-dapp-deployment-with-github-actions.png'),
    website: 'blog/tutorials/automate-flutter-celo-dapp-deployment-with-github-actions',
    tags: ['celosage', 'flutter', 'intermediate', 'celo', 'deploy'], 
  },
  {

    title: 'Get started with CELO using Rust',
    description: 'This article is intended for developers that have some familiarity with Rust and want to construct a Rust program to communicate with the Celo blockchain.',
    preview: require('./showcase/beginner/get-started-with-celo-using-rust.png'),
    website: 'blog/tutorials/get-started-with-celo-using-rust',
    tags: ['celosage', 'beginner', 'celo', 'deploy'], 
  },
  {
    title: "Build a monthly susbscription platform using Celo composer & Openzeppelin Defender",
    description: "This comprehensive tutorial will guide you through setting up a crypto payment subscription platform on Celo.",
    preview: require("./showcase/advanced/build-a-monthly-susbscription-platform-using-celo-composer-openzeppelin-defender.png"),
    website: "/blog/tutorials/build-a-monthly-susbscription-platform-using-celo-composer-openzeppelin-defender",
    tags: ["advanced", "celosage", "celo", "openzeppelin"],
  },
  {
    title: "Build an Airdrop Distribution System for Millions of Users with Verification of Merkle Tree Proofs",
    description: "Curious about how Uniswap and other projects are able to airdrop tokens to thousands of users? In this tutorial, we will show you how they use Merkle proof in Solidity and Javascript to accomplish this feat.",
    preview: require("./showcase/advanced/build-an-airdrop-distribution-system-for-millions-of-users-with-verification-of-merkle-tree-proofs.png"),
    website: "/blog/tutorials/build-an-airdrop-distribution-system-for-millions-of-users-with-verification-of-merkle-tree-proofs",
    tags: ["advanced", "celosage", "celo", "tokens"],
  },
  {
    title: "Lazy Minting NFTs A Cost-Effective and Flexible Approach to NFT Creation",
    description: "Lazy Minting NFTs offer a budget-friendly and adaptable way of creating NFTs without sacrificing quality or control. Simplify the process with ease.",
    preview: require("./showcase/intermediate/lazy-minting-nfts-a-cost-effective-and-flexible-approach-to-nft-creation.png"),
    website: "/blog/tutorials/lazy-minting-nfts-a-cost-effective-and-flexible-approach-to-nft-creation",
    tags: ["intermediate", "solidity", "celosage", "erc721", "truffle"],
  },
  {
    title: 'Automate React Native Celo DApp Deployment with GitHub Actions',
    description: 'Learn how to deploy and publish your React Native DApp to Google Play Store or Google Drive',
    preview: require('./showcase/intermediate/automate-react-native-celo-dapp-deployment-with-github-actions.png'),
    website: 'blog/tutorials/automate-react-native-celo-dapp-deployment-with-github-actions',
    tags: ['celosage', 'reactnative', 'intermediate', 'celo'], 
  },
    {
<<<<<<< HEAD
    title: 'Building a Decentralized Exchange on Celo with Golang',
    description: 'This article could focus on building a decentralized exchange (DEX) on the Celo blockchain using the go-ethereum, a Golang blockchain framework',
    preview: require('./showcase/intermediate/building-a-decentralized-exchange-on-celo-with-golang.png'),
    website: 'blog/tutorials/building-a-decentralized-exchange-on-celo-with-golang',
    tags: ['celosage', 'intermediate', 'smartcontract', 'solidity'], 
=======
    title: 'Easily Deploy your Celo DApp to Cloudflare Pages',
    description: 'Learn How to Deploy and Publish your Celo DApp Cloudflare Pages with Ease',
    preview: require('./showcase/beginner/easily-deploy-your-celo-dapp-to-cloudflare-pages.png'),
    website: 'blog/tutorials/easily-deploy-your-celo-dapp-to-cloudflare-pages',
    tags: ['celosage', 'dapp', 'beginner', 'celo'], 
>>>>>>> c3df5b6f
  },
  {
    title: 'Building a Celo Voting System with Golang',
    description: 'This article could provide a tutorial on how to use the Celo Golang go ethereum framework to build a secure and transparent voting system on the blockchain',
    preview: require('./showcase/intermediate/building-a-celo-voting-system-with-golang.png'),
    website: 'blog/tutorials/building-a-celo-voting-system-with-golang',
    tags: ['celosage', 'intermediate', 'smartcontract', 'solidity'], 
  },
  /*
  Pro Tip: add your site in alphabetical order.
  Appending your site here (at the end) is more likely to produce Git conflicts.
   */
];

export const TagList = Object.keys(Tags) as TagType[];
function sortUsers() {
  let result = Users;
  // Sort by site name
  result = sortBy(result, (user) => user.title.toLowerCase());
  // Sort by apps tag, popular first
  result = sortBy(result, (user) => !user.tags.includes("favorite"));
  return result;
}

export const sortedUsers = sortUsers();
2;<|MERGE_RESOLUTION|>--- conflicted
+++ resolved
@@ -2622,19 +2622,18 @@
     tags: ['celosage', 'reactnative', 'intermediate', 'celo'], 
   },
     {
-<<<<<<< HEAD
     title: 'Building a Decentralized Exchange on Celo with Golang',
     description: 'This article could focus on building a decentralized exchange (DEX) on the Celo blockchain using the go-ethereum, a Golang blockchain framework',
     preview: require('./showcase/intermediate/building-a-decentralized-exchange-on-celo-with-golang.png'),
     website: 'blog/tutorials/building-a-decentralized-exchange-on-celo-with-golang',
     tags: ['celosage', 'intermediate', 'smartcontract', 'solidity'], 
-=======
+  },
+  {
     title: 'Easily Deploy your Celo DApp to Cloudflare Pages',
     description: 'Learn How to Deploy and Publish your Celo DApp Cloudflare Pages with Ease',
     preview: require('./showcase/beginner/easily-deploy-your-celo-dapp-to-cloudflare-pages.png'),
     website: 'blog/tutorials/easily-deploy-your-celo-dapp-to-cloudflare-pages',
     tags: ['celosage', 'dapp', 'beginner', 'celo'], 
->>>>>>> c3df5b6f
   },
   {
     title: 'Building a Celo Voting System with Golang',
