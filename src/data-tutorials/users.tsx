/**
 * Copyright (c) Facebook, Inc. and its affiliates.
 *
 * This source code is licensed under the MIT license found in the
 * LICENSE file in the root directory of this source tree.
 */

/* eslint-disable global-require */

import { translate } from "@docusaurus/Translate";
import { sortBy } from "@site/src/utils/jsUtils";

/*
 * ADD YOUR SITE TO THE DOCUSAURUS SHOWCASE:
 *
 * Requirements for adding your site to our showcase:
 * - It is a production-ready site with real content and decent customizations
 * (different from the init templates)
 * - It is NOT a work-in-progress with empty pages
 * - It has a stable domain (a Netlify/Vercel deploy preview is not allowed)
 *
 * Instructions:
 * - Add your site in the json array below
 * - `title` is your project's name (no need for the "Docs" suffix)
 * - A short (≤120 characters) description of your project
 * - Use relevant tags to categorize your site (read the tag descriptions below)
 * - Add a local image preview (decent screenshot of your Docusaurus site)
 * - The image MUST be added to the GitHub repository, and use `require("img")`
 * - The image has to have minimum width 640 and an aspect of no wider than 2:1
 * - If your website is open-source, add your source link. The link should open
 *   to a directory containing the `docusaurus.config.js` file
 * - Open a PR and check for reported CI errors
 *
 * Example PR: https://github.com/facebook/docusaurus/pull/3976
 *
 * If you edit this file through the GitHub interface, you can:
 * - Submit first your users.tsx edit PR
 * - This will create a branch on your Docusaurus fork (usually "patch-1")
 * - Go to https://github.com/<username>/docusaurus/tree/<branch>/website/src/data/showcase
 * - Drag-and-drop an image here to add it to your existing PR
 *
 * Please help us maintain this showcase page data:
 * - Update sites with wrong data
 * - Ensure site tags remain correct over time
 * - Remove sites not using Docusaurus anymore
 * - Add missing Docusaurus sites (if the site owner agreed)
 */

export type Tag = {
  label: string;
  description: string;
  color: string;
};

export type TagType =
  | "popular"
  | "favorite"
  | "foundation"
  | "celosage"
  | "figment"
  | "dacade"
  | "advanced"
  | "airdrop"
  | "android"
  | "beginner"
  | "celo"
  | "celowallet"
  | "cli"
  | "codeplayground"
  | "composer"
  | "contractkit"
  | "contribute"
  | "crowdfunding"
  | "cusd"
  | "dao"
  | "dapp"
  | "dappstarter"
  | "deploy"
  | "erc1155"
  | "ERC20"
  | "erc721"
  | "flutter"
  | "graph"
  | "hardhat"
  | "html"
  | "intermediate"
  | "ipfs"
  | "javascript"
  | "keystores"
  | "ledger"
  | "materialui"
  | "metamask"
  | "mint"
  | "mobile"
  | "nextjs"
  | "nft"
  | "nodejs"
  | "observable"
  | "openzeppelin"
  | "oracle"
  | "pinata"
  | "progressive"
  | "randomness"
  | "react"
  | "reactnative"
  | "remix"
  | "remote"
  | "sdk"
  | "smartcontract"
  | "solidity"
  | "sourcify"
  | "subgraphs"
  | "tokens"
  | "truffle"
  | "typescript"
  | "usecontractkit"
  | "valora"
  | "verification"
  | "walletconnect"
  | "video";

export type User = {
  title: string;
  description: string;
  preview: string;
  website: string;
  // source: string | null;
  tags: TagType[];
};

// LIST OF AVAILABLE TAGS
// Available tags to assign to your site
// Please choose all tags that you think might apply.
// We'll remove inappropriate tags, but it's less likely that we add tags.
export const Tags: { [type in TagType]: Tag } = {
  // DO NOT USE THIS TAG: we choose sites to add to appss
  popular: {
    label: translate({ message: "Popular" }),
    description: translate({
      message: "",
      id: "showcase.tag.popular.description",
    }),
    color: "#e9669e",
  },

  // For open-source sites, a link to the source code is required
  // The source should be your *website's* source, not your project's source!
  // apps: {
  //   label: translate({ message: "Apps" }),
  //   description: translate({
  //     message: "",
  //     id: "showcase.tag.apps.description",
  //   }),
  //   color: "#39ca30",
  // },
  // impact: {
  //   label: translate({ message: "Impact" }),
  //   description: translate({
  //     message: "",
  //     id: "showcase.tag.impact.description",
  //   }),
  //   color: "#dfd545",
  // },
  foundation: {
    label: translate({ message: "Foundation" }),
    description: translate({
      message: "",
      id: "showcase.tag.foundation.description",
    }),
    color: "#35D07F",
  },
  celosage: {
    label: translate({ message: "Celo Sage" }),
    description: translate({
      message: "",
      id: "showcase.tag.celosage.description",
    }),
    color: "#35D07F",
  },
  favorite: {
    label: translate({ message: "Favorite" }),
    description: translate({
      message: "",
      id: "showcase.tag.favorite.description",
    }),
    color: "#35D07F",
  },

  figment: {
    label: translate({ message: "Figment" }),
    description: translate({
      message: "",
      id: "showcase.tag.figment.description",
    }),
    color: "#FBCC5C",
  },
  dacade: {
    label: translate({ message: "Dacade" }),
    description: translate({
      message: "",
      id: "showcase.tag.dacade.description",
    }),
    color: "#35D07F",
  },
  advanced: {
    label: translate({ message: "Advanced" }),
    description: translate({
      message: "",
      id: "showcase.tag.advanced.description",
    }),
    color: "#35D07F",
  },
  airdrop: {
    label: translate({ message: "Airdrop" }),
    description: translate({
      message: "",
      id: "showcase.tag.airdrop.description",
    }),
    color: "#127f82",
  },
  android: {
    label: translate({ message: "Android" }),
    description: translate({
      message: "",
      id: "showcase.tag.android.description",
    }),
    color: "#BF97FF",
  },
  beginner: {
    label: translate({ message: "Beginner" }),
    description: translate({
      message: "",
      id: "showcase.tag.beginner.description",
    }),
    color: "#FB7C6D",
  },
  celo: {
    label: translate({ message: "Celo" }),
    description: translate({
      message: "",
      id: "showcase.tag.celo.description",
    }),
    color: "#73DDFF",
  },
  celowallet: {
    label: translate({ message: "Celo Wallet" }),
    description: translate({
      message: "",
      id: "showcase.tag.celowallet.description",
    }),
    color: "#3488EC",
  },
  cli: {
    label: translate({ message: "CLI" }),
    description: translate({
      message: "",
      id: "showcase.tag.cli.description",
    }),
    color: "#BF97FF",
  },
  codeplayground: {
    label: translate({ message: "Code Playground" }),
    description: translate({
      message: "",
      id: "showcase.tag.codeplayground.description",
    }),
    color: "#35D07F",
  },
  composer: {
    label: translate({ message: "Composer" }),
    description: translate({
      message: "",
      id: "showcase.tag.composer.description",
    }),
    color: "#FB7C6D",
  },
  contractkit: {
    label: translate({ message: "ContractKit" }),
    description: translate({
      message: "",
      id: "showcase.tag.contractkit.description",
    }),
    color: "#FBCC5C",
  },
  contribute: {
    label: translate({ message: "Contribute" }),
    description: translate({
      message: "",
      id: "showcase.tag.contribute.description",
    }),
    color: "#FBCC5C",
  },
  crowdfunding: {
    label: translate({ message: "Crowdfunding" }),
    description: translate({
      message: "",
      id: "showcase.tag.crowdfunding.description",
    }),
    color: "#BF97FF",
  },
  cusd: {
    label: translate({ message: "cUSD" }),
    description: translate({
      message: "",
      id: "showcase.tag.cusd.description",
    }),
    color: "#FB7C6D",
  },
  dao: {
    label: translate({ message: "DAO" }),
    description: translate({
      message: "",
      id: "showcase.tag.dao.description",
    }),
    color: "#73DDFF",
  },
  dapp: {
    label: translate({ message: "Dapp" }),
    description: translate({
      message: "",
      id: "showcase.tag.dapp.description",
    }),
    color: "#3488EC",
  },
  dappstarter: {
    label: translate({ message: "Dappstarter" }),
    description: translate({
      message: "",
      id: "showcase.tag.dappstarter.description",
    }),
    color: "#35D07F",
  },
  deploy: {
    label: translate({ message: "Deploy" }),
    description: translate({
      message: "",
      id: "showcase.tag.deploy.description",
    }),
    color: "#FBCC5C",
  },
  erc1155: {
    label: translate({ message: "erc1155" }),
    description: translate({
      message: "",
      id: "showcase.tag.erc1155.description",
    }),
    color: "#BF97FF",
  },
  ERC20: {
    label: translate({ message: "ERC20" }),
    description: translate({
      message: "",
      id: "showcase.tag.erc20.description",
    }),
    color: "#BF97FF",
  },
  erc721: {
    label: translate({ message: "ERC721" }),
    description: translate({
      message: "",
      id: "showcase.tag.erc721.description",
    }),
    color: "#FB7C6D",
  },
  flutter: {
    label: translate({ message: "flutter" }),
    description: translate({
      message: "",
      id: "showcase.tag.flutter.description",
    }),
    color: "#73DDFF",
  },
  graph: {
    label: translate({ message: "Graph" }),
    description: translate({
      message: "",
      id: "showcase.tag.graph.description",
    }),
    color: "#3488EC",
  },
  hardhat: {
    label: translate({ message: "Hardhat" }),
    description: translate({
      message: "",
      id: "showcase.tag.hardhat.description",
    }),
    color: "#FB7C6D",
  },
  html: {
    label: translate({ message: "HTML" }),
    description: translate({
      message: "",
      id: "showcase.tag.html.description",
    }),
    color: "#35D07F",
  },
  intermediate: {
    label: translate({ message: "Intermediate" }),
    description: translate({
      message: "",
      id: "showcase.tag.intermediate.description",
    }),
    color: "#FBCC5C",
  },
  ipfs: {
    label: translate({ message: "IPFS" }),
    description: translate({
      message: "",
      id: "showcase.tag.ipfs.description",
    }),
    color: "#BF97FF",
  },
  javascript: {
    label: translate({ message: "Javascript" }),
    description: translate({
      message: "",
      id: "showcase.tag.javascript.description",
    }),
    color: "#FB7C6D",
  },
  keystores: {
    label: translate({ message: "Keystores" }),
    description: translate({
      message: "",
      id: "showcase.tag.keystores.description",
    }),
    color: "#BF97FF",
  },
  ledger: {
    label: translate({ message: "Ledger" }),
    description: translate({
      message: "",
      id: "showcase.tag.ledger.description",
    }),
    color: "#FB7C6D",
  },
  materialui: {
    label: translate({ message: "Material UI" }),
    description: translate({
      message: "",
      id: "showcase.tag.material-ui.description",
    }),
    color: "#73DDFF",
  },
  metamask: {
    label: translate({ message: "Metamask" }),
    description: translate({
      message: "",
      id: "showcase.tag.metamask.description",
    }),
    color: "#3488EC",
  },
  mint: {
    label: translate({ message: "Mint" }),
    description: translate({
      message: "",
      id: "showcase.tag.mint.description",
    }),
    color: "#35D07F",
  },
  mobile: {
    label: translate({ message: "Mobile" }),
    description: translate({
      message: "",
      id: "showcase.tag.mobile.description",
    }),
    color: "#FBCC5C",
  },
  nextjs: {
    label: translate({ message: "Nextjs" }),
    description: translate({
      message: "",
      id: "showcase.tag.nextjs.description",
    }),
    color: "#FB7C6D",
  },
  nft: {
    label: translate({ message: "NFT" }),
    description: translate({
      message: "",
      id: "showcase.tag.nft.description",
    }),
    color: "#73DDFF",
  },
  nodejs: {
    label: translate({ message: "Nodejs" }),
    description: translate({
      message: "",
      id: "showcase.tag.nodejs.description",
    }),
    color: "#BF97FF",
  },
  observable: {
    label: translate({ message: "Obervable" }),
    description: translate({
      message: "",
      id: "showcase.tag.observable.description",
    }),
    color: "#FB7C6D",
  },
  openzeppelin: {
    label: translate({ message: "Open Zeppelin" }),
    description: translate({
      message: "",
      id: "showcase.tag.openzeppelin.description",
    }),
    color: "#73DDFF",
  },
  oracle: {
    label: translate({ message: "Oracle" }),
    description: translate({
      message: "",
      id: "showcase.tag.metamask.description",
    }),
    color: "#3488EC",
  },
  pinata: {
    label: translate({ message: "pinata" }),
    description: translate({
      message: "",
      id: "showcase.tag.pinata.description",
    }),
    color: "#73DDFF",
  },
  progressive: {
    label: translate({ message: "Progressive" }),
    description: translate({
      message: "",
      id: "showcase.tag.progressive.description",
    }),
    color: "#35D07F",
  },
  randomness: {
    label: translate({ message: "Randomness" }),
    description: translate({
      message: "",
      id: "showcase.tag.randomness.description",
    }),
    color: "#FBCC5C",
  },
  react: {
    label: translate({ message: "React" }),
    description: translate({
      message: "",
      id: "showcase.tag.react.description",
    }),
    color: "#73DDFF",
  },
  reactnative: {
    label: translate({ message: "React Native" }),
    description: translate({
      message: "",
      id: "showcase.tag.reactnative.description",
    }),
    color: "#3488EC",
  },
  remix: {
    label: translate({ message: "Remix" }),
    description: translate({
      message: "",
      id: "showcase.tag.remix.description",
    }),
    color: "#BF97FF",
  },
  remote: {
    label: translate({ message: "Remote" }),
    description: translate({
      message: "",
      id: "showcase.tag.remote.description",
    }),
    color: "#FB7C6D",
  },
  sdk: {
    label: translate({ message: "SDK" }),
    description: translate({
      message: "",
      id: "showcase.tag.sdk.description",
    }),
    color: "#73DDFF",
  },
  smartcontract: {
    label: translate({ message: "Smart Contract" }),
    description: translate({
      message: "",
      id: "showcase.tag.smartcontract.description",
    }),
    color: "#3488EC",
  },
  solidity: {
    label: translate({ message: "Solidity" }),
    description: translate({
      message: "",
      id: "showcase.tag.solidity.description",
    }),
    color: "#3488EC",
  },
  sourcify: {
    label: translate({ message: "Sourcify" }),
    description: translate({
      message: "",
      id: "showcase.tag.sourcify.description",
    }),
    color: "#35D07F",
  },
  subgraphs: {
    label: translate({ message: "Subgraphs" }),
    description: translate({
      message: "",
      id: "showcase.tag.subgraphs.description",
    }),
    color: "#FBCC5C",
  },
  tokens: {
    label: translate({ message: "Tokens" }),
    description: translate({
      message: "",
      id: "showcase.tag.tokens.description",
    }),
    color: "#3488EC",
  },
  truffle: {
    label: translate({ message: "Truffle" }),
    description: translate({
      message: "",
      id: "showcase.tag.truffle.description",
    }),
    color: "#35D07F",
  },
  usecontractkit: {
    label: translate({ message: "use-contractkit" }),
    description: translate({
      message: "",
      id: "showcase.tag.usecontractkit.description",
    }),
    color: "#BF97FF",
  },
  valora: {
    label: translate({ message: "Valora" }),
    description: translate({
      message: "",
      id: "showcase.tag.valora.description",
    }),
    color: "#FB7C6D",
  },
  verification: {
    label: translate({ message: "Verification" }),
    description: translate({
      message: "",
      id: "showcase.tag.verification.description",
    }),
    color: "#73DDFF",
  },
  walletconnect: {
    label: translate({ message: "Wallet Connect" }),
    description: translate({
      message: "",
      id: "showcase.tag.walletconnect.description",
    }),
    color: "#3488EC",
  },
  video: {
    label: translate({ message: "Video" }),
    description: translate({
      message: "",
      id: "showcase.tag.video.description",
    }),
    color: "#35D07F",
  },
  typescript: {
    label: translate({ message: "Typescript" }),
    description: translate({
      message: "",
      id: "showcase.tag.typescript.description",
    }),
    color: "#3488EC",
  },
};

// Add your site to this list
// prettier-ignore
const Users: User[] = [
  // Paths
  // {
  //   title: '1. Celo Composer',
  //   description: 'Quickly build and deploy Celo dApps with Celo Composer',
  //   preview: require('./showcase/1.png'),
  //   website: '/tutorials?tags=composer',
  //   tags: ['favorite'],
  // },

  {
    title: "Securing Multi-Sig Wallet Using Hardware Wallet. The Benefits for Securing Community Funds",
    description: "A step-by-step instructions on setting up and using a hardware wallet with a multi-sig wallet like Celo-safe",
    preview: require('./showcase/beginner/securing-multi-sig-wallet-using-hardware-wallet-the-benefits-for-securing-community-funds.png'),
    website: '/blog/tutorials/securing-multi-sig-wallet-using-hardware-wallet-the-benefits-for-securing-community-funds',
    tags: ['beginner','celosage','celo'],
  },
   {
    title: "Leveraging Blockchain and IoT for ReFi and Climate Actions through Celo",
    description: "We look into how carbon sensors, rain sensors, etc. can be used with oracles to provide on-chain data for ReFi applications",
    preview: require('./showcase/beginner/leveraging-blockchain-and-iot-for-refi-and-climate-actions-through-celo.png'),
    website: '/blog/tutorials/leveraging-blockchain-and-iot-for-refi-and-climate-actions-through-celo',
    tags: ['beginner','celosage','celo'],
  },
  {
    title: 'A Comparison of Hardware, Software and Human Oracles',
    description: 'In this article, we will examine the differences between Human, Hardware and software Oracle',
    preview: require('./showcase/beginner/a-comparison-of-hardware-software-and-human-oracles.png'),
    website: '/blog/tutorials/a-comparison-of-hardware-software-and-human-oracles',
    tags: ['beginner','celosage','celo','oracle'],
  },
  {
    title: 'Exclusive List of Hardware Wallets that Support the Celo Network',
    description: 'This tutorial aims to provide an exclusive list of hardware wallets that support the Celo network',
    preview: require('./showcase/beginner/exclusive-list-of-hardware-wallets-that-support-the-celo-network.png'),
    website: '/blog/tutorials/exclusive-list-of-hardware-wallets-that-support-the-celo-network',
    tags: ['beginner','celosage','celo','ledger','ERC20'],
  },
  {
    title: " Celo Composer",
    description: "Build on Celo in 5 minutes of less with Celo Composer.",
    preview: require("./showcase/celo-composer.png"),
    website: "/tutorials?tags=composer",
    tags: ["favorite"],
  },
  {
    title: ' A Comprehensive Guide to Comparing Hardware and Software Wallets on Celo',
    description: 'This tutorial will explain the differences between software and hardware wallets, and how to choose the right one for you.',
    preview: require('./showcase/beginner/A-Comprehensive-Guide-to-Comparing-Hardware-and-Software-Wallets-What-You-Need-to-Know.png'),
    website: '/blog/tutorials/a-comprehensive-guide-to-comparing-hardware-and-software-wallets-on-celo',
    tags: ['beginner','celosage','celo'],
  },
  {
    title: 'A detailed guide on how to create a decentralized marketplace for magazines on the Celo blockchain',
    description: 'Learn how to build a marketplace for seliing magazine on the celo blockchain',
    preview: require('./showcase/intermediate/A-detailed-guide-on-how-to-create-a-decentralized-marketplace-for-magazines-on-the-celo-blockchain.png'),
    website: 'blog/tutorials/a-detailed-guide-on-how-to-create-a-decentralized-marketplace-for-magazines-on-the-Celo-blockchain',
    tags: ['celosage', 'solidity', 'intermediate','celo'],
  },
  {
    title: 'How to Transition from Web2 to Web3',
    description: 'Learn the basics of blockchain technology and web3 development',
    preview: require('./showcase/beginner/how-to-transition-from-web2-to-web3.png'),
    website: 'blog/tutorials/how-to-transition-from-web2-to-web3',
    tags: ['celosage', 'beginner','celo'],
  },
  {
    title: 'How to Tokenize Physical Assets on Celo',
    description: 'Understand how to start the tokenization on Celo',
    preview: require('./showcase/beginner/how-to-tokenize.png'),
    website: 'blog/tutorials/how-to-tokenize-a-physical-asset-on-celo',
    tags: ['celosage', 'beginner','celo', 'smartcontract'],
  },
  {
    title: 'Prepare for Auditing Your Smart Contract',
    description: 'Auditing is the process of reviewing your smart contracts code for errors, vulnerabilities, and potential weaknesses',
    preview: require('./showcase/intermediate/prepare-for-auditing-your-smart-contract.png'),
    website: 'blog/tutorials/prepare-for-auditing-your-smart-contract',
    tags: ['celosage', 'intermediate','celo', 'smartcontract'],
  },
  {
    title: '1. Beginner Tutorials',
    description: 'Curated list of beginner Celo developer tutorials.',
    preview: require('./showcase/beginner/beginner-tutorials.png'),
    website: '/tutorials?tags=beginner',
    tags: ['favorite'],
  },
  {
    title: "2. Intermediate Tutorials",
    description: "Curated list of intermediate Celo developer tutorials.",
    preview: require("./showcase/intermediate/intermediate-tutorials.png"),
    website: "/tutorials?tags=intermediate",
    tags: ["favorite"],
  },
  {
    title: "3. Advanced Tutorials",
    description: "Curated list of advanced Celo developer tutorials.",
    preview: require("./showcase/advanced/advanced-tutorials.png"),
    website: "/tutorials?tags=advanced",
    tags: ["favorite"],
  },

  // Posts
  {
    title: "Introducing Celo Sage",
    description:
      "Create. Earn. Grow. Providing opportunities for growth and development in the Celo Community.",
    preview: require("./showcase/celo-sage.png"),
    website: "blog/tutorials/introducing-celo-sage",
    tags: ["beginner", "celosage"],
  },
  {
    title: 'Preventing Vulnerabilities in Solidity: Ownership Attack',
    description: "In Solidity, an ownership attack takes advantage of a smart contract's vulnerabilities and gives illegal and unauthorized access to a foreign party.",
    preview: require('./showcase/intermediate/preventing-vulnerabilities-in-solidity-ownership-attack.png'),
    website: 'blog/tutorials/preventing-vulnerabilities-in-solidity-ownership-attack',
    tags: ['intermediate','celosage'],
  },
  {
    title: 'Introduction to ERC-20R and Reversible Transactions',
    description: "This article provides a detailed look into the need for reversible transactions and a technical approach to how they function.",
    preview: require('./showcase/beginner/introduction-to-erc-20r-and-reversible-transactions.png'),
    website: 'blog/tutorials/introduction-to-erc-20r-and-reversible-transactions',
    tags: ['beginner','celosage'],
  },
  {
    title: 'Integrating Rainbow-Kit Celo into Your DApps',
    description: 'This sequel walks blockchain developers through the process of integrating the Rainbow-Kit Celo tool into their DApps for seamless financial operation and compatible wallet integration',
    preview: require('./showcase/intermediate/integrating-rainbow-kit-celo-into-your-smart-contract-dapp.png'),
    website: 'blog/tutorials/integrating-rainbow-kit-celo-into-your-dapps',
    tags: ['celosage', 'smartcontract', 'solidity', 'react', 'hardhat', 'intermediate'], 
  },

  {
    title: 'Exploring the Robust Structure of Celos Protocol Design',
    description: "Exploring the Robust Structure of Celo's Protocol Design",
    preview: require('./showcase/intermediate/Exploring_the_Robust_Structure_of_Celo_s_Protocol_Design.png'),
    website: 'blog/tutorials/exploring-the-robust-structure-of-celo-protocol-design',
    tags: ['intermediate','celosage'],
  },
   {
    title: 'Introducing Celo Sage',
    description: 'In Solidity, reentrancy describes a scenario in which a contract calls a second contract. The second contract then calls the first contract while the first contract is still running.',
    preview: require('./showcase/intermediate/preventing-vulnerabilities-in-solidity-reentrancy-attack.png'),
    website: 'blog/tutorials//preventing-vulnerabilities-in-solidity-reentrancy-attack',
    tags: ['intermediate','celosage'],
  },
  {
    title: 'Como usar a metodologia de gestão de produtos para criar soluções com NFT',
    description: 'Aprenda como usar a metodologia de gestão de produtos para criar soluções com NFT',
    preview: require('./showcase/beginner/metodologia-de-gestao-de-produtos.png'),
    website: 'blog/tutorials/como-usar-a-metodologia-de-gestao-de-produtos-para-criar-solucoes-com-NFT',
    tags: ['beginner', 'erc721', 'celosage'],
  },
  {
    title: 'Understanding Utility and Security Tokens',
    description: 'Utility tokens are digital assets that lives on the blockchain and can be used to gain access to certain things, such as a game or a website.',
    preview: require('./showcase/beginner/understanding-utility-and-security-tokens.png'),
    website: 'blog/tutorials/understanding-utility-and-security-tokens',
    tags: ['beginner', 'celosage'],
  },
  {
    title: 'Integrating Blockchain Technology into Legacy Systems on Celo',
    description:
      'Blockchain technology can facilitate new forms of collaboration and innovation by enabling the exchange of information and value between different parties.',
    preview: require('./showcase/intermediate/blockchain-integration-updating-legacy-systems-with-the-celo-platform.png'),
    website:
      '/blog/tutorials/blockchain-integration-updating-legacy-systems-with-the-celo-platform',
    tags: ['intermediate', 'celosage'],
  },
   {
    title: 'Song Marketplace Contract with ERC-20 Token Integration',
    description: 'The Song Marketplace Contract with ERC-20 Token Integration is a smart contract built on the Celo blockchain that enables users to buy and sell songs using a stablecoin ERC-20 token called "cUSD".',
    preview: require('./showcase/intermediate/song-marketplace-contract-with-ERC-20-token-integration.png'),
    website: '/blog/tutorials/song-marketplace-contract-with-ERC-20-token-integration',
    tags: ['intermediate', 'solidity', 'celosage', 'celo'],
  },
  {
    title: 'How to Connect to a Node on Celo using Docker',
    description: 'This tutorial teaches how to connect to a node on the celo blockchain using docker',
    preview: require('./showcase/beginner/how-to-connect-to-a-node-on-celo-using-docker.png'),
    website: 'blog/tutorials/how-to-connect-to-a-node-on-celo-using-docker',
    tags: ['celosage', 'celo', 'beginner', 'cli'], 
  },
  {
    title: 'Implementing an English Auction Contract in Solidity',
    description:
      'An English auction is ideal for selling NFTs because it gives all potential buyers a fair chance at placing bids until only one bidder with the highest bid is left.',
    preview: require('./showcase/intermediate/implementing-an-english-auction-contract-in-solidity.png'),
    website:
      '/blog/tutorials/implementing-an-english-auction-contract-in-solidity',
    tags: ['intermediate', 'celosage'],
  },
  {
    title: 'Product Discovery é a chave para criar produtos de NFT de sucesso no blockchain Celo',
    description: 'Aprenda como criar produtos de NFT de sucesso no blockchain Celo através de processos de product discovery',
    preview: require('./showcase/intermediate/product-discovery-a-chave-para-criar-produtos-de-NFT-de-sucesso-no-blockchain-Celo.png'),
    website: 'blog/tutorials/product-discovery-a-chave-para-criar-produtos-de-NFT-de-sucesso-no-blockchain-Celo',
    tags: ['intermediate', 'erc721', 'celosage'],
  },
  {
    title: 'Buy Me A Coffee Android App Using the Celo Java-SDK',
    description: 'This tutorial will show you how to create a simple Android app that allows users to make payments using the Celo Java SDK. The app, called "Buy Me A Coffee".',
    preview: require('./showcase/advanced/buyme-a-coffee-android-app-using-the-celo-java-sdk.png'),
    website: '/blog/tutorials/buy-me-a-coffee-android-app-using-the-celo-java-sdk',
    tags: ['celosage', 'android', 'celo', 'dapp', 'mobile', 'sdk', 'valora', 'advanced'],
  },
  {
    title: 'A Technical Overview of Celo Light Client Protocol',
    description: 'A comprehensive breakdown of celo light client protocol',
    preview: require('./showcase/intermediate/celo-light-client.png'),
    website: '/blog/tutorials/a-technical-overview-of-celo-light-client-protocol',
    tags: ['intermediate','celo','sdk','valora','celosage'],
  },
  {
    title: 'Cryptography in Blockchain - An Overview of Hash Functions and Digital Signatures',
    description: ' Cryptography plays a critical role in ensuring the security and privacy of data in the blockchain, the Distributed Ledger Technology (DLT) that has gained widespread adoption in recent years.',
    preview: require('./showcase/intermediate/cryptography-in-blockchain-an-overview-of-hash-functions-and-digital-signatures.png'),
    website: '/blog/tutorials/cryptography-in-blockchain-an-overview-of-hash-functions-and-digital-signatures',
    tags: ['celosage', 'intermediate'],
  },
   {
    title: 'Creating a Charity Donation dApp using Celo Composer, React and Rainbowkit Celo',
    description: 'A step-by-step guide on how to build a charity donation dapp using Celo Composer and React and Rainbow Kit.',
    preview: require('./showcase/intermediate/creating-a-charity-donation-dApp-using-celo-composer-and-react-and-rainbowKit-celo.png'),
    website: '/blog/tutorials/creating-a-charity-donation-dApp-using-celo-composer-and-react-and-rainbowKit-celo',
    tags: ['celosage', 'intermediate', 'composer', 'react', 'typescript', 'metamask', 'javascript'],
  },
  {
    title: 'How to build a Basic CRUD App in Solidity',
    description: 'This post will teach you how to create a basic Create, Read, Update and Delete (CRUD) smart contract and test it with the Truffle framework.',
    preview: require('./showcase/beginner/how-to-build-a-basic-crud-app-in-solidity.png'),
    website: 'blog/tutorials/how-to-build-a-basic-crud-app-in-solidity',
    tags: ['celosage','beginner'],
  },
  {
    title: 'On-Chain Randomness with Celo using Subgraphs',
    description: 'This tutorial covers using Celo Randomness and Subgraph to make a simple lottery game. Users create lottery clubs with Native Coin prizes, stable tokens, or NFT Tokens.',
    preview: require('./showcase/intermediate/on-chain-randomness-with-celo-using-subgraphs.png'),
    website: '/blog/tutorials/on-chain-randomness-with-celo-using-subgraphs',
    tags: ['celosage','intermediate', 'subgraphs', 'randomness'],
  },
  {
    title: 'Build In Public - Tips for making an impact',
    description: 'In this article we will discuss the benifits of having an online presence and the ways it can make your developer experience easy and enjoyable.',
    preview: require('./showcase/beginner/build-in-public.png'),
    website: '/blog/tutorials/build-in-public-tips-for-making-an-impact',
    tags: ['celosage','beginner'],
  },
  {
    title: 'Exploring the intersection of Artificial Intelligence and Web3',
    description: 'In this article we will explore the ways in which the AI can help to develop dApps and to improve the productivity of all in Web3',
    preview: require('./showcase/beginner/exploring-intersection-of-ai-and-web3.png'),
    website: '/blog/tutorials/exploring-the-intersection-of-artificial-intelligence-and-web3',
    tags: ['celosage','beginner'],
  },
  {
    title: 'Build a Decentralized Lottery Game on Celo',
    description: 'Learn to build a Decentralized Lottery Game on Celo along with a frontend.',
    preview: require('./showcase/intermediate/build-a-decentralized-lottery-game-on-celo.png'),
    website: '/blog/tutorials/build-a-decentralized-lottery-game-on-celo',
    tags: ['celosage', 'intermediate', 'hardhat', 'solidity', 'randomness', 'javascript'],
  },
  {
    title: 'Build a Decentralized Parking Ticket Payments DApp on Celo',
    description: 'Build and deploy a decentralized Parking Tickets issuing and payments dapp on Celo alfajores network.',
    preview: require('./showcase/intermediate/build-a-decentralized-parking-ticket-payments-dapp-on-celo.png'),
    website: '/blog/tutorials/build-a-decentralized-parking-ticket-payments-dapp-on-celo',
    tags: ['celosage', 'intermediate', 'solidity', 'hardhat', 'smartcontract'],
  },
  {
    title: 'Build a FullStack User Authentication Dapp With React and Celo',
    description: 'This tutorial will guide you through the process of building a React Dapp that restricts access to a catalogue of pages based on Celo authentication.',
    preview: require('./showcase/intermediate/build-a-fullstack-user-authentication-dapp-with-react-and-celo.png'),
    website: '/blog/tutorials/build-a-fullstack-user-authentication-dapp-with-react-and-celo',
    tags: ['celosage', 'celo', 'intermediate', 'react', 'metamask'],
  },
  {
    title: 'Build a FullStack Token Swap Application on Celo using React and 0x API',
    description: 'This tutorial will guide you through the process of building a full-stack token swap application on the Celo blockchain using React and the 0x API.',
    preview: require('./showcase/intermediate/build-a-fullStack-token-swap-application-on-celo-using-react-and-0x-api.png'),
    website: '/blog/tutorials/build-a-fullStack-token-swap-application-on-celo-using-react-and-0x-api',
    tags: ['celosage', 'celo', 'intermediate', 'react'],
  },
  {
    title: 'Build A Decentralized Freelancer Marketplace On The Celo Blockchain Part 2',
    description: 'In this tutorial, we will build the front end for the part 1 where we built the smart contract for a freelancer marketplace where people can find freelancers for their projects',
    preview: require('./showcase/intermediate/build-a-decentralized-freelancer-marketplace-on-the-celo-blockchain-part-2.png'),
    website: '/blog/tutorials/build-a-decentralized-freelancer-marketplace-on-the-celo-blockchain-part-2',
    tags: ['celosage', 'solidity', 'celo', 'intermediate'],
  },
  {
    title: 'How To Automate Your Smart Contract Verification Programmatically on Celoscan using Hardhat On Every Deployment',
    description: 'This tutorial will guide you through the step-by-step process of setting up Hardhat, creating a smart contract and automating the verification process on Celoscan on every deployment.',
    preview: require('./showcase/intermediate/how-to-automate-your-smart-contract-verification-programmatically-on-celoscan-using-hardhat-on-every-deployment.png'),
    website: '/blog/tutorials/how-to-automate-your-smart-contract-verification-programmatically-on-celoscan-using-hardhat-on-every-deployment',
    tags: ['celosage', 'celo', 'intermediate', 'hardhat', 'solidity', 'smartcontract'],
  },
  {
    title: 'Build a Scan-to-Pay Shareable Link dApp on Celo',
    description: 'Learn how to build a dApp on the Celo blockchain that enables users to quickly and easily make payments using a simple scan-to-pay feature.',
    preview: require('./showcase/intermediate/build-a-scan-to-pay-shareable-link-dapp-on-celo.png'),
    website: '/blog/tutorials/build-a-scan-to-pay-shareable-link-dapp-on-celo',
    tags: ['celosage', 'celo', 'intermediate', 'react', 'metamask', 'valora' ],
  },
  {
    title: 'Build Your Own Full stack Token Airdrop dApp on Celo Blockchain',
    description: 'In this tutorial, you will learn how to a dApp that allows users sign up for an airdrop and receive tokens automatically deposited into their Celo address.',
    preview: require('./showcase/intermediate/build-your-own-full-stack-token-airdrop-dapp-on-celo-blockchain.png'),
    website: '/blog/tutorials/build-your-own-full-stack-token-airdrop-dapp-on-celo-blockchain',
    tags: ['celosage', 'celo', 'intermediate', 'react', 'metamask'],
  },
  {
    title: 'Build A Decentralized Freelancer Marketplace On The Celo Blockchain Part 1',
    description: 'In this tutorial, we will build a freelancer marketplace where people can find freelancers for their projects',
    preview: require('./showcase/intermediate/build-a-decentralized-freelancer-marketplace-on-the-celo-blockchain-part-1.png'),
    website: '/blog/tutorials/build-a-decentralized-freelancer-marketplace-on-the-celo-blockchain-part-1',
    tags: ['celosage', 'solidity', 'celo', 'intermediate'],
  },
  {
    title: 'Build And Deploy A Multi Token wallet On The Celo Blockchain.',
    description: 'In this tutorial, you will learn how to build a multi token wallet that allows you to manage your crypto assets in a decentralized way.',
    preview: require('./showcase/intermediate/build-and-deploy-a-multi-token-wallet-on-the-celo-blockchain.png'),
    website: '/blog/tutorials/build-and-deploy-a-multi-token-wallet-on-the-celo-blockchain',
    tags: ['celosage', 'celo', 'intermediate', 'solidity'],
  },
  {
    title: 'Blockchain Basics - An Introduction to Web3 Terms and concepts with Celo',
    description: 'Basics of blockchain and NFTs,DEFI,and Web3 terms with Celo',
    preview: require('./showcase/beginner/blockchain-basics.png'),
    website: '/blog/tutorials/blockchain-basics-an-introduction-to-web3-terms-and-concepts-with-celo',
    tags: ['celosage','beginner'],
  },
  {

    title: 'Building an NFT Marketplace on Celo with Python',
    description: 'This tutorial provides a guide on how to use Python to build an NFT marketplace on the Celo blockchain',
    preview: require('./showcase/intermediate/building-an-nft-marketplace-on-celo-with-python.png'),
    website: 'blog/tutorials/building-an-nft-marketplace-on-celo-with-python',
    tags: ['celosage', 'nft', 'smartcontract', 'solidity', 'intermediate', 'celo'], 
  }, 
  {
    title: 'Building a Crowdfunding Platform on Celo with Python',
    description: 'This tutorial provides a guide on how to use Eth-Brownie Python to build a decentralized crowdfunding platform on the Celo blockchain',
    preview: require('./showcase/intermediate/building-a-crowdfunding-platform-on-celo-with-python.png'),
    website: 'blog/tutorials/building-a-crowdfunding-platform-on-celo-with-python',
    tags: ['celosage', 'crowdfunding', 'smartcontract', 'solidity', 'intermediate', 'celo'], 

  },
  {
    title: 'Como construir e realizar deploy de contratos Factory no blockchain Celo',
    description: 'Explicar e construir um contract Factory na prática usando Remix',
    preview: require('./showcase/intermediate/How-to-Build-and-Deploy-Factory-Contracts-on-Celo-Blockchain.png'),
    website: 'blog/tutorials/como-construir-e-realizar-deploy-de-contratos-Factory-no-blockchain-Celo',
    tags: ['intermediate','celosage','solidity','smartcontract','video'],
  },
  {
    title: 'Signature Replay Attack',
    description: ' A signature replay attack is an attack whereby a previously executed valid transaction is fraudulently or maliciously repeated on the same blockchain or a different blockchain.',
    preview: require('./showcase/advanced/solidity-vulnerabilities-signature-replay-attack.png'),
    website: '/blog/tutorials/solidity-vulnerabilities-signature-replay-attack',
    tags: ['celosage','advanced', 'solidity'],
  },
  {
    title: 'Como Construir em Celo Usando Tatum',
    description: 'Aprenda como realizar um deploy ERRC20 em Celo usando Tatum.',
    preview: require('./showcase/beginner/como-construir-em-celo-usando-tatum.png'),
    website: 'blog/tutorials/como-construir-em-celo-usando-tatum',
    tags: ['beginner','celosage','ERC20','smartcontract','video'],
  },
  {
    title: 'Como Criar um Jogo de Roleta Russa na Blockchain Celo',
    description: 'Aprenda como criar um smart contract de aposta que funciona como uma roleta russa na blockchain Celo.',
    preview: require('./showcase/advanced/como-criar-um-jogo-de-roleta-russa-na-blockchain-celo.png'),
    website: 'blog/tutorials/como-criar-um-jogo-de-roleta-russa-na-blockchain-celo',
    tags: ['advanced','celosage','smartcontract','video', 'hardhat'],
  },
  {
    title: 'Aprenda solidity e como criar os primeiros smart contract usando a IDE Remix',
    description: 'Explicarei sobre conceitos de solidity e como criar seu primeiro smart contract.',
    preview: require('./showcase/intermediate/Aprenda-solidity-e-como-criar-os-primeiros-smart-contract-usando-a-IDE-Remix.png'),
    website: 'blog/tutorials/Aprenda-solidity-e-como-criar-os-primeiros-smart-contract-usando-a-IDE-Remix',
    tags: ['beginner','celosage','openzeppelin', 'solidity','smartcontract','video'],
  },
  {title: 'Como melhorar a segurança de seu smart contract',
  description: 'Explicarei os casos mais comuns de ataques e como proteger seu smart contract contra eles.',
  preview: require('./showcase/intermediate/como-melhorar-a-seguranca-do-seu-smart-contract.png'),
  website: 'blog/tutorials/como-melhorar-a-seguranca-de-seu-smart-contract',
  tags: ['intermediate','celosage', 'solidity','smartcontract','video'],
  },
  {title: 'Escrow service on Celo that holds funds until certain conditions are met',
  description: 'This is an example of a smart contract where a guarantee can be defined between buyer and seller.',
  preview: require('./showcase/intermediate/escrow-service-on-celo-that-holds-funds-until-certain-conditions-are-met.png'),
  website: 'blog/tutorials/escrow-service-on-celo-that-holds-funds-until-certain-conditions-are-met',
  tags: ['intermediate','celosage', 'solidity','smartcontract','remix'],
  },
  {
    title: 'A Solidity Smart Contract For Auctioning Flowers On The Celo Blockchain',
    description: 'This project is a Solidity smart contract for a floral auction. It allows users to create flowers with a name, description, image, and initial price, and then sell them through an auction.',
    preview: require('./showcase/intermediate/A-Solidity-Smart-Contract-for-Auctioning-Flowers-on-the-celo-Blockchain.png'),
    website: 'blog/tutorials/A-Solidity-Smart-Contract-For-Auctioning-Flowers-On-The-Celo-Blockchain',
    tags: ['celosage', 'solidity','smartcontract','intermediate', 'celo'],
  },
  {
    title: 'Como implantar um contrato inteligente ERC721 usando a API Tatum',
    description: 'Aprenda como realizar um deploy ERC721 em Celo usando Tatum.',
    preview: require('./showcase/intermediate/Como-implantar-um-contrato-inteligente-ERC721-usando-a-API-Tatum.png'),
    website: 'blog/tutorials/como-implantar-um-contrato-inteligente-ERC721-usando-a-API-Tatum',
    tags: ['intermediate','celosage','erc721','smartcontract','video'],
  },
  {
    title: 'Creating Smart Contracts for liquidity farming',
    description: ' Describing Smart Contracts For Liquidity Farming And The Technical Side Of Creating Them.',
    preview: require('./showcase/intermediate/creating-smart-contracts-for-liquidity-farming.png'),
    website: 'blog/tutorials/creating-smart-contracts-for-liquidity-farming',
    tags: ['intermediate','celosage','solidity','smartcontract'],
  },
  {
    title: 'cUsd-based Event Ticketing and Management System',
    description: 'This project is a smart contract written in the Solidity programming language on the celo blockchain. The contract is called "Evently" and it allows users to create and buy tickets for events.',
    preview: require('./showcase/intermediate/cUsd-based-event-ticketing-and-management-system.png'),
    website: 'blog/tutorials/cUsd-based-event-ticketing-and-management-system',
    tags: ['intermediate','celosage','solidity','smartcontract'],
  },
  {
    title: 'Como criar uma carteira para a blockchain Celo',
    description: 'Aprenda como criar uma carteira para a blockchain Celo no seu navegador',
    preview: require('./showcase/beginner/como-criar-uma-carteira-para-a-blockchain-celo.png'),
    website: 'blog/tutorials/como-criar-uma-carteira-para-a-blockchain-celo',
    tags: ['celosage', 'video', 'beginner', "celo", "metamask"],
  },
  {
    title: 'Como integrar seu smart contract ao oráculo da Redstone Finance',
    description: 'Aprenda como conectar seu smart contract à rede de oráculos da Redstone Finance',
    preview: require('./showcase/advanced/como-integrar-seu-smart-contract-ao-oraculo-da-redstone-finance.png'),
    website: 'blog/tutorials/como-integrar-seu-smart-contract-ao-oraculo-da-redstone-finance',
    tags: ['celosage', 'video', 'advanced', "celo", "solidity", "hardhat"],
  },
  {
    title: 'Como conectar o seu dApp a Celo Blockchain com a Lava',
    description: 'Aprenda como conectar seu dApp a rede de full nodes da Lava',
    preview: require('./showcase/beginner/como-conectar-o-seu-dapp-a-celo-blockchain-com-a-lava.png'),
    website: 'blog/tutorials/como-conectar-o-seu-dapp-a-celo-blockchain-com-a-lava',
    tags: ['celosage', 'video', 'beginner', "celo", "react"],
  },
  {
    title: 'Como enviar e verificar um contrato na blockchain Celo com o hardhat-celo',
    description: 'Aprenda como enviar e verificar um contrato inteligente na blockchain Celo',
    preview: require('./showcase/intermediate/como-enviar-e-verificar-um-contrato-com-hardhat-celo.png'),
    website: 'blog/tutorials/como-enviar-e-verificar-um-contrato-com-hardhat-celo',
    tags: ['celosage', 'solidity', 'video', 'hardhat', 'intermediate'],
  },
  {
    title: 'C# mobile App to display Celo NFTs',
    description: 'Learn how build an Android app with C# and connect to Celo network to retriever NFT metadata and display NFT in the app.',
    preview: require('./showcase/advanced/c-sharp-mobile-dapp-to-display-celo-nfts.png'),
    website: 'https://docs.celo.org/blog/2022/07/15/csharp-mobile-app-to-display-celo-nfts',
    tags: ['advanced','foundation', 'mobile', 'android', 'nft', 'popular'],
  },
  {
    title: 'Flutter & Celo - Easily build Flutter Mobile dApps',
    description: 'Celo Composer now supports Flutter. Quickly develop mobile apps on Celo.',
    preview: require('./showcase/intermediate/flutter-and-celo-easily-build-flutter-mobile-dapps.png'),
    website: 'blog/tutorials/flutter-celo-easily-build-flutter-mobile-dApps',
    tags: ['intermediate','foundation', 'flutter', 'composer'],
  },
  {
    title: 'FloralNft Smart Contract for Buying and Gifting Flowers as NFTs',
    description: 'FloralNft is a smart contract built on the Celo blockchain that allows users to create and trade unique digital flowers as non-fungible tokens (NFTs).',
    preview: require('./showcase/intermediate/FloralNft-Smart-Contract-for-Buying-and-Gifting-Flowers-as-NFTs.png'),
    website: 'blog/tutorials/floralNft-smart-contract-for-buying-and-gifting-flowers-as-nfts',
    tags: ['celosage', 'solidity', 'intermediate', 'celo'],
  },
  {
    title: "Flutter & Celo - Easily build Flutter Mobile dApps",
    description:
      "Celo Composer now supports Flutter. Quickly develop mobile apps on Celo.",
    preview: require("./showcase/intermediate/flutter-and-celo-easily-build-flutter-mobile-dapps.png"),
    website: "blog/tutorials/flutter-celo-easily-build-flutter-mobile-dApps",
    tags: ["intermediate", "foundation", "flutter", "composer"],
  },
  {
    title: 'Step-by-Step Guide to Deploying your First Full-Stack Dapp on Celo.',
    description: 'Building a Full Stack Web3 Dapp to mint an NFT.',
    preview: require('./showcase/intermediate/step-by-step-guide-to-deploying-your-first-full-stack-dapp-on-celo.png'),
    website: '/blog/tutorials/step-by-step-guide-to-deploying-your-first-full-stack-dapp-on-celo',
    tags: ['intermediate', 'solidity','celosage','erc721','truffle'],
  },
  {
    title: 'Dynamic NFT Creation using SVG to build in Smart Contract on Celo.',
    description: 'Welcome to our tutorial on dynamic NFT creation using SVG to build in a smart contract on Celo!',
    preview: require('./showcase/intermediate/dynamic-nft-creation-using-svg-to-build-in-smart-contract-on-celo.png'),
    website: '/blog/tutorials/dynamic-nft-creation-using-svg-to-build-in-smart-contract-on-celo',
    tags: ['intermediate', 'solidity','celosage','erc721','truffle'],
  },
   {
    title: 'How to deploy a celo composer application on spheron protocol(decentralized cloud storage).',
    description: 'In this tutorial, you will learn how to deploy a dapp built using celo composer on a decentalised cloud service called spheron protocol.',
    preview: require('./showcase/intermediate/How_to_deploy_a_Celo_Composer_application_on_Spheron_protocol.png'),
    website: '/blog/tutorials/how-to-deploy-a-celo-composer-application-on-spheron-protocol',
    tags: ["intermediate", "composer", "dapp", "dappstarter", "deploy", "celosage"],
  },
  {
    title: 'Using Witnet.io Oracle to Connect Smart Contracts to Off-Chain Data with Celo',
    description: 'Connecting smart contracts to off-chain data on the Celo platform is made possible through the integration of the decentralized oracle network, Witnet.io!',
    preview: require('./showcase/intermediate/using-witnetio-oracle-to-connect-smart-contracts-to-off-chain-data-with-celo.png'),
    website: '/blog/tutorials/using-witnetio-oracle-to-connect-smart-contracts-to-off-chain-data-with-celo',
    tags: ['intermediate', 'solidity','celosage','erc721','truffle'],
  },
  {
    title: 'Composer Series - Build a Crowdfunding ReFi dApp with Celo Composer',
    description: 'How to quickly create and deploy a full-stack crowdfunding dApp on Celo.',
    preview: require('./showcase/advanced/celo-composer-build-a-crowdfunding-refi-dapp-with-celo-composer.png'),
    website: 'blog/2022/06/21/composer-series-build-a-crowdfunding-refi-dApp-with-celo-composer',
    tags: ['advanced', 'foundation', 'crowdfunding', 'composer'],
  },
  {
    title: 'Exploring Solidity Low-Level Features - ABI Encoding and Opcodes',
    description: ' Solidity also has low-level features that allow developers to interact with the Ethereum Virtual Machine (EVM) at a lower level. Two of these features are ABI encoding and opcodes.',
    preview: require('./showcase/intermediate/exploring-solidity-low-level-features-abi-encoding-and-opcodes.png'),
    website: '/blog/tutorials/exploring-solidity-low-level-features-abi-encoding-and-opcodes',
    tags: ['celosage', 'intermediate',],
  },
  {
    title: "Gas Optimization Techniques in Solidity on Celo",
    description:
      "Optimizing smart contract performance is an essential aspect of blockchain development.",
    preview: require("./showcase/advanced/gas-optimization-techniques-in-solidity.png"),
    website: "/blog/tutorials/gas-optimization-techniques-in-solidity",
    tags: ["celosage", "advanced", "solidity"],
  },
  {
    title: 'How to Assemble a Web3 Dream Team and Build a High Value dApp',
    description: 'There are multiple factors to consider when assembling a web3 dream team.',
    preview: require('./showcase/beginner/How-to-Assemble-a-Web3-Dream-Team-and-Build-a-High-Value-dApp.png'),
    website: 'blog/tutorials/how-to-assemble-a-web3-dream-team-and-build-a-high-value-dapp',
    tags: ['celo', 'dapp', 'beginner', 'celosage'],
  },
  {
    title: 'Leveraging the Power of Smart Contracts to Enhance Voting Security',
    description: 'Discover how the implementation of smart contracts can strengthen the security and transparency of voting systems, revolutionizing the way we approach democracy.',
    preview: require('./showcase/intermediate/ballot.png'),
    website: 'blog/tutorials/leveraging-the-power-of-smart-contracts-to-enhance-voting-security',
    tags: ['celo', 'intermediate', 'solidity', 'celosage'],
  },
  {
    title: 'How to Build a Full Stack Dapp For Selling Football Tickets on Celo',
    description: 'Learn how to build a dapp for seliing football tickets on the celo blockchain',
    preview: require('./showcase/intermediate/How-To-Build-a-Fullstack-Dapp-For-Selling-Football-Tickets.png'),
    website: 'blog/tutorials/how-to-build-a-fullstack-dapp-for-selling-football-tickets-on-celo',
    tags: ['celo', 'dapp', 'intermediate', 'celosage'],
  },
  {
    title: 'How to quickly build an NFT collection on Celo',
    description: 'Create a low-code NFT collection with Celo, IPFS, Pinata, and Remix.',
    preview: require('./showcase/beginner/how-to-quickly-build-an-nft-collection-on-celo.png'),
    website: 'blog/tutorials/how-to-quickly-build-an-nft-collection-on-celo',
    tags: ['beginner','foundation', 'nft', 'foundation'],
  },
  {
    title: "React Native & Celo - Easily build React Native dApps on Celo",
    description:
      "Quickly develop Android and iOS apps on Celo using the Celo Composer for React Native.",
    preview: require("./showcase/intermediate/easily-build-react-native-dapps-on-celo.png"),
    website:
      "blog/tutorials/React-Native-&-Celo-Easily-build-React-Native-dApps-on-Celo",
    tags: ["beginner", "foundation", "nft", "foundation"],
  },
  {
    title: 'How to build a Bookshop Marketplace Dapp on Celo Blockchain',
    description: 'Learn how to build a bookshop marketplace platform on celo blockchain',
    preview: require('./showcase/intermediate/how-to-build-a-bookshop-marketplace-dapp.png'),
    website: 'blog/tutorials/how-to-build-a-bookshop-marketplace-dapp',
    tags: ['celosage','celowallet', 'celo', 'solidity', 'html', 'remix', 'smartcontract', 'intermediate'],
  },
  {
    title: 'How to Write Upgradable Smart Contracts and Deploy to the Celo Blockchain',
    description: 'This tutorial will show you how to write upgradable smart contracts and deploy to the celo blockchain',
    preview: require('./showcase/intermediate/how-to-write-upgradable-smart-contracts-and-deploy-to-the-celo-blockchain.png'),
    website: 'blog/tutorials/how-to-write-upgradable-smart-contracts-and-deploy-to-the-celo-blockchain',
    tags: ['celosage', 'solidity', 'celo', 'intermediate'],
  },
  {
    title: 'How To Create And Deploy A Peer To Peer Lending And Borrowing Smart Contract On The Celo Blockchain',
    description: 'In this tutorial, we will learn how to create a fully functional p2p lending and borrowing smart contract on the celo blockchain',
    preview: require('./showcase/intermediate/how-to-create-and-deploy-a-peer-to-peer-lending-and-borrowing-smart-contract-on-the-celo-blockchain.png'),
    website: 'blog/tutorials/how-to-create-and-deploy-a-peer-to-peer-lending-and-borrowing-smart-contract-on-the-celo-blockchain',
    tags: ['celosage', 'solidity', 'celo', 'intermediate'],
  },
  
  {
    title: 'Introduction to creating NFTs on Celo',
    description: 'This tutorial will walk through the basic steps required to create an NFT collection (of ERC-721 tokens) on Celo. ',
    preview: require('./showcase/beginner/introduction-to-creating-nfts-on-celo.png'),
    website: 'https://medium.com/celodevelopers/introduction-to-creating-nfts-on-celo-eb7240a71cc0',
    tags: ['beginner','foundation', 'nft', 'erc721'],
  },
  {
    title: 'Introduction to Zero-Knowledge Technology and its Blockchain Applications',
    description: 'This tutorial is an introduction to zero-knowledge technology and some use cases in the blockchain space',
    preview: require('./showcase/intermediate/introduction-to-zero-knowledge-technology-and-its-blockchain-applications.png'),
    website: 'blog/tutorials/introduction-to-zero-knowledge-technology-and-its-blockchain-applications',
    tags: ['celosage', 'intermediate'],
  },
  {
    title: ' How to Build Car Marketplace dapp Using React',
    description: 'Learn how to build a Car Marketplace on the Celo Blockchain with React as frontend framework',
    preview: require('./showcase/intermediate/how-to-build-car-marketplace-using-react.png'),
    website: 'blog/tutorials/how-to-build-car-marketplace-dapp-with-react',
    tags: ['celowallet', 'celo', 'solidity', 'react', 'celosage', 'intermediate'],
  },
  {
    title: 'How to Build a Seed Marketplace dApp using Celo, Solidity and Javascript',
    description: 'Learn how to build a seed marketplace on the blockchain using Celo, Solidity and Javascript',
    preview: require('./showcase/intermediate/Building_your_First_Marketplace_Dapp_on_Celo.png'),
    website: 'blog/tutorials/how-to-build-a-seed-marketplace-dapp-using-celo-solidity-and-javascript',
    tags: ['celosage', 'celo', 'solidity', 'html', 'remix', 'smartcontract', 'intermediate', 'javascript'],
  },
  {
    title: 'How to write a multi-signatures contract on Celo using Hardhat | Part 1/2',
    description: 'Building a multi-signatures contract on Celo blockchain using Hardhat, multi-signatures are one of the best way to keep your crypto assets or ownership of your contracts safe and remove a central point of failure.',
    preview: require('./showcase/advanced/how-to-write-a-multi-signatures-contract-on-celo-using-hardhat-part-1-2.png'),
    website: 'blog/tutorials/how-to-write-a-multi-signatures-contract-on-celo-using-hardhat-part-1-2',
    tags: ['celosage', 'celo', 'solidity', 'smartcontract', 'hardhat', 'advanced'],
  },
  {
    title: 'How to write a multi-signatures contract on Celo using Hardhat | Part 2/2',
    description: 'Writing tests for a multi-signatures contract on Celo blockchain using Hardhat, multi-signatures are one of the best way to keep your crypto assets or ownership of your contracts safe and remove a central point of failure.',
    preview: require('./showcase/advanced/how-to-write-a-multi-signatures-contract-on-celo-using-hardhat-part-2-2.png'),
    website: 'blog/tutorials/how-to-write-a-multi-signatures-contract-on-celo-using-hardhat-part-2-2',
    tags: ['celosage', 'celo', 'solidity', 'smartcontract', 'hardhat', 'advanced'],
  },
  {
    title: 'Celo Impact on Underbanked and Unbanked Communities',
    description: 'Celo a blockchain platform aimed at providing financial inclusion and access to financial services for underbanked and unbanked communities',
    preview: require('./showcase/intermediate/unbanked.png'),
    website: '/blog/tutorials/celo-impact-on-underbanked-and-unbanked-communities',
    tags: ['celo', 'intermediate', 'celosage'],
  },
  {
    title: 'Building A Restaurant Coupon NFT System on Celo',
    description: 'We would be going through building a restaurant coupon NFT system where restaurants can add their coupons and others can buy it',
    preview: require('./showcase/advanced/building-a-restaurant-coupon-nft-system.png'),
    website: '/blog/tutorials/building-a-restaurant-coupon-nft-system',
    tags: ['celo', 'advanced', 'celosage', 'nft', 'hardhat'],
  },
  {
    title: 'How to Build a Podcast Streaming Platform on Celo',
    description: 'This tutorial guides you to building a podcast streaming platform on the celo blockchain where anyone can upload their audio experience.',
    preview: require('./showcase/intermediate/how-to-build-podcast-streaming-platform-celo-1.png'),
    website: '/blog/tutorials/how-to-build-podcast-streaming-platform-celo-1',
    tags: ['celo', 'intermediate', 'celosage', 'solidity'],
  },
  {
    title: 'Celo Integration with Web3',
    description: ' A Look at How the Platform is Bridging the Gap Between Centralized and Decentralized Systems',
    preview: require('./showcase/advanced/web3.png'),
    website: '/blog/tutorials/celo-integration-with-web3',
    tags: ['celo', 'advanced', 'solidity', 'celosage'],
  },
  {
    title: 'Building for the Celo Connect Mobile Hackathon',
    description: 'Resources to help you build your mobile-first Celo dApp.',
    preview: require('./showcase/intermediate/building-for-the-celo-connect-mobile-hackathon.png'),
    website: 'https://medium.com/celodevelopers/building-for-the-celo-connect-mobile-hackathon-a78707b7431c',
    tags: ['intermediate','foundation'],
  },
  {
    title: 'Build Your Own Full-Stack NFT Marketplace on Celo',
    description: 'Build a full stack Nft Marketplace on the celo block-chain using ipfs and web3.storage for metadata storage.',
    preview: require('./showcase/intermediate/build-your-own-full-stack-nft-marketplace-on-celo.png'),
    website: 'blog/tutorials/Build-Your-Own-Full-Stack-NFT-Marketplace-on-Celo',
    tags: ['celosage', 'nft', 'solidity', 'celo', 'advanced'],
  },
  {
    title: 'Build A Full Stack Decentralized Fund Raising Dapp On The Celo Blockchain',
    description: 'Build a full stack decentralized fundraising platform on the celo blockchain using solidity for the smart contract and reactJS for the front end',
    preview: require('./showcase/intermediate/build-a-full-stack-decentralized-fundraising-dapp-on-the-celo-blockchain.png'),
    website: 'blog/tutorials/build-a-full-stack-decentralized-fund-raising-dapp-on-the-celo-blockchain',
    tags: ['celosage', 'solidity', 'react', 'celo', 'intermediate'],
  },
  {
    title: 'Build an NFT Full Stack Monster War Game on The Celo Blockchain',
    description: 'Build a full stack NFT on chain game on the celo blockchain.',
    preview: require('./showcase/advanced/build-an-nft-full-stack-monster-war-game-on-the-celo-blockchain.png'),
    website: 'blog/tutorials/build-an-nft-full-stack-monster-war-game-on-the-celo-blockchain',
    tags: ['celosage', 'nft', 'solidity', 'celo', 'advanced'],
  },
  {
    title: 'Build Your Own Full Stack DAO On the Celo Blockchain',
    description: 'This tutorial will show you how to build a full stack decenralized autonomous organization on the celo blockchain',
    preview: require('./showcase/intermediate/build-your-own-full-stack-dao-on-the-celo-blockchain.png'),
    website: 'blog/tutorials/build-your-own-full-stack-dao-on-the-celo-blockchain',
    tags: ['celosage', 'solidity', 'celo', 'react', 'intermediate'],
  },
  {
    title: 'Build Your Own Full Stack NFT AI Art Minter On The Celo Blockchain',
    description: 'In this tutorial, we will build a full stack nft digital art minter that will generate our art with artificial intelligence.',
    preview: require('./showcase/intermediate/build-your-own-fullstack-nft-ai-art-minter-on-the-celo-blockchain.png'),
    website: 'blog/tutorials/build-your-own-full-stack-nft-ai-art-minter-on-the-celo-blockchain',
    tags: ['celosage', 'solidity', 'celo', 'nft', 'react', 'intermediate'],
  },
  {
    title: 'Celo Composer - Extend and Customize your Full-Stack Mobile dApps',
    description: 'Step-by-step guide to create a new custom dApp using the Celo Composer.',
    preview: require('./showcase/intermediate/celo-composer-extend-and-customize-your-full-stack-mobile-dapps.png'),
    website: 'blog/tutorials/celo-composer-customize-your-full-stack-mobile-dapps-on-celo',
    tags: ['intermediate','foundation', 'composer'],
  },
  {
    title: 'A guide to building decentralized loan dapp on the celo blockchain',
    description: 'This tutorial would put you through building a loan app where there would be little need for middlemen like banks',
    preview: require('./showcase/intermediate/a-guide-to-building-decentralized-loan-dapp.png'),
    website: 'blog/tutorials/a-guide-to-building-decentralized-loan-dapp',
    tags: ['celowallet', 'celo', 'solidity', 'celosage', 'intermediate'],
  },
  {
    title: 'ContractKit - A Practical Guide to Interacting with the Celo Core Contracts',
    description: 'How to access the Celo Blockchain with JavaScript using ContractKit.',
    preview: require('./showcase/intermediate/contractkit-a-practical-guide-to-interacting-with-the-celo-core-contracts.png'),
    website: 'blog/tutorials/contractkit-a-practical-guide-to-interacting-with-the-celo-core-contracts',
    tags: ['intermediate','foundation', 'contractkit'],
  },
  {
    title: '3 Simple Steps to Get Started with Valora on Celo',
    description: 'Send, pay, and spend cryptocurrency like everyday money — all from the palm of your hand.',
    preview: require('./showcase/beginner/3-simple-steps-to-get-started-with-valora-on-celo.png'),
    website: 'blog/tutorials/3-simple-steps-to-get-started-with-valora-on-celo',
    tags: ['beginner','foundation', 'valora'],
  },
  {
    title: 'All you need to know about Celo to Ease your Web3 Development Journey you use Celo Blockchain',
    description: 'In this tutorial, we will introduce you to the Celo blockchain and explain the key features and benefits of using it for your web3 development projects.',
    preview: require('./showcase/beginner/All-you-need-to-know-about-Celo-to-Ease-your-Web3-Development.png'),
    website: '/blog/tutorials/All-you-need-to-know-about-Celo-to-Ease-your-Web3-Development-Journey',
    tags: ['celosage', 'celo', 'video', 'remote'],
  },
  {
    title: 'Plumo - An Ultralight Blockchain Client on Celo',
    description: 'How the Celo light client became 1.7 million times lighter than Ethereum.',
    preview: require('./showcase/beginner/plumo-an-ultralight-blockchain-client-on-celo.png'),
    website: 'blog/tutorials/plumo-an-ultralight-blockchain-client-on-celo',
    tags: ['beginner', 'foundation', 'nft'],
  },
  {
    title: 'A Boilerplate guide to Airdropping on Celo',
    description: 'Deploy an Airdrop contract to Celo and claim ERC20 tokens using the web3 SDK.',
    preview: require('./showcase/intermediate/a-boilerplate-guide-to-airdropping-on-celo.png'),
    website: 'blog/tutorials/a-boilerplate-guide-to-airdropping-on-celo',
    tags: ['intermediate','foundation', 'airdrop'],
  },
  {
    title: 'Getting started with DAOs on Celo',
    description: 'Introduction to DAOs and the advantages of building a DAO on Celo.',
    preview: require('./showcase/beginner/getting-started-with-daos-on-celo.png'),
    website: 'blog/tutorials/getting-started-with-daos-on-celo',
    tags: ['beginner','foundation', 'dao'],
  },
  {
    title: 'Hardhat and Celo | The Ultimate Guide to Deploy Celo dApps using Hardhat',
    description: 'How to deploy a smart contract to Celo testnet, mainnet, or a local network using Hardhat.',
    preview: require('./showcase/beginner/the-ultimate-guide-to-deploy-celo-dapps-using-hardhat.png'),
    website: 'blog/tutorials/hardhat-and-celo-the-ultimate-guide-to-deploy-celo-dapps-using-hardhat',
    tags: ['beginner','foundation', 'hardhat'],
  },
  {
    title: 'How to become a Web3 Developer',
    description: 'In this tutorial, we will show you how to become a web3 developer and build decentralized applications on the Celo blockchain.',
    preview: require('./showcase/beginner/How-to-become-a-web3-developer.png'),
    website: 'blog/tutorials/How-to-become-a-Web3-Developer',
    tags: ['beginner','celo', 'celosage'],
  },
  {
    title: 'How Uniswap Works',
    description: 'In this tutorial, we will provide an introduction to the decentralized finance (DeFi) ecosystem on the Celo blockchain.',
    preview: require('./showcase/beginner/how-uniswap-works.png'),
    website: 'blog/tutorials/how-uniswap-works',
    tags: ['celosage', 'celo', 'beginner'],
  },
  {
    title: 'Optimizing Gas Consumption in Celo Smart Contracts A Step-by-Step Guide',
    description: 'In this comprehensive tutorial, you will learn how to optimize your smart contracts on the Celo blockchain to consume less gas.',
    preview: require('./showcase/intermediate/optimizing-gas-consumption-in-celo-smart-contracts-a-step-by-step-guide.png'),
    website: '/blog/tutorials/optimizing-gas-consumption-in-celo-smart-contracts-a-step-by-step-guide',
    tags: ['celosage', 'celo', 'intermediate', 'solidity'],
  },
  {
    title: 'Build a Full Stack Coffee Dapp With Celo Composer and Solidity',
    description: 'This tutorial will take you through a step-by-step guide on how to create a frontend and backend (Smart Contract) dApp explaining how to create a decentralized version of Buy Me A Coffee.',
    preview: require('./showcase/intermediate/Build-a-Full-Stack-Coffee-Dapp-With-Celo-Composer-and-Solidity.png'),
    website: 'blog/tutorials/Build-a-Full-Stack-Coffee-Dapp-With-Celo-Composer-and-Solidity',
    tags: ['celosage','composer','celo','celowallet','contractkit','dapp','valora','typescript', 'smartcontract', 'solidity', 'nextjs', 'intermediate', 'advanced'],
  },
  {
    title: 'How to Build a Full Stack Social Media Dapp on the Celo Blockchain',
    description: 'This tutorial covers how to build a decentralized social media dapp on the celo blockchain',
    preview: require('./showcase/intermediate/how-to-build-a-full-stack-social-media-dapp-on-the-celo-blockchain.png'),
    website: 'blog/tutorials/how-to-build-a-full-stack-social-media-dapp-on-the-celo-blockchain',
    tags: ['celosage', 'solidity', 'celo', 'react'],
  },
  {
    title: 'How to Build a Decentralized Job Board Dapp On The Celo Blockchain Part 1',
    description: 'This tutorial covers how to build a smart contract for a decentralized job board on the celo blockchain',
    preview: require('./showcase/intermediate/how-to-build-a-decentralized-job-board-dapp-on-the-celo-blockchain-part-1.png'),
    website: 'blog/tutorials/how-to-build-a-decentralized-job-board-dapp-on-the-celo-blockchain-part-1',
    tags: ['celosage', 'solidity', 'celo'],
  },
  {
    title: 'Exploring Top Projects On Celo Blockchain, Use Cases, Features And Future Potential',
    description: 'This blog discusses top crypto projects on Celo blockchain as well as future potential',
    preview: require('./showcase/beginner/exploring-top-projects-on-celo-blockchain-use-cases-features-and-future-potential.png'),
    website: 'blog/tutorials/exploring-top-projects-on-celo-blockchain-use-cases-features-and-future-potential',
    tags: ['celosage', 'celo', 'beginner'], 
  },
  {
    title: 'Truffle and Celo | The Ultimate Guide to Deploy Celo dApps with Truffle',
    description: 'How to deploy a smart contract to Celo testnet, mainnet, or a local blockchain using Truffle.',
    preview: require('./showcase/beginner/the-ultimate-guide-to-deploy-dapps-using-truffle.png'),
    website: 'blog/tutorials/truffle-and-celo-the-ultimate-guide-to-deploy-celo-dapps-with-truffle',
    tags: ['beginner','foundation', 'truffle'],
  },
  {
    title: 'Building a Celo Remittance System A Technical Tutorial for Developers',
    description: 'Learn the technical aspects of building a remittance system on the Celo network',
    preview: require('./showcase/intermediate/building-a-celo-remittance-system-a-technical-tutorial-for-developers.png'),
    website: 'blog/tutorials/building-a-celo-remittance-system-a-technical-tutorial-for-developers',
    tags: ['celosage', 'celowallet', 'celo', 'contractkit', 'intermediate', 'metamask'],
  },
  {
    title: 'Exploring Celo in the Gaming Industry for In-Game Assets and P2P Trading',
    description: 'Learn how Celo is utilized in the Gaming Industry for In-Game Assets and P2P Trading',
    preview: require('./showcase/beginner/exploring-celo-in-the-gaming-industry-for-in-game-assets-and-p2p-trading.png'),
    website: 'blog/tutorials/exploring-celo-in-the-gaming-industry-for-in-game-assets-and-p2p-trading',
    tags: ['celosage', 'celowallet', 'celo', 'cusd', 'ledger'],
  },
  {
    title: 'Creating a Celo-based Non-Fungible Token (NFT) MarketPlace',
    description: 'Learn the technical aspects of creating a Celo-based Non-Fungible Token (NFT) MarketPlace on the Celo network',
    preview: require('./showcase/intermediate/creating-a-celo-based-non-fungible-token-marketplace.png'),
    website: 'blog/tutorials/creating-a-celo-based-non-fungible-token-marketplace',
    tags: ['celosage', 'celowallet', 'celo', 'contractkit', 'intermediate', 'metamask'],
  },
  {
    title: '6 Steps to Quickly Build Smart Contracts on Celo with Remix',
    description: 'How to create, deploy and interact with smart contracts on Celo testnet or mainnet using Remix.',
    preview: require('./showcase/beginner/6-steps-to-quickly-build-smart-contracts-on-celo-with-remix.png'),
    website: 'blog/tutorials/6-steps-to-quickly-build-smart-contracts-on-celo-with-remix',
    tags: ['beginner','foundation', 'remix'],
  },
  {
    title: '3 Simple Steps to Connect your MetaMask Wallet To Celo',
    description: 'A step-by-step tutorial to add the Celo network to your MetaMask wallet.',
    preview: require('./showcase/beginner/3-simple-steps-to-connect-your-metamask-wallet-to-celo.png'),
    website: 'blog/tutorials/3-simple-steps-to-connect-your-metamask-wallet-to-celo',
    tags: ['beginner','foundation', 'metamask'],
  },
  {
    title: 'Celo CLI - A Practical Guide to Energize your Celo Toolkit',
    description: 'Explore the Celo blockchain using a command-line interface.',
    preview: require('./showcase/beginner/celo-cli-a-practical-guide-to-energize-your-celo-toolkit.png'),
    website: 'blog/tutorials/celo-cli-a-practical-guide-to-energize-your-celo-toolkit',
    tags: ['beginner','foundation', 'cli'],
  },
  {

    title: 'Pros and Cons of using Celo to create Decentralized Applications',
    description: 'Pros and Cons of using Celo to create Decentralized Applications',
    preview: require('./showcase/beginner/pros.png'),
    website: 'blog/tutorials/pros-and-cons-of-using-celo-to-create-decentralized-applications',
    tags: ['celosage', 'beginner', 'foundation'],
  },
  {
    title: 'Celo Composer - Easily Build Full-Stack Mobile dApps on Celo',
    description: 'Quickly develop full-stack progressive web applications on Celo with the Celo Composer.',
    preview: require('./showcase/beginner/celo-composer-easily-build-full-stack-mobile-dapps-on-celo.png'),
    website: 'blog/tutorials/easily-build-full-stack-mobile-dapps-on-celo',
    tags: ['beginner','foundation', 'composer'],
  },
  {
    title: 'A beginners Guide to Layer 1 blockchains, Social Impact, ReFi, Defi and More',
    description: 'Learn about Layer 1 blockchains, DeFi, ReFi and more on Celo and its ecosystem.',
    preview: require('./showcase/beginner/a-beginners-guide-to-layer-1-blockchains-socialimpact-refi-defi.png'),
    website: 'blog/tutorials/a-beginners-guide-to-layer-1-blockchains-socialimpact-refi-defi-and-more',
    tags: ['celosage', 'celo', 'beginner'],
  },
  {
    title: 'Unlocking the Power of Blockchain, NFTs, and Cryptography',
    description: 'Learn the potentials of web-3 decentralised finance',
    preview: require('./showcase/beginner/unlocking-the-power-of-blockchain-nft-and-cryptography.png'),
    website: '/blog/tutorials/unlocking-the-power-of-blockchain-nfts-and-cryptography',
    tags: ['celosage', 'celo', 'beginner'],
  },
  {
    title: '17 Smart Contracts Powering the Celo Protocol',
    description: 'Making sense of the logic driving the Celo platform.',
    preview: require('./showcase/intermediate/17-smart-contracts-powering-the-celo-protocol.png'),
    website: '/blog/tutorials/17-smart-contracts-powering-the-celo-protocol',
    tags: ['intermediate','foundation', 'metamask'],
  },
  {
    title: 'Introduction to Celo Composer',
    description: 'Quickly develop full-stack progressive web applications on the Celo blockchain.',
    preview: require('./showcase/beginner/introduction-to-celo-composer.png'),
    website: '/blog/2022/02/21/introduction-to-celo-progressive-dappstarter',
    tags: ['beginner','foundation', 'react', 'materialui', 'dappstarter', 'progressive'],
  },
  {
    title: 'Deploy and Interact with Smart Contracts on the Celo Blockchain',
    description: 'Learn to deploy and interact with self-executing tamper-proof agreements developing smart contracts with Solidity on Celo Blockchain',
    preview: require('./showcase/intermediate/Deploy-and-Interact-with-Smart-Contracts-on-the-Celo-Blockchain.png'),
    website: '/blog/tutorials/deploy-and-interact-with-smart-contracts-on-the-celo-blockchain',
    tags: ['celosage', 'celo', 'intermediate'],
  },
  {
    title: 'Celo Spotlight - Building a Financial System that Creates the Conditions for Prosperity — for Everyone.',
    description: 'Everything you need to get started with Celo.',
    preview: require('./showcase/beginner/celo-spotlight-everything-you-need-to-get-started-with-celo.png'),
    website: 'blog/tutorials/celo-spotlight',
    tags: ['beginner','foundation', 'celo'],
  }, 
  {
    title: 'Celo Valora + WalletConnect v1',
    description: 'How to use WalletConnect version 1 in a DApp to connect to Valora.',
    preview: require('./showcase/intermediate/celo-valora-and-walletconnect-v1.png'),
    website: '/blog/tutorials/celo-valora-and-walletconnect-v1',
    tags: ['intermediate','foundation', 'react', 'valora', 'walletconnect'],
  },
  {
    title: 'Create an Escrow NFT Platform on Celo with Python',
    description: 'Learn how to create an escrow NFT platform on Celo with Eth-Brownie Python',
    preview: require('./showcase/intermediate/create-an-escrow-nft-platform-on-celo-with-python.png'),
    website: '/blog/tutorials/create-an-escrow-nft-platform-on-celo-with-python',
    tags: ['celosage', 'intermediate','nft'],
  },
  {
    title: 'Decentralized Land Auction Smart Contract',
    description: 'The project aims to provide a decentralized platform for buying and selling land by allowing individuals to bid on available land parcels and purchase using cUSD',
    preview: require('./showcase/intermediate/Decentralize-land-auction-smart-contract.png'),
    website: 'blog/tutorials/Decentralized-land-auction-smart-contract',
    tags: ['celo', 'solidity', 'celosage', 'intermediate'],
  },
  {
    title: 'Use onchain randomness',
    description: 'Onchain randomness is used for selecting validators to perform phone number verification. Read more about how onchain randomness is produced at the provided page.',
    preview: require('./showcase/intermediate/use-on-chain-randomness.png'),
    website: '/blog/2022/01/07/on-chain-randomness',
    tags: ['intermediate','foundation', 'solidity', 'randomness', 'oracle'],
  },
  {
    title: 'Understanding the Fundamentals of Auction Programming in Solidity',
    description: 'Gain a comprehensive understanding of the fundamental concepts and programming techniques for building decentralized auction applications using Solidity.',
    preview: require('./showcase/intermediate/Auction.png'),
    website: 'blog/tutorials/Understanding-the-Fundamentals-of-Auction-Programming-in-Solidity',
    tags: ['celo', 'intermediate', 'celosage'],
  },
  {
    title: 'Exploring the Decentralized Identity Features of Celo',
    description: 'Discover the powerful decentralized identity capabilities of Celo, a blockchain platform that enables secure, fast, and affordable transactions.',
    preview: require('./showcase/advanced/did.png'),
    website: 'blog/tutorials/exploring-the-decentralized-identity-features-of-celo',
    tags: ['celo', 'advanced', 'celosage'],
  },
  { 
    title: 'Understanding the Role of Proposals and Referendums in Celo Governance',
    description: 'A Comprehensive Breakdown of the Role of Proposals and Referendums in Celo Governance',
    preview: require('./showcase/intermediate/celo-governance.png'),
    website: 'blog/tutorials/Understanding-the-Role-of-Proposals-and-Referendums-in-Celo-Governance',
    tags: ['intermediate','celo', 'celosage'],
  },
  { 
    title: 'Create a React Based DApp on Celo',
    description: 'The beginner of developing a decentralised application (DApp) on Celo.',
    preview: require('./showcase/intermediate/create-a-react-based-dapp-on-celo.png'),
    website: '/blog/developer-guide/start/web-dapp',
    tags: ['intermediate','foundation', 'dapp', 'react', 'nextjs', 'usecontractkit', 'sdk'],
  },
  {
    title: 'Deploy an NFT to Celo',
    description: 'How to deploy ERC721 tokens (NFTs) on the Celo network using autogenerated code.',
    preview: require('./showcase/beginner/deploy-an-nft-to-celo.png'),
    website: '/blog/2022/01/05/no-code-erc721',
    tags: ['beginner','foundation', 'tokens', 'erc721', 'mint', 'nft', 'ipfs', 'pinata', 'solidity', 'remix'],
  },
  {
    title: 'Deploy & Mint a Token',
    description: 'How to deploy a token contract that use the ERC20 token standard to Celo without writing code.',
    preview: require('./showcase/beginner/deploy-and-mint-a-token-on-celo.png'),
    website: '/blog/2022/01/04/no-code-erc20',
    tags: ['beginner','foundation', 'tokens', 'ERC20', 'mint', 'solidity', 'openzeppelin', 'remix'],
  },
  {
    title: 'Deploy and Interact with Contracts (Remotely)',
    description: 'How to deploy and interact your own smart contracts using a remote node.',
    preview: require('./showcase/intermediate/deploy-and-interact-with-contracts-remotely.png'),
    website: '/blog/developer-guide/start/hello-contract-remote-node',
    tags: ['intermediate','foundation', 'smartcontract', 'remote', 'deploy'],
  },
  {
    title: 'Deploy a Contract on Celo (local node)',
    description: 'How to deploy your own smart contracts onto a Celo local node.',
    preview: require('./showcase/intermediate/deploy-a-contract-on-celo-local-node.png'),
    website: '/blog/developer-guide/start/hellocontracts',
    tags: ['intermediate','foundation', 'smartcontract'],
  },
  {
    title: 'Designing a User-Friendly Celo DApp- A Beginners Guide to UI/UX',
    description: 'In this tutorial, we will teach interested persons how to create wireframes for their own web projects',
    preview: require('./showcase/beginner/designing-a-user-friendly-celo-dapp-a-beginners-guide-to-uiux-new.png'),
    website: '/blog/tutorials/designing-a-user-friendly-celo-dapp-a-beginners-guide-to-uiux',
    tags: ['celosage','beginner', 'celo', 'dapp', 'valora'],
  },
  {
    title: 'Sending CELO & Stable Assets',
    description: 'How to connect to the Celo test network and tranfer tokens using ContractKit.',
    preview: require('./showcase/intermediate/sending-celo-and-stable-assets.png'),
    website: '/blog/developer-guide/start/hellocelo',
    tags: ['intermediate','foundation', 'tokens', 'celowallet', 'contractkit', 'sdk', 'ledger'],
  },
  {
    title: 'Using Keystores Library for Local Key Management',
    description: 'Introduction to the keystores library and how to use it for local key management.',
    preview: require('./showcase/advanced/using-keystores-library-for-local-key-management.png'),
    website: '/blog/developer-guide/start/using-js-keystores',
    tags: ['advanced','foundation', 'keystores'],
  },
  {
    title: 'Add an ERC20 Token to Your Celo Wallet',
    description: 'Open up Cello Wallet and make sure you can see “Account Balance Details” then select “Add a new currency/token.',
    preview: require('./showcase/beginner/add-an-erc20-token-to-your-celo-wallet.png'),
    website: '/blog/add-token-celo-wallet',
    tags: ['beginner','foundation', 'tokens', 'celowallet'],
  },
  {
    title: 'Run a Celo full node in a Virtual Machine',
    description: 'Learn how to setup & run a Celo full node in a Virtual Machine.',
    preview: require('./showcase/intermediate/run-a-celo-full-node-in-a-virtual-machine.png'),
    website: 'https://learn.figment.io/tutorials/how-to-run-a-celo-full-node-in-a-virtual-machine',
    tags: ['intermediate', 'figment', 'nodejs'],
  },
  {
    title: 'Verifying Contracts with Hardhat',
    description: 'Hardhat is one of the most popular developer tools for writing contracts for EVM compatible blockchains.',
    preview: require('./showcase/intermediate/verifying-contracts-with-hardhat.png'),
    website: '/blog/hardhat-deploy-verify',
    tags: ['intermediate','foundation', 'hardhat', 'sourcify', 'verification'],
  },
  {
    title: 'Demos with ObservableHQ',
    description: 'Observable HQ is a Javascript notebook tool that makes it easy to share executable Javascript code right in the browser.',
    preview: require('./showcase/intermediate/demos-with-observable-hq.png'),
    website: '/blog/observable-intro',
    tags: ['intermediate','foundation', 'observable'],
  },
  {
    title: 'Using the Graph with Celo',
    description: 'The Graph protocol makes it easy to get historical blockchain data.',
    preview: require('./showcase/intermediate/using-the-graph-with-celo.png'),
    website: '/blog/using-the-graph',
    tags: ['intermediate','foundation', 'graph', 'dapp'],
  },
  {
    title: 'Code Playground -- Metamask',
    description: 'Connect to Metamask, switch networks, add tokens to the Metamask asset list and send them to other accounts.',
    preview: require('./showcase/beginner/code-playground-metamask-and-celo.png'),
    website: '/blog/code-metamask',
    tags: ['beginner','foundation', 'codeplayground'],
  },
  {
    title: 'Introduction to the Code Playground',
    description: 'This post provides an introduction to the live code editor that is included as a feature in this blog.',
    preview: require('./showcase/beginner/introduction-to-the-celo-code-playground.png'),
    website: '/blog/code-playground',
    tags: ['beginner','foundation', 'codeplayground'],
  },
  {
    title: 'Submit a Tutorial',
    description: "Celo is an open source project and without community contributions from people like you Celo wouldn't exist. We welcome contributions to our codebase, documentation, translations and blog.",
    preview: require('./showcase/beginner/how-to-submit-a-tutorial-to-celo-docs.png'),
    website: 'https://docs.celo.org/blog/blog-contributions',
    tags: ['beginner','foundation', 'contribute'],
  },
  {
    title: 'Celo Development 201 - Build an NFT Minter with Hardhat and React',
    description: 'Throughout this intermediate course you are going to learn about NFTs, contract development with Hardhat and how to build a React frontend with use-contractkit.',
    preview: require('./showcase/intermediate/celo-development-201-build-an-nft-minter-with-hardhat-and-react.png'),
    website: 'https://dacade.org/communities/celo/courses/celo-201',
    tags: ['intermediate','dacade', 'smartcontract', 'html', 'javascript', 'nft', 'hardhat'],
  },
  {
    title: 'Celo Development 101',
    description: 'Learn smart contract development and build a Dapp on Celo.',
    preview: require('./showcase/beginner/celo-development-101.png'),
    website: 'https://dacade.org/communities/celo/courses/celo-development-101',
    tags: ['beginner','dacade', 'smartcontract', 'html', 'javascript'],
  },
  {
    title: 'Celo Blockchain 101',
    description: 'In this course, you will learn the most important blockchain concepts that you will need to navigate the Celo ecosystem.',
    preview: require('./showcase/beginner/celo-blockchain-101.png'),
    website: 'https://dacade.org/communities/celo/courses/celo-bc-101',
    tags: ['beginner','dacade', 'smartcontract', 'html', 'javascript'],
  },
  {
    title: 'How to mint your own fungible token on Celo',
    description: 'How to create fungible tokens on Celo using the Remix IDE.',
    preview: require('./showcase/beginner/deploy-and-mint-a-token-on-celo.png'),
    website: 'https://learn.figment.io/tutorials/celo-erc20-token-on-remix',
    tags: ['beginner','figment', 'solidity', 'metamask', 'remix'],
  },
  {
    title: 'Deploying smart contracts on Celo with Truffle',
    description: 'We will learn how to use Truffle and ContractKit to deploy smart contracts to Celo.',
    preview: require('./showcase/beginner/deploying-smart-contracts-on-celo-with-truffle.png'),
    website: 'https://learn.figment.io/tutorials/deploying-smart-contracts-on-celo-with-truffle',
    tags: ['beginner','figment', 'solidity', 'metamask', 'remix'],
  },
  {
    title: 'How to successfully connect to a Celo Wallet with a React Native DApp',
    description: 'Learn how to successfully set up a Celo Wallet with a React Native DApp using Redux.',
    preview: require('./showcase/intermediate/how-to-successfully-connect-to-a-celo-wallet-with-a-react-native-dapp.png'),
    website: 'https://learn.figment.io/tutorials/how-to-successfully-connect-to-a-celo-wallet-with-a-react-native-dapp',
    tags: ['intermediate', 'figment', 'reactnative', 'nodejs'],
  },
  {
    title: 'How to customize an Ethereum smart contract for the Celo network',
    description: 'Learn how to convert & customize an existing Ethereum Smart Contract for Celo network',
    preview: require('./showcase/intermediate/how-to-customize-an-ethereum-smart-contract-for-the-celo-network.png'),
    website: 'https://learn.figment.io/tutorials/celo-contract-from-ethereum',
    tags: ['intermediate', 'figment', 'nodejs', 'smartcontract', 'truffle'],
  },
  {
    title: 'How to use Moola’s money market',
    description: 'This tutorial is a part of DeFi series where people can learn how to participate in DeFi on the Celo Blockchain.',
    preview: require('./showcase/beginner/how-to-use-moolas-money-market.png'),
    website: 'https://learn.figment.io/tutorials/moola-market',
    tags: ['beginner', 'figment'],
  },
  {
    title: 'Hackathons 101 - Everything you need to know about Hackathons',
    description: 'In this article we will discuss the benefits of attending events, including networking, learning new skills, and gaining exposure to new ideas.',
    preview: require('./showcase/beginner/hackathons-101-everything-you-need-to-know-about-hackathons.png'),
    website: '/blog/tutorials/hackathons-101-everything-you-need-to-know-about-hackathons',
    tags: ['celosage', 'beginner' ],
  },
  {
    title: 'Testing Celo Smart Contracts with Truffle',
    description: 'We will learn how to use Truffle in order to test smart contracts on Celo.',
    preview: require('./showcase/intermediate/testing-celo-smart-contracts-with-truffle.png'),
    website: 'https://learn.figment.io/tutorials/celo-testing-truffle',
    tags: ['intermediate', 'figment', 'nodejs', 'smartcontract', 'truffle', 'javascript'],
  },
  {
    title: 'Distributed File Manager (DFM) using Celo, IPFS and ReactJS',
    description: 'Learn how to make a Distributed File Manager using the IPFS protocol for storing files on the Celo network',
    preview: require('./showcase/advanced/distributed-file-manager-dfm-using-celo-ipfs-and-reactjs.png'),
    website: 'https://learn.figment.io/tutorials/distributed-file-manager-using-ipfs-celo-reactjs',
    tags: ['advanced','figment'],
  },
  {
    title: 'Introduction to dApp kit',
    description: 'In this tutorial we are going to make counter dapp with expo (react native).',
    preview: require('./showcase/intermediate/introduction-to-dapp-kit.png'),
    website: 'https://learn.figment.io/tutorials/introduction-to-dappkit',
    tags: ['intermediate', 'figment', 'reactnative', 'nodejs', 'truffle'],
  },
  {
    title: 'Build a Decentralized Autonomous Organization (DAO) on Celo',
    description: 'Build a functioning DAO by writing the Solidity smart contract and building a React Native dApp',
    preview: require('./showcase/advanced/build-a-decentralized-autonomous-organization-dao-on-celo.png'),
    website: 'https://learn.figment.io/tutorials/build-a-dao-on-celo',
    tags: ['advanced', 'figment'],
  },
  {
    title: 'How to re-deploy your Ethereum DApp on Celo',
    description: 'Learn how to re-deploy Ethereum Dapps on the Celo network.',
    preview: require('./showcase/beginner/how-to-redeploy-your-ethereum-dapp-on-celo.png'),
    website: 'https://learn.figment.io/tutorials/redeploy-ethereum-dapps-on-celo',
    tags: ['beginner', 'figment', 'truffle', 'javascript', 'cli'],
  },
  {
    title: 'Create Deploy and Mint your ERC223 contract on Celo with Hardhat',
    description: 'This tutorial is an expository piece on the ERC223 token standard, also explaining how to create and deploy a sample ERC223 contract',
    preview: require('./showcase/intermediate/ERC223-token-contract.png'),
    website: 'https://learn.figment.io/tutorials/create-deploy-and-mint-your-eRC223-contract-on-celo-with-hardhat',
    tags: ['intermediate', 'celo', 'celosage', 'javascript', 'hardhat', 'smartcontract', ],
  },
  {
    title: 'Getting started with Celo Python SDK',
    description: 'This article will provide a step-by-step guide on how to get started with Celo Python SDK.',
    preview: require('./showcase/intermediate/celo-python-sdk.png'),
    website: '/blog/tutorials/getting-started-with-celo-python-SDK',
    tags: ['intermediate', 'celo', 'celosage', 'solidity'],
  },
  {
    title: 'Create Vault Smart Contract',
    description: 'Learn how to create, deploy, and interact with Vault Smart Contract on the Celo Ecosystem',
    preview: require('./showcase/advanced/create-a-vault-smart-contract.png'),
    website: 'https://learn.figment.io/tutorials/create-vault-smart-contract',
    tags: ['advanced', 'figment', 'react', 'nodejs', 'smartcontract', 'truffle'],
  },
  {
    title: 'Introduction to Token Economics on Celo',
    description: 'A brief overview of the economic principles governing the Celo network and its native token',
    preview: require('./showcase/intermediate/token.png'),
    website: 'blog/tutorials/introduction-to-token-economics-on-celo',
    tags: ['celo', 'intermediate', 'celosage'],
  },
  {
    title: 'Unlocking Cross-Chain Liquidity',
    description: 'A Comprehensive Review of Celo Platform and its Role in Enabling Interoperability Between Blockchains',
    preview: require('./showcase/advanced/liquidity.png'),
    website: 'blog/tutorials/unlocking-cross-chain-liquidity',
    tags: ['celo', 'advanced', 'celosage'],
  },
  {
    title: 'Send CELO & cUSD',
    description: 'Learn how to connect to the Celo test network and transfer tokens using ContractKit',
    preview: require('./showcase/intermediate/send-celo-and-cusd.png'),
    website: 'https://learn.figment.io/tutorials/send-celo-and-cusd',
    tags: ['intermediate', 'cusd', 'celo', 'figment'],
  },
  {
    title: 'Create subgraphs for Celo smart contracts',
    description: 'Learn how to integrate The Graph with CELO',
    preview: require('./showcase/intermediate/create-subgraphs-for-celo-smart-contracts.png'),
    website: 'https://learn.figment.io/tutorials/celo-subgraphs',
    tags: ['intermediate', 'subgraphs', 'figment'],
  },
  {
    title: 'Hello Mobile DApp',
    description: 'Learn how to create a simple mobile DApp using dAppKit and the React Native Expo framework',
    preview: require('./showcase/beginner/hello-celo-mobile-dapp.png'),
    website: 'https://learn.figment.io/tutorials/hello-mobile-dapp',
    tags: ['beginner', 'mobile', 'figment'],
  },
  {
    title: 'Building A Dutch Auction Dapp on Celo',
    description: 'A comprehensive guide for understanding and building Dutch auction dapp on Celo.',
    preview: require('./showcase/intermediate/build-a-dutch-auction-dapp-on-celo.png'),
    website: '/blog/tutorials/building-a-dutch-auction-dapp-on-celo',
    tags: ['intermediate', 'erc721', 'hardhat', 'react', 'solidity', 'celosage'],
  },
  {
    title: 'Smart Contract Development on Celo for Python Developers',
    description: 'Write your first Vyper contract with Brownie and deploy it on Alfajores testnet.',
    preview: require('./showcase/beginner/smart-contract-development-on-celo-for-python-developers.png'),
    website: '/blog/tutorials/smart-contract-development-on-celo-for-python-developers',
    tags: ['celosage', 'beginner'],
  },

  // Videos

  {
    title: 'Deploy Celo Smart contracts with Remix IDE',
    description: 'Learn how to use Remix IDE for deploying Celo smart contracts',
    preview: require('./showcase/beginner/deploy-celo-smart-contracts-with-remix-ide.png'),
    website: 'https://learn.figment.io/tutorials/celo-for-remix',
    tags: ['beginner', 'remix', 'foundation'],
  },
  {
    title: 'How to create a ERC1155 NFT in Celo Network with Hardhat',
    description: 'Learn how to write a smart contract using the Solidity language and a contract from the Openzeppelin library for ERC1155 tokens.',
    preview: require('./showcase/intermediate/celo-crowd-funding-project-tutorial.png'),
    website: 'https://learn.figment.io/tutorials/celo-hardhat-deploy-and-nft-app',
    tags: ['intermediate', 'erc1155', 'nft', 'hardhat', 'figment'],
  },
  {
    title: 'Celo Crowd Funding Project Tutorial',
    description: 'Learn how to create a Smart Contract which facilitates crowdfunding.',
    preview: require('./showcase/advanced/celo-crowdfunding-project-tutorial.png'),
    website: 'https://learn.figment.io/tutorials/celo-crowd-funding-project',
    tags: ['advanced', 'figment', 'smartcontract', 'truffle', 'solidity'],
  },
  {
    title: 'How to create a Loyalty Program using Meta-transactions',
    description: 'What if users could get rewarded for transactions and not pay gas? This tutorial will show you how!',
    preview: require('./showcase/advanced/how-to-create-a-loyalty-program-using-meta-transactions.png'),
    website: '/blog/2022/07/27/how-to-create-a-loyalty-program-using-meta-transactions',
    tags: ['advanced', 'foundation'],
  },
  {
    title: 'Composer series: Building a decentralized news feed with Celo Composer',
    description: 'Build a decentralized news feed using React, Tailwind, IPFS, and Celo Composer.',
    preview: require('./showcase/advanced/celo-composer-building-a-decentralized-news-feed-with-celo-composer.png'),
    website: 'blog/tutorials/building-a-decentralized-newsfeed-with-celo-composer',
    tags: ['advanced', 'composer', 'foundation'],
  },
  {
    title: 'How to create an upgradeable smart contract in Celo',
    description: 'Everything you need to know about upgradable smart contracts.',
    preview: require('./showcase/advanced/how-to-create-an-upgradable-smart-contract-on-celo.png'),
    website: 'blog/tutorials/how-to-create-an-upgradeable-smart-contract-in-celo',
    tags: ['advanced', 'flutter', 'composer', 'foundation'],
  },
  {
    title: 'Bridging tokens to and from Celo via Wormhole',
    description: 'Wormhole has enabled the Celo chain.',
    preview: require('./showcase/advanced/bridging-tokens-to-and-from-celo-via-wormhole.png'),
    website: 'blog/tutorials/bridging-token-to-and-from-celo-via-wormhole',
    tags: ['advanced', 'foundation'],
  },
  {
    title: '9 Sustainable DeFi Projects Built on Celo',
    description: 'Creating the world’s first carbon-neutral blockchain was just the beginning.',
    preview: require('./showcase/beginner/9-sustainable-defi-projects-built-on-celo.png'),
    website: 'blog/tutorials/9-sustainable-defi-projects-built-on-celo',
    tags: ['beginner', 'foundation'],
  },
  {
    title: 'Composer Series - Building a Staking Defi App with Celo Composer',
    description: 'Building a Defi application to create, stake and receive rewards on your token using Celo composer.',
    preview: require('./showcase/intermediate/celo-composer-building-a-staking-defi-dapp.png'),
    website: 'blog/2022/10/27/building-a-defi-staking-dapp',
    tags: ['intermediate', 'foundation', 'composer', 'react', ],
  },
  {
    title: 'Build an On-Chain Puzzle Game on Celo',
    description: 'Learn how to build a On-Chain Puzzle Game on Celo using Solidity and Hardhat.',
    preview: require('./showcase/intermediate/on-chain-puzzle-game.png'),
    website: '/blog/tutorials/build-an-on-chain-puzzle-game-on-celo',
    tags: ['celosage', 'intermediate', 'solidity', 'hardhat'],
  },
  {
    title: 'A Practical Comparison Between ERC-1155 and ERC-721',
    description: 'An informative and practical comparison of two popular NFT standards, ERC-1155 and ERC-721, that delves into their technical details.',
    preview: require('./showcase/beginner/a-practical-comparison-between-erc-1155-and-erc-721.png'),
    website: '/blog/tutorials/a-practical-comparison-between-erc-1155-and-erc-721',
    tags: ['celosage', 'intermediate', 'erc1155', 'erc721', 'nft'],
  },
  {
    title: 'Understanding Role Based Access Control in Smart Contracts',
    description: 'In this tutorial, we will explore how to create a role-based control using openzeppelin library.',
    preview: require('./showcase/intermediate/understanding-role-based-access-control-in-smart-contracts.png'),
    website: '/blog/tutorials/understanding-role-based-access-control-in-smart-contracts',
    tags: ["celosage", "intermediate", "solidity", "hardhat", "openzeppelin", "react"],
  },

  // Videos

  {
    title: 'Panel Talk: Empowering Social Impact Through Web3',
    description: 'Join Nestor as he discusses social impact through Web3.',
    preview: require('./showcase/beginner/panel-talk-empowering-social-impact-through-web3.png'),
    website: 'https://www.youtube.com/watch?v=ZQUYGEI3yHQ',
    tags: ['beginner', 'video'],
  },
  {
    title: 'Tech Talk: Utilizing the ReFi Stack Thesis to Propel Web3 Project Idea Generation',
    description: 'Join Nirvaan from Climate Collective, and Nestor from Celo Foundation DevRel as they discuss the ReFi stack thesis to propel web3 project ideas.',
    preview: require('./showcase/beginner/tech-talk-utilizing-the-refi-stack-thesis-to-propel-web3-project-ideas.png'),
    website: 'https://www.youtube.com/watch?v=J7jyoDUIx3E&t=529s',
    tags: ['beginner', 'video'],
  },
  {
    title: 'Workshop: Introduction to Solidity and Remix',
    description: 'Join Harpal Jadeja (Twitter: @HarpalJadeja11) for a discussion with Viraz Malhotra from GoodGhosting (Twitter: @Viraz04). You will learn how to get started with Solidity and Remix online IDE.',
    preview: require('./showcase/beginner/workshop-introduction-to-solidity-and-remix.png'),
    website: 'https://www.youtube.com/watch?v=jr_P-26SdbE&t=656s',
    tags: ['beginner', 'video'],
  },
  {
    title: 'Workshop: Build a frontend for your smart contracts using react-celo',
    description: 'Join Nestor Bonilla (Twitter: @0xNestor) and Aaron Deruvo for this workshop! You will learn to utilize react-celo as a resource for frontend development by dissecting react-celo into a development approach for various javascript frameworks.',
    preview: require('./showcase/intermediate/workshop-build-a-front-end-for-your-smart-contracts-using-react-celo.png'),
    website: 'https://www.youtube.com/watch?v=3BT0sjXW1Uw',
    tags: ['intermediate', 'video'],
  },
  {
    title: 'Workshop: Introduction to Hardhat',
    description: 'Join Harpal Jadeja (Twitter: @HarpalJadeja11) and learn how to utilize Hardhat to deploy and test your smart contracts.',
    preview: require('./showcase/beginner/workshop-introduction-to-hardhat.png'),
    website: 'https://www.youtube.com/watch?v=W7nGdHKcIFw&list=PLsQbsop73cfH5QYX9Olfw1fwu0rz3Slyj&index=6',
    tags: ['beginner', 'video'],
  },
  {
    title: 'Workshop: Build a DeFi staking dApp on Celo using Solidity',
    description: 'Join Ernest Nnmadi (Twitter: @ErnestElijah) for this workshop! You will learn how to build a DeFi stacking dApp on Celo.',
    preview: require('./showcase/advanced/workshop-build-a-defi-staking-dapp-on-celo-using-solidity.png'),
    website: 'https://www.youtube.com/watch?v=ke5OPItFaOQ&list=PLsQbsop73cfH5QYX9Olfw1fwu0rz3Slyj&index=7',
    tags: ['advanced', 'video'],
  },
  {
    title: 'Tech Talk: Smart Contract Security and Auditing',
    description: 'Join Ryon Shamloo for this Tech Talk! He will discuss best security practices and known vulnerabilities.',
    preview: require('./showcase/advanced/tech-talk-smart-contract-security-and-auditing.png'),
    website: 'https://www.youtube.com/watch?v=CxIzZmG2bBI&list=PLsQbsop73cfH5QYX9Olfw1fwu0rz3Slyj&index=8',
    tags: ['advanced', 'video'],
  },
  {
    title: 'Workshop: Integrating Programmable Carbon with Toucan',
    description: 'Join Harpal Jadeja (Twitter: @HarpalJadeja11)  and Alex Lazar for this workshop! You will learn about Toucan and how you can integrate their offerings into your hackathon project.',
    preview: require('./showcase/advanced/workshop-integrating-programmable-carbon-with-toucan.png'),
    website: 'https://www.youtube.com/watch?v=Y0-hzz_QbKg&list=PLsQbsop73cfH5QYX9Olfw1fwu0rz3Slyj&index=9',
    tags: ['advanced', 'video'],
  },
  {
    title: 'Tech talk: stCelo',
    description: 'Join Harpal Jadeja (Twitter: @HarpalJadeja11)  and Mathieu for this workshop! You will learn about stCelo and how you can integrate their offerings into your hackathon project.',
    preview: require('./showcase/intermediate/tech-talk-stcelo.png'),
    website: 'https://www.youtube.com/watch?v=0PL31bwzdKA&list=PLsQbsop73cfH5QYX9Olfw1fwu0rz3Slyj&index=10',
    tags: ['intermediate', 'video'],
  },
  {
    title: 'Workshop: Token gating content using Unlock Protocol',
    description: 'Join Harpal Jadeja (Twitter: @HarpalJadeja11)  and Angela Steffens for this workshop!',
    preview: require('./showcase/advanced/workshop-token-gating-content-using-unlock-protocol.png'),
    website: 'https://www.youtube.com/watch?v=B2O6FcgvXAI&list=PLsQbsop73cfH5QYX9Olfw1fwu0rz3Slyj&index=12',
    tags: ['advanced', 'video'],
  },
  {
    title: 'Tech Talk: Smart Contract Security 201',
    description: 'Ryon Shamloo takes you through part two of his best security practices talk!',
    preview: require('./showcase/intermediate/tech-talk-smart-contract-security-201.png'),
    website: 'https://www.youtube.com/watch?v=HIEcAXshU8U&list=PLsQbsop73cfH5QYX9Olfw1fwu0rz3Slyj&index=13',
    tags: ['intermediate', 'video'],
  },
  {
    title: 'The Future of Regenerative Finance and its potential impact',
    description: 'Learn about how Celo is committed to its mission of building a regenerative economy, potential impact of ReFi, the future of ReFi and more',
    preview: require('./showcase/beginner/the-future-of-regenerative-finance-and-its-potential-impact.png'),
    website: '/blog/tutorials/the-future-of-regenerative-finance-and-its-potential-impact',
    tags: ['beginner', 'celo', 'celosage'],
  },
  {
    title: 'Workshop: Building an exchange on Celo',
    description: 'Use Celo composer and Fiat-connect to build an exchange, Part I',
    preview: require('./showcase/intermediate/workshop-building-an-exchange-on-celo.png'),
    website: 'https://www.youtube.com/watch?v=O6DjaYFGLmE&list=PLsQbsop73cfH5QYX9Olfw1fwu0rz3Slyj&index=15',
    tags: ['intermediate', 'video'],
  },
    {
    title: 'Building A Decentralized Investment Platform on the Celo blockchain',
    description: 'In this tutorial, we would build a mock investment platform that returns profit on the celo blockchain',
    preview: require('./showcase/intermediate/building-a-decentralized-investment-platform.png'),
    website: 'blog/tutorials/building-a-decentralized-investment-platform',
    tags: ['celosage','celowallet', 'celo', 'solidity', 'html', 'remix', 'smartcontract', 'intermediate'],
  },
  {
    title: 'Workshop: Building an exchange on Celo, Part II',
    description: 'Use Celo composer and Fiat-connect to build an exchange, Part II',
    preview: require('./showcase/advanced/workshop-building-an-exchange-on-celo-part-2.png'),
    website: 'https://www.youtube.com/watch?v=xxLWRUmAKvs&list=PLsQbsop73cfH5QYX9Olfw1fwu0rz3Slyj&index=16',
    tags: ['advanced', 'video'],
  },
  {
    title: 'Introduction to Valora',
    description: 'Join this workshop for an introduction to Valora',
    preview: require('./showcase/beginner/introduction-to-valora.png'),
    website: 'https://www.youtube.com/watch?v=foamzu62nZk&list=PLsQbsop73cfH5QYX9Olfw1fwu0rz3Slyj&index=18',
    tags: ['beginner', 'video'],
  },
  {
    title: 'Workshop: Building an NFT collection on Celo using Celo composer',
    description: 'Join Ewerton Lopes Pereira to build an NFT collection on Celo',
    preview: require('./showcase/intermediate/workshop-building-an-nft-collection-on-celo-using-celo-composer.png'),
    website: 'https://www.youtube.com/watch?v=hf5gTAQ8G10&list=PLsQbsop73cfH5QYX9Olfw1fwu0rz3Slyj&index=19',
    tags: ['intermediate', 'video'],
  },
  {
    title: 'Introduction to Mento',
    description: 'Join Nestor Bonilla for an introduction to the Mento protocol',
    preview: require('./showcase/intermediate/introduction-to-mento.png'),
    website: 'https://www.youtube.com/watch?v=hf5gTAQ8G10&list=PLsQbsop73cfH5QYX9Olfw1fwu0rz3Slyj&index=19',
    tags: ['intermediate', 'video'],
  },
  {
    title: 'Overview of Developer Tools in the Celo Ecosystem',
    description: 'This article is to help you choose the right tool in the Celo ecosystem',
    preview: require('./showcase/beginner/overview-of-developer-tools-in-the-celo-ecosystem.png'),
    website: 'blog/tutorials/overview-of-developer-tools-in-the-celo-ecosystem',
    tags: ['celosage', 'react', 'composer', 'contractkit', 'cli', 'beginner'],
  },
  {
    title: 'How to Fractionalize an NFT on the Celo Platform',
    description: 'Building a dApp to fractionalize an NFT on top of Celo.',
    preview: require('./showcase/advanced/how-to-fractionalize-an-nft-on-the-celo-platform.png'),
    website: 'blog/tutorials/how-to-fractionalize-nft-on-celo-platform',
    tags: ['advanced', 'nft', 'celo', 'celosage'],
  },
  {
    title: 'Preventing Vulnerabilities in Solidity: Delegate Call',
    description: 'Understanding and preventing solidity vulnerabilities.',
    preview: require('./showcase/intermediate/solidity-vulnerabilities-delegated-call.png'),
    website: 'blog/tutorials/solidity-vulnerabilities-delegated-call',
    tags: ['celosage', 'advanced', 'solidity'],
  },
  {
    title: 'How to Create and Test Contract Calls with Celo and Hardhat',
    description: 'How to create and test contract calls with Celo and Hardhat.',
    preview: require('./showcase/intermediate/how-to-create-and-test-contract-calls-with-celo-and-hardhat.png'),
    website: 'blog/tutorials/how-to-create-and-test-contract-calls-on-hardhat',
    tags: ['celosage', 'intermediate', 'hardhat'],
  },
  {
    title: 'Redeploying Dapp to Celo.',
    description: 'How to Re Deploy your Ethereum DApp to Celo with Hardhat.',
    preview: require('./showcase/intermediate/how-to-redeploy-your-ethereum-dApp-to-celo-with-hardhat.png'),
    website: 'blog/tutorials/how-to-redeploy-your-ethereum-dApp-to-celo-with-hardhat',
    tags: ['intermediate', 'hardhat', 'celosage', 'smartcontract', 'deploy', 'solidity', 'celo'],
  },
  {
    title: 'How to Create your own DAO on Celo',
    description: 'Build your own DAO with on-chain governance',
    preview: require('./showcase/intermediate/how-to-create-your-own-dao-on-celo.png'),
    website: 'blog/tutorials/how-to-create-a-dao-on-celo',
    tags: ['celosage', 'intermediate', 'hardhat', 'solidity', 'dao'],
  },
  {
    title: 'How to Write Unit Testing for Smart Contract with Hardhat',
    description: 'How to write unit testing for smart contracts with Hardhat.',
    preview: require('./showcase/intermediate/how-to-write-unit-testing-for-smart-contracts-with-hardhat.png'),
    website: 'blog/tutorials/how-to-write-unit-testing-for-contracts-with-hardhat',
    tags: ['celo', 'intermediate', 'celosage', 'smartcontract', 'solidity'],
  },
  {
    title: 'Creating, Deploying, Minting your ERC1155 Token on Celo',
    description: 'How to Creating, Deploying, Minting your ERC1155 Token on Celo using Hardhat',
    preview: require('./showcase/intermediate/how-to-create-deploy-and-mint-your-erc1155-token-on-celo-with-hardhat.png'),
    website: 'blog/tutorials/how-to-create-deploy-and-mint-your-erc1155-token-on-celo-with-hardhat',
    tags: ['celo', 'intermediate', 'celosage', 'deploy', 'smartcontract', 'solidity', 'tokens', 'ipfs', 'hardhat'],
  },
  {
    title: 'Unit Testing with Truffle and Celo',
    description: 'How to write unit testing for smart contracts with Truffle.',
    preview: require('./showcase/beginner/how-to-write-unit-testing-for-contracts-with-truffle.png'),
    website: 'blog/tutorials/how-to-write-unit-testing-for-smart-contract-with-truffle',
    tags: ['intermediate', 'truffle', 'smartcontract', 'celosage'],

  },
  {
    title: 'Proof Of Stack Consensus',
    description: 'A Deep Dive into Celo Proof of Stake Consensus.',
    preview: require('./showcase/beginner/a-deep-dive-into-celo-proof-of-stake-consensus.png'),
    website: 'blog/tutorials/a-deep-dive-into-celo-proof-of-stake-consensus',
    tags: ['intermediate', 'smartcontract', 'celosage', 'celo'],
  },
  {
  title: 'Understanding the Decentralized Storage System',
  description: 'This tutorial is a comprehensive and explanatory guide to understanding the decentralized storage system',
  preview: require('./showcase/intermediate/understanding-the-decentralized-storage-system.png'),
  website: 'blog/tutorials/understanding-the-decentralized-storage-system',
  tags: ['celo', 'intermediate', 'celosage'],
},
{
  title: 'How to listen to smart contract On-Chain events with Celo',
  description: 'This tutorial teaches its readers about reading celo on-chain event',
  preview: require('./showcase/intermediate/how-to-listen-to-smart-contract-on-chain-event-with-celo.png'),
  website: 'blog/tutorials/how-to-listen-to-smart-contract-on-chain-event-with-celo',
  tags: ['celo', 'intermediate', 'celosage'],
},
  {
    title: 'Minting your ERC1155 Token on Celo',
    description: 'How to Minting your ERC1155 Token on Celo using Remix',
    preview: require('./showcase/intermediate/how-to-mint-your-erc1155-nft-on-celo-with-remix.png'),
    website: 'blog/tutorials/how-to-mint-your-erc1155-nft-on-celo-with-remix',
    tags: ['celo', 'intermediate', 'celosage', 'solidity', 'erc1155'],
  },
  {
    title: 'How To Download and Test The Celo Extension Wallet on Your Browser',
    description: 'How To Download and Test The Celo Extension Wallet on Your Browser.',
    preview: require('./showcase/beginner/how-to-download-and-test-the-Celo-extension-wallet-on-your-browser.png'),
    website: 'blog/tutorials/how-to-download-and-test-the-Celo-extension-wallet-on-your-browser',
    tags: ['celosage', 'video', 'beginner'],
  },
  {
    title: 'How to create an NFT with royalties on Celo',
    description: 'Building a dApp to mint an NFT with royalty',
    preview: require('./showcase/intermediate/how-to-create-an-nft-with-royalties-on-celo.png'),
    website: 'blog/tutorials/how-to-create-an-nft-with-royalties-on-celo',
    tags: ['celosage', 'nft', 'advanced'],
  },
  {
    title: 'How to build a marketplace for selling shoes on the celo blockchain',
    description: 'Learn how to build a marketplace for seliing shoes on the celo blockchain.',
    preview: require('./showcase/intermediate/How-to-Build-a-Marketplace-for-Selling-Shoes-on-Celo.png'),
    website: 'blog/tutorials/how-to-build-a-marketplace-for-selling-shoes-on-the-celo-blockchain',
    tags: ['celosage', 'solidity', 'intermediate'],
  },
  {
    title: 'Build a Frontend dApp for Celo Network in Angular',
    description: 'How to build a frontend for an NFT Auction dApp that runs on the Celo blockchain using Angular',
    preview: require('./showcase/intermediate/build-a-frontend-dapp-for-celo-network-in-angular.png'),
    website: 'blog/tutorials/build-a-frontend-dapp-for-celo-network-in-angular',
    tags: ['celosage', 'hardhat', 'advanced'],
  },
  {
    title: 'How to create interactive NFTs on Celo',
    description: 'Building a dApp to show interactive nfts',
    preview: require('./showcase/intermediate/how-to-create-interactive-nfts-on-celo.png'),
    website: 'blog/tutorials/how-to-create-interactive-nfts-on-celo',
    tags: ['celosage', 'nft', 'advanced'],
  },
  {
    title: 'Potential Growth of Blockchain and its Use Cases',
    description: 'In this tutorial, we will explore the current and potential future applications of blockchain technology',
    preview: require('./showcase/beginner/potential-growth-of-blockchain-and-its-use-cases.png'),
    website: 'blog/tutorials/potential-growth-of-blockchain-and-its-use-cases',
    tags: ['celosage', 'beginner'],
  },
  {
    title: 'Overview of NFTs on the Celo Platform',
    description: 'In this tutorial, we explore NFTs and what NFTs platforms are on Celo',
    preview: require('./showcase/beginner/overview-of-NFTs-on-the-Celo-Platform.png'),
    website: 'blog/tutorials/overview-of-nfts-on-the-celo-platform',
    tags: ['celosage', 'nft', 'celo', 'beginner'],
  },
  {
    title: 'Advance hardhat configration on celo using plugins',
    description: 'Leveraging plug-ins for better developer experience',
    preview: require('./showcase/intermediate/advance-hardhat-configuration-on-celo-using-plugins.png'),
    website: 'blog/tutorials/advance-hardhat-configuration-on-celo-using-plugins',
    tags: ['celosage', 'hardhat', 'intermediate', 'javascript'],
  },
  {
    title: 'Solidity from Zero to Hero',
    description: 'In this article you will learn Solidity language',
    preview: require('./showcase/beginner/solidity-from-zero-to-hero.png'),
    website: 'blog/tutorials/solidity-from-zero-to-hero',
    tags: ['celosage', 'intermediate'],
  },
  {
    title: 'Build an NFT Marketplace for Tech Artisans on Celo',
    description: 'This tutorial will show you how to use React, Solidity, react-celo, and IPFS to create a platform that connects creators and collectors in the NFT market space',
    preview: require('./showcase/intermediate/build-an-nft-marketplace-for-tech-artisans-on-celo.png'),
    website: 'blog/tutorials/build-an-nft-marketplace-for-tech-artisans-on-celo',
    tags: ['celosage', 'intermediate', 'react', 'ipfs', 'nft'],
  },
  {
    title: 'Getting Started On Celo With Hardhat',
    description: 'Providing Celo developers with comprehensive information on Web3 tools and their usage',
    preview: require('./showcase/beginner/getting-started-on-celo-with-hardhat.png'),
    website: 'blog/tutorials/getting-started-on-celo-with-hardhat',
    tags: ['celosage', 'hardhat', 'smartcontract', 'solidity', 'intermediate'],
  },
  {
    title: 'Regenerative Finance - What it is and Why it Matters',
    description: 'In this article, we will look into the financial protocol behind the Celo blockchain, the "how" and the "helps"',
    preview: require('./showcase/beginner/regenerative-finance-and-celo-the-process-and-partnership.png'),
    website: 'blog/tutorials/regenerative-finance-and-celo-the-process-and-partnership',
    tags: ['celosage', 'intermediate'],
  },
  {
    title: 'Best practices for writing smart contracts with real world examples',
    description: 'Showing some of the best practices for writing smart contracts',
    preview: require('./showcase/intermediate/best-practices-for-writing-smart-contracts-with-real-world-examples.png'),
    website: 'blog/tutorials/best-practices-for-writing-smart-contracts-with-real-world-examples',
    tags: ['celosage', 'intermediate', 'solidity', 'hardhat'],
  },
  {
    title: 'An Introduction to Layer 1 and Layer 2 Blockchain Protocols',
    description: 'In this tutorial, we will provide an introduction to the different types of blockchain protocols and explain the key differences between layer 1 and layer 2 protocols.',
    preview: require('./showcase/beginner/an-introduction-to-layer-1-and-layer-2-blockchain-protocols.png'),
    website: 'blog/tutorials/an-introduction-to-layer-1-and-layer-2-blockchain-protocols',
    tags: ['celosage', 'beginner'],
  },
  {
    title: 'Crypto Wallets - The Celo Way',
    description: 'This tutorials teaches you all you need to know about Crypto Wallets',
    preview: require('./showcase/beginner/crypto-wallets.png'),
    website: 'blog/tutorials/crypto-wallets-the-celo-way',
    tags: ['celosage', 'beginner'],
  },
  {
    title: 'How to create your first smart contract on the celo blockchain',
    description: 'This tutorials teaches you how to create your first sample smart contract and deploy it on the celo blockchain',
    preview: require('./showcase/beginner/create-your-first-smart-contract-on-celo.png'),
    website: 'blog/tutorials/create-your-first-smart-contract-on-celo',
    tags: ['celosage', 'remix', 'smartcontract', 'solidity'],
  },
  {
    title: 'Build a Simple Forum Dapp with Flutter on Celo',
    description: 'In this tutorial, we will guide you through the process of writing and deploying a simple forum smart contract on the Celo network, and then using Flutter to build a user-friendly interface for interacting with the contract.',
    preview: require('./showcase/intermediate/build-a-simple-forum-dapp-with-flutter-on-celo.png'),
    website: 'blog/tutorials/build-a-simple-forum-dapp-with-flutter-on-celo',
    tags: ['celosage', 'flutter', 'advanced'],
  },
  {
    title: 'Build a generic staking dapp using Foundry and NextJs',
    description: 'Compiling, testing and deploying contracts using foundry with frontend using Nextjs',
    preview: require('./showcase/advanced/build-a-generic-staking-dapp-using-foundry-and-nextjs.png'),
    website: 'blog/tutorials/build-a-generic-staking-dapp-using-foundry-and-nextjs',
    tags: ['celosage', 'advanced', 'smartcontract', 'solidity', 'nextjs', 'materialui', 'react'],
  },
  {
    title: 'Connect and interact with Celo using web3onboard library',
    description: 'A convenient library for connecting to Celo blockchain',
    preview: require('./showcase/intermediate/connect-and-interact-with-celo-using-web3onboard-library.png'),
    website: 'blog/tutorials/connect-and-interact-with-celo-using-web3onboard-library',
    tags: ['celosage', 'intermediate', 'smartcontract', 'solidity', 'nextjs', 'materialui', 'react'],
  },
  {
    title: 'Proof of Work vs Proof of Stake - A Comprehensive Comparison',
    description: 'In this article, we will provide a comprehensive comparison of proof of work and proof of stake.',
    preview: require('./showcase/beginner/proof-of-work-vs-proof-of-stake-a-comprehensive-comparison.png'),
    website: 'blog/tutorials/proof-of-work-vs-proof-of-stake-a-comprehensive-comparison',
    tags: ['celosage', 'intermediate'],
  },
  {
    title: 'Preventing Vulnerabilities in Solidity - Denial of Service Attack',
    description: 'The Denial of Service attack in Solidity is a comprehensive attack.',
    preview: require('./showcase/advanced/preventing-vulnerabilities-in-solidity-denial-of-service-attack.png'),
    website: 'blog/tutorials/preventing-vulnerabilities-in-solidity-denial-of-service-attack',
    tags: ['celosage', 'advanced'],
  },
  {
    title: 'Create a Crowdfunding Smart Contract on Celo using Hardhat',
    description: 'This tutorial teach developers how to build a crowdfunding contract on Celo, using Solidity and Hardhat framework.',
    preview: require('./showcase/advanced/create-a-crowdfunding-smart-contract-on-celo-using-hardhat.png'),
    website: 'blog/tutorials/create-a-crowdfunding-smart-contract-on-celo-using-hardhat',
    tags: ['celosage', 'solidity', 'hardhat', 'advanced'],
  },
  {
    title: 'Why should you use Celo Blockchain',
    description: 'In this tutorial, we will introduce you to the Celo blockchain and explain its key features and benefits in a way that is easy to understand, even for complete beginners.',
    preview: require('./showcase/beginner/why-should-you-use-celo.png'),
    website: '/blog/tutorials/why-should-you-use-celo',
    tags: ['celosage','celo', 'beginner'], 
  },
  {
    title: 'Build a Donation dApp on Celo to award your Favorite Content Creator',
    description: 'In this tutorial, we will show you how to create donation dApp to reward your favourite content creator.',
    preview: require('./showcase/advanced/build-a-donation-dapp-on-celo-to-award-your-favourite-content-creator.png'),
    website: '/blog/tutorials/build-a-donation-dapp-on-celo-to-award-your-favourite-content-creator',
    tags: ['celosage','celo', 'advanced'], 
  },
  {
    title: 'Create a Full Stack Whitelist dApp with Merkle Trees on CELO',
    description: 'Learn how you can use Merkle trees, a powerful data structure hierarchy, to efficiently verify if a particular data is part of a dataset',
    preview: require('./showcase/advanced/create-full-stack-whitelist-dapp-with-merkle-trees-celo.png'),
    website: 'blog/tutorials/create-full-stack-whitelist-dapp-with-merkle-trees-celo',
    tags: ['advanced', 'hardhat', 'celosage', 'solidity'],
  },{
    title: 'Creating a Twitter-Like Decentralized Application on Celo using Solidity',
    description: 'Building a decentralized Twitter on the Celo blockchain refers to the creation of a social media platform that utilizes blockchain technology to enable users to communicate and share information in a decentralized and censorship-resistant manner',
    preview: require('./showcase/intermediate/creating-a-twitter-like-decentralized-application-on-celo-using-solidity.png'),
    website: 'blog/tutorials/building-a-decentralized-twitter-on-the-celo-blockchain',
    tags: ['celosage', 'dacade', 'smartcontract', 'solidity',],
  },
  {
    title: 'How to Use Hardware Tools with the Celo Blockchain',
    description: 'In this series, we will explore how hardware is driving the adoption of the Celo blockchain',
    preview: require('./showcase/intermediate/how-to-use-hardware-tools-with-the-celo-blockchain.png'),
    website: 'blog/tutorials/how-to-use-hardware-tools-with-the-celo-blockchain',
    tags: ['intermediate','celo','celosage'],
  },
  {
    title: 'Build feature-rich, persistent dapp on celo using wagmi',
    description: 'An alternative method of connecting to Celo networks',
    preview: require('./showcase/advanced/build-a-feature-rich-persistent-dapp-on-celo-using-wagmi.png'),
    website: 'blog/tutorials/build-a-feature-rich-persistent-dapp-on-celo-using-wagmi',
    tags: ['hardhat', 'celosage', 'solidity', 'react', 'nextjs', 'materialui', 'typescript'],
  },
  {
    title: 'Why you should Build your Next Project on the Celo Blockchain',
    description: 'This tutorial examines the features and capabilities of the Celo Blockchain',
    preview: require('./showcase/beginner/why-you-should-build-your-next-project-on-the-celo-blockchain.png'),
    website: '/blog/tutorials/why-you-should-build-your-next-project-on-the-celo-blockchain',
    tags: ['celosage','beginner','celo'],
  },
  {
    title: 'Simplifying the Celo 2.0 Roadmap for Celo Builders',
    description: 'This article breaks down the details of the Celo 2.0 roadmap into specific features, building requirements and outlooks as well as pointing out the developments that will follow this new roadmap.',
    preview: require('./showcase/beginner/simplifying-the-celo-2.0-roadmap-for-celo-builders.png'),
    website: '/blog/tutorials/simplifying-the-celo-2.0-roadmap-for-celo-builders',
    tags: ['celosage','celo'], 
  },
  {
    title: 'How to Add Support for Stablecoin Gas Fees using Celo Composer',
    description: 'Learn how to implement stablecoin gas fee support in your application, using the Solidity programming language and React for the front-end',
    preview: require('./showcase/intermediate/how-to-add-support-for-stablecoin-gas-fees-using-celo-composer.png'),
    website: 'blog/tutorials/how-to-add-support-for-stablecoin-gas-fees-using-celo-composer',
    tags: ['intermediate', 'hardhat', 'celosage', 'solidity'],
  },
  {
    title: 'Connect and interact with Celo using Web3React',
    description: 'Alternative method of connecting to Celo using web3React',
    preview: require('./showcase/advanced/connect-and-interact-with-celo-using-web3react.png'),
    website: 'blog/tutorials/connect-and-interact-with-celo-using-web3react',
    tags: ['celosage', 'advanced', 'smartcontract', 'solidity', 'nextjs', 'materialui', 'react'],
  },
  {
    title: 'How to build a crowdfunding platform on Celo',
    description: 'In this tutorial, we will guide you through the process of building a crowdfunding platform on the Celo blockchain',
    preview: require('./showcase/advanced/how-to-build-a-crowdfunding-platform-on-celo.png'),
    website: '/blog/tutorials/how-to-build-a-crowdfunding-platform-on-celo',
    tags: ['celosage','celo', 'advanced'], 
  },
  {
    title: 'Build an nft-gated dapp and deploy on a decentralized hosting service',
    description: 'An interesting use case for NFTs on Celo network',
    preview: require('./showcase/advanced/build-an-nft-gated-dapp-and-deploy-on-decentralized-hosting-service.png'),
    website: 'blog/tutorials/build-an-nft-gated-dapp-and-deploy-on-decentralized-hosting-service',
    tags: ['advanced', 'solidity', 'nextjs', 'celosage'],
  },
  {
    title: 'How to Create a Decentralized Application Using React-Celo',
    description: 'This sequel walks blockchain developers on the Celo network through the process of creating a Decentralized Application (dApp) to interact with the created crowdfunding smart contract using React-Celo',
    preview: require('./showcase/intermediate/how-to-create-a-decentralized-application-using-react-celo.png'),
    website: 'blog/tutorials/how-to-create-a-decentralized-application-using-react-celo',
    tags: ['celosage', 'smartcontract', 'solidity', 'react', 'hardhat', 'crowdfunding', 'intermediate'],
  },
  {
    title: 'Example architectures for a simple payment dapp',
    description: 'This post will focus on the front-end part of how to create a simple payment dapp',
    preview: require('./showcase/beginner/example-architectures-for-a-simple-payment-dapp.png'),
    website: 'blog/tutorials/example-architectures-for-a-simple-payment-dapp',
    tags: ['javascript', 'react', 'beginner', 'celo'], 
  },
  {
    title: 'Build a Tic Tac Toe game with Flutter using Celo Composer',
    description: 'This tutorial will guide you through building an example using Celo Composer, a Tic Tac To game applications on the Celo blockchain using Flutter.',
    preview: require('./showcase/intermediate/build-a-tic-tac-toe-game-with-flutter-using-celo-composer.png'),
    website: 'blog/tutorials/build-a-tic-tac-toe-game-with-flutter-using-celo-composer',
    tags: ['celosage', 'flutter', 'solidity', 'intermediate', 'celo'], 
  },
  {
    title: 'Build a library-based dapp on Celo',
    description: 'Working with library in solidity',
    preview: require('./showcase/advanced/build-a-library-based-dapp-on-celo.png'),
    website: 'blog/tutorials/build-a-library-based-dapp-on-celo',
    tags: ['advanced', 'solidity', 'hardhat', 'celosage'],
  },
  {
    title: 'Connect and interact with Celo using web3modal',
    description: 'Alternative method of connecting to Celo using web3Modal',
    preview: require('./showcase/advanced/connect-and-interact-with-celo-using-web3modal.png'),
    website: 'blog/tutorials/connect-and-interact-with-celo-using-web3modal',
    tags: ['celosage', 'advanced', 'smartcontract', 'solidity', 'nextjs', 'materialui', 'react'],
   },
   {
    title: 'Interact with Celo Blockchain using web3dart',
    description: 'This article explains how to construct a dart program to communicate with the Celo blockchain using web3dart',
    preview: require('./showcase/beginner/interact-with-celo-blockchain-using-web3dart.png'),
    website: 'blog/tutorials/interact-with-celo-blockchain-using-web3dart',
    tags: ['celosage', 'flutter', 'beginner', 'celo'], 
  },
   {
    title: 'Upgrading a Smart Contract on Celo',
    description: 'This tutorial provides a guide to upgrading a smart contract on the Celo blockchain and its importance',
    preview: require('./showcase/intermediate/upgrading-a-smart-contract-on-celo.png'),
    website: 'blog/tutorials/upgrading-a-smart-contract-on-celo',
    tags: ['celosage', 'smartcontract', 'solidity', 'intermediate', 'celo'], 
  },
  {
    title: 'Building a Smart Contract Lottery Application on Celo with Python',
    description: 'This tutorial provides a guide on how to use Python to build a smart contract lottery application on the Celo blockchain',
    preview: require('./showcase/intermediate/building-a-smart-contract-lottery-application-on-celo-with-python.png'),
    website: 'blog/tutorials/building-a-smart-contract-lottery-application-on-celo-with-python',
    tags: ['celosage', 'smartcontract', 'solidity', 'intermediate', 'celo'], 
  },
  {
    title: 'Deploying a proposal for DAOs on Celo',
    description: 'This article explains how to deploy a governance proposal on Celo',
    preview: require('./showcase/intermediate/deploying-a-proposal-for-daos-on-celo.png'),
    website: 'blog/tutorials/deploying-a-proposal-for-daos-on-celo',
    tags: ['celosage', 'intermediate',  'celo'], 
  },
  {
    title: 'How to build a Celo Price Tracker browser extension using Vite and Celo Contractkit.',
    description: 'In this article, I will show developers how to create a Celo Price Tracker browser extension that works with any browser, such as Brave, Chrome, and Firefox, by using Vite (a React template), Crxjs Vite Plugin, and the Celo Contractkit package.',
    preview: require('./showcase/beginner/how-to-build-a-celo-price-tracker-browser-extension-using-vite-and-celo-contractkit.png'),
    website: 'blog/tutorials/how-to-build-a-celo-price-tracker-browser-extension-using-vite-and-celo-contractkit',
    tags: ['celosage', 'react', 'beginner', 'celo'],
  },

  {
    title: 'Build a Full-Stack Mobile DApp with React Native and Web.JS on Celo',
    description: 'Learn hoe to build chat app on celo network using react-native and web3js',
    preview: require('./showcase/intermediate/build-a-full-stack-mobile-dapp-with-react-native-and-webjs-on-celo.png'),
    website: 'blog/tutorials/build-a-full-stack-mobile-dapp-with-react-native-and-webjs-on-celo',
    tags: ['celosage', 'reactnative', 'intermediate', 'celo'], 
  },
  {
    title: 'What are PFP NFTs, How to Create Them?',
    description: 'PFP NFTs are blockchain-based digital assets used as profile pictures. To create one, design an image, choose a blockchain platform and compatible wallet, and mint it on an NFT marketplace.',
    preview: require('./showcase/intermediate/what-are-pfp-nfts-and-how-to-create-them.png'),
    website: 'blog/tutorials/what-are-pfp-nfts-and-how-to-create-them',
    tags: ['celosage', 'solidity', 'intermediate', 'celo', 'erc721', 'truffle'], 
  },
  {
    title: 'Developing a Crowdfunding Platform for Social Causes on Celo Blockchain - Part 1',
    description: 'A Celo-based crowdfunding platform for social causes would enable social organizations, charities, and individuals to create campaigns and connect directly with donors to donate funds, leveraging the transparency and security of blockchain technology.',
    preview: require('./showcase/intermediate/developing-a-crowdfunding-platform-for-social-causes-on-celo-blockchain-part-1.png'),
    website: 'blog/tutorials/developing-a-crowdfunding-platform-for-social-causes-on-celo-blockchain-part-1',
    tags: ['celosage', 'solidity', 'intermediate', 'celo', 'truffle'], 
  },
  {
    title: 'The Future of NFT Creation - Unleashing the Power of Batch Minting with ERC721psi',
    description: 'Batch minting with ERC721psi is an efficient way of creating multiple tokens at once, saving time and money. This feature is important for scalability and is implemented using smart contracts.',
    preview: require('./showcase/intermediate/the-future-of-nft-creation-unleashing-the-power-of-batch-minting-with-erc721psi.png'),
    website: 'blog/tutorials/the-future-of-nft-creation-unleashing-the-power-of-batch-minting-with-erc721psi',
    tags: ['celosage', 'erc721', 'intermediate', 'celo', 'solidity'], 
  },
  {
    title: 'Automate Flutter Celo DApp Deployment with GitHub Actions',
    description: 'Learn how to deploy and publish your Flutter DApp to Google Play Store or Google Drive using GitHub Actions.',
    preview: require('./showcase/intermediate/automate-flutter-celo-dapp-deployment-with-github-actions.png'),
    website: 'blog/tutorials/automate-flutter-celo-dapp-deployment-with-github-actions',
    tags: ['celosage', 'flutter', 'intermediate', 'celo', 'deploy'], 
  },
  {

    title: 'Get started with CELO using Rust',
    description: 'This article is intended for developers that have some familiarity with Rust and want to construct a Rust program to communicate with the Celo blockchain.',
    preview: require('./showcase/beginner/get-started-with-celo-using-rust.png'),
    website: 'blog/tutorials/get-started-with-celo-using-rust',
    tags: ['celosage', 'beginner', 'celo', 'deploy'], 
  },
  {
    title: "Build a monthly susbscription platform using Celo composer & Openzeppelin Defender",
    description: "This comprehensive tutorial will guide you through setting up a crypto payment subscription platform on Celo.",
    preview: require("./showcase/advanced/build-a-monthly-susbscription-platform-using-celo-composer-openzeppelin-defender.png"),
    website: "/blog/tutorials/build-a-monthly-susbscription-platform-using-celo-composer-openzeppelin-defender",
    tags: ["advanced", "celosage", "celo", "openzeppelin"],
  },
  {
    title: "Build an Airdrop Distribution System for Millions of Users with Verification of Merkle Tree Proofs",
    description: "Curious about how Uniswap and other projects are able to airdrop tokens to thousands of users? In this tutorial, we will show you how they use Merkle proof in Solidity and Javascript to accomplish this feat.",
    preview: require("./showcase/advanced/build-an-airdrop-distribution-system-for-millions-of-users-with-verification-of-merkle-tree-proofs.png"),
    website: "/blog/tutorials/build-an-airdrop-distribution-system-for-millions-of-users-with-verification-of-merkle-tree-proofs",
    tags: ["advanced", "celosage", "celo", "tokens"],
  },
  {
    title: "Lazy Minting NFTs A Cost-Effective and Flexible Approach to NFT Creation",
    description: "Lazy Minting NFTs offer a budget-friendly and adaptable way of creating NFTs without sacrificing quality or control. Simplify the process with ease.",
    preview: require("./showcase/intermediate/lazy-minting-nfts-a-cost-effective-and-flexible-approach-to-nft-creation.png"),
    website: "/blog/tutorials/lazy-minting-nfts-a-cost-effective-and-flexible-approach-to-nft-creation",
    tags: ["intermediate", "solidity", "celosage", "erc721", "truffle"],
  },
  {
    title: 'Automate React Native Celo DApp Deployment with GitHub Actions',
    description: 'Learn how to deploy and publish your React Native DApp to Google Play Store or Google Drive',
    preview: require('./showcase/intermediate/automate-react-native-celo-dapp-deployment-with-github-actions.png'),
    website: 'blog/tutorials/automate-react-native-celo-dapp-deployment-with-github-actions',
    tags: ['celosage', 'reactnative', 'intermediate', 'celo'], 
  },
<<<<<<< HEAD
    {
    title: 'Building a Decentralized Exchange on Celo with Golang',
    description: 'This article could focus on building a decentralized exchange (DEX) on the Celo blockchain using the go-ethereum, a Golang blockchain framework',
    preview: require('./showcase/intermediate/building-a-decentralized-exchange-on-celo-with-golang.png'),
    website: 'blog/tutorials/building-a-decentralized-exchange-on-celo-with-golang',
    tags: ['celosage', 'intermediate', 'smartcontract', 'solidity'], 
  },
  
=======
  {
    title: 'Building a Celo Voting System with Golang',
    description: 'This article could provide a tutorial on how to use the Celo Golang go ethereum framework to build a secure and transparent voting system on the blockchain',
    preview: require('./showcase/intermediate/building-a-celo-voting-system-with-golang.png'),
    website: 'blog/tutorials/building-a-celo-voting-system-with-golang',
    tags: ['celosage', 'intermediate', 'smartcontract', 'solidity'], 
  },
>>>>>>> 24025cac
  /*
  Pro Tip: add your site in alphabetical order.
  Appending your site here (at the end) is more likely to produce Git conflicts.
   */
];

export const TagList = Object.keys(Tags) as TagType[];
function sortUsers() {
  let result = Users;
  // Sort by site name
  result = sortBy(result, (user) => user.title.toLowerCase());
  // Sort by apps tag, popular first
  result = sortBy(result, (user) => !user.tags.includes("favorite"));
  return result;
}

export const sortedUsers = sortUsers();
2;<|MERGE_RESOLUTION|>--- conflicted
+++ resolved
@@ -2614,7 +2614,6 @@
     website: 'blog/tutorials/automate-react-native-celo-dapp-deployment-with-github-actions',
     tags: ['celosage', 'reactnative', 'intermediate', 'celo'], 
   },
-<<<<<<< HEAD
     {
     title: 'Building a Decentralized Exchange on Celo with Golang',
     description: 'This article could focus on building a decentralized exchange (DEX) on the Celo blockchain using the go-ethereum, a Golang blockchain framework',
@@ -2622,8 +2621,6 @@
     website: 'blog/tutorials/building-a-decentralized-exchange-on-celo-with-golang',
     tags: ['celosage', 'intermediate', 'smartcontract', 'solidity'], 
   },
-  
-=======
   {
     title: 'Building a Celo Voting System with Golang',
     description: 'This article could provide a tutorial on how to use the Celo Golang go ethereum framework to build a secure and transparent voting system on the blockchain',
@@ -2631,7 +2628,6 @@
     website: 'blog/tutorials/building-a-celo-voting-system-with-golang',
     tags: ['celosage', 'intermediate', 'smartcontract', 'solidity'], 
   },
->>>>>>> 24025cac
   /*
   Pro Tip: add your site in alphabetical order.
   Appending your site here (at the end) is more likely to produce Git conflicts.
