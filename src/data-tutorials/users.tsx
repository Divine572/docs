/**
 * Copyright (c) Facebook, Inc. and its affiliates.
 *
 * This source code is licensed under the MIT license found in the
 * LICENSE file in the root directory of this source tree.
 */

/* eslint-disable global-require */

import { translate } from "@docusaurus/Translate";
import { sortBy } from "@site/src/utils/jsUtils";

/*
 * ADD YOUR SITE TO THE DOCUSAURUS SHOWCASE:
 *
 * Requirements for adding your site to our showcase:
 * - It is a production-ready site with real content and decent customizations
 * (different from the init templates)
 * - It is NOT a work-in-progress with empty pages
 * - It has a stable domain (a Netlify/Vercel deploy preview is not allowed)
 *
 * Instructions:
 * - Add your site in the json array below
 * - `title` is your project's name (no need for the "Docs" suffix)
 * - A short (≤120 characters) description of your project
 * - Use relevant tags to categorize your site (read the tag descriptions below)
 * - Add a local image preview (decent screenshot of your Docusaurus site)
 * - The image MUST be added to the GitHub repository, and use `require("img")`
 * - The image has to have minimum width 640 and an aspect of no wider than 2:1
 * - If your website is open-source, add your source link. The link should open
 *   to a directory containing the `docusaurus.config.js` file
 * - Open a PR and check for reported CI errors
 *
 * Example PR: https://github.com/facebook/docusaurus/pull/3976
 *
 * If you edit this file through the GitHub interface, you can:
 * - Submit first your users.tsx edit PR
 * - This will create a branch on your Docusaurus fork (usually "patch-1")
 * - Go to https://github.com/<username>/docusaurus/tree/<branch>/website/src/data/showcase
 * - Drag-and-drop an image here to add it to your existing PR
 *
 * Please help us maintain this showcase page data:
 * - Update sites with wrong data
 * - Ensure site tags remain correct over time
 * - Remove sites not using Docusaurus anymore
 * - Add missing Docusaurus sites (if the site owner agreed)
 */

export type Tag = {
  label: string;
  description: string;
  color: string;
};

export type TagType =
  | "popular"
  | "favorite"
  | "foundation"
  | "celosage"
  | "figment"
  | "dacade"
  | "advanced"
  | "airdrop"
  | "android"
  | "beginner"
  | "celo"
  | "celowallet"
  | "cli"
  | "codeplayground"
  | "composer"
  | "contractkit"
  | "contribute"
  | "crowdfunding"
  | "cusd"
  | "dao"
  | "dapp"
  | "dappstarter"
  | "deploy"
  | "erc1155"
  | "ERC20"
  | "erc721"
  | "flutter"
  | "graph"
  | "hardhat"
  | "html"
  | "intermediate"
  | "ipfs"
  | "javascript"
  | "keystores"
  | "ledger"
  | "materialui"
  | "metamask"
  | "mint"
  | "mobile"
  | "nextjs"
  | "nft"
  | "nodejs"
  | "observable"
  | "openzeppelin"
  | "oracle"
  | "pinata"
  | "progressive"
  | "randomness"
  | "react"
  | "reactnative"
  | "remix"
  | "remote"
  | "sdk"
  | "smartcontract"
  | "solidity"
  | "sourcify"
  | "subgraphs"
  | "tokens"
  | "truffle"
  | "typescript"
  | "usecontractkit"
  | "valora"
  | "verification"
  | "walletconnect"
  | "video";

export type User = {
  title: string;
  description: string;
  preview: string;
  website: string;
  // source: string | null;
  tags: TagType[];
};

// LIST OF AVAILABLE TAGS
// Available tags to assign to your site
// Please choose all tags that you think might apply.
// We'll remove inappropriate tags, but it's less likely that we add tags.
export const Tags: { [type in TagType]: Tag } = {
  // DO NOT USE THIS TAG: we choose sites to add to appss
  popular: {
    label: translate({ message: "Popular" }),
    description: translate({
      message: "",
      id: "showcase.tag.popular.description",
    }),
    color: "#e9669e",
  },

  // For open-source sites, a link to the source code is required
  // The source should be your *website's* source, not your project's source!
  // apps: {
  //   label: translate({ message: "Apps" }),
  //   description: translate({
  //     message: "",
  //     id: "showcase.tag.apps.description",
  //   }),
  //   color: "#39ca30",
  // },
  // impact: {
  //   label: translate({ message: "Impact" }),
  //   description: translate({
  //     message: "",
  //     id: "showcase.tag.impact.description",
  //   }),
  //   color: "#dfd545",
  // },
  foundation: {
    label: translate({ message: "Foundation" }),
    description: translate({
      message: "",
      id: "showcase.tag.foundation.description",
    }),
    color: "#35D07F",
  },
  celosage: {
    label: translate({ message: "Celo Sage" }),
    description: translate({
      message: "",
      id: "showcase.tag.celosage.description",
    }),
    color: "#35D07F",
  },
  favorite: {
    label: translate({ message: "Favorite" }),
    description: translate({
      message: "",
      id: "showcase.tag.favorite.description",
    }),
    color: "#35D07F",
  },

  figment: {
    label: translate({ message: "Figment" }),
    description: translate({
      message: "",
      id: "showcase.tag.figment.description",
    }),
    color: "#FBCC5C",
  },
  dacade: {
    label: translate({ message: "Dacade" }),
    description: translate({
      message: "",
      id: "showcase.tag.dacade.description",
    }),
    color: "#35D07F",
  },
  advanced: {
    label: translate({ message: "Advanced" }),
    description: translate({
      message: "",
      id: "showcase.tag.advanced.description",
    }),
    color: "#35D07F",
  },
  airdrop: {
    label: translate({ message: "Airdrop" }),
    description: translate({
      message: "",
      id: "showcase.tag.airdrop.description",
    }),
    color: "#127f82",
  },
  android: {
    label: translate({ message: "Android" }),
    description: translate({
      message: "",
      id: "showcase.tag.android.description",
    }),
    color: "#BF97FF",
  },
  beginner: {
    label: translate({ message: "Beginner" }),
    description: translate({
      message: "",
      id: "showcase.tag.beginner.description",
    }),
    color: "#FB7C6D",
  },
  celo: {
    label: translate({ message: "Celo" }),
    description: translate({
      message: "",
      id: "showcase.tag.celo.description",
    }),
    color: "#73DDFF",
  },
  celowallet: {
    label: translate({ message: "Celo Wallet" }),
    description: translate({
      message: "",
      id: "showcase.tag.celowallet.description",
    }),
    color: "#3488EC",
  },
  cli: {
    label: translate({ message: "CLI" }),
    description: translate({
      message: "",
      id: "showcase.tag.cli.description",
    }),
    color: "#BF97FF",
  },
  codeplayground: {
    label: translate({ message: "Code Playground" }),
    description: translate({
      message: "",
      id: "showcase.tag.codeplayground.description",
    }),
    color: "#35D07F",
  },
  composer: {
    label: translate({ message: "Composer" }),
    description: translate({
      message: "",
      id: "showcase.tag.composer.description",
    }),
    color: "#FB7C6D",
  },
  contractkit: {
    label: translate({ message: "ContractKit" }),
    description: translate({
      message: "",
      id: "showcase.tag.contractkit.description",
    }),
    color: "#FBCC5C",
  },
  contribute: {
    label: translate({ message: "Contribute" }),
    description: translate({
      message: "",
      id: "showcase.tag.contribute.description",
    }),
    color: "#FBCC5C",
  },
  crowdfunding: {
    label: translate({ message: "Crowdfunding" }),
    description: translate({
      message: "",
      id: "showcase.tag.crowdfunding.description",
    }),
    color: "#BF97FF",
  },
  cusd: {
    label: translate({ message: "cUSD" }),
    description: translate({
      message: "",
      id: "showcase.tag.cusd.description",
    }),
    color: "#FB7C6D",
  },
  dao: {
    label: translate({ message: "DAO" }),
    description: translate({
      message: "",
      id: "showcase.tag.dao.description",
    }),
    color: "#73DDFF",
  },
  dapp: {
    label: translate({ message: "Dapp" }),
    description: translate({
      message: "",
      id: "showcase.tag.dapp.description",
    }),
    color: "#3488EC",
  },
  dappstarter: {
    label: translate({ message: "Dappstarter" }),
    description: translate({
      message: "",
      id: "showcase.tag.dappstarter.description",
    }),
    color: "#35D07F",
  },
  deploy: {
    label: translate({ message: "Deploy" }),
    description: translate({
      message: "",
      id: "showcase.tag.deploy.description",
    }),
    color: "#FBCC5C",
  },
  erc1155: {
    label: translate({ message: "erc1155" }),
    description: translate({
      message: "",
      id: "showcase.tag.erc1155.description",
    }),
    color: "#BF97FF",
  },
  ERC20: {
    label: translate({ message: "ERC20" }),
    description: translate({
      message: "",
      id: "showcase.tag.erc20.description",
    }),
    color: "#BF97FF",
  },
  erc721: {
    label: translate({ message: "ERC721" }),
    description: translate({
      message: "",
      id: "showcase.tag.erc721.description",
    }),
    color: "#FB7C6D",
  },
  flutter: {
    label: translate({ message: "flutter" }),
    description: translate({
      message: "",
      id: "showcase.tag.flutter.description",
    }),
    color: "#73DDFF",
  },
  graph: {
    label: translate({ message: "Graph" }),
    description: translate({
      message: "",
      id: "showcase.tag.graph.description",
    }),
    color: "#3488EC",
  },
  hardhat: {
    label: translate({ message: "Hardhat" }),
    description: translate({
      message: "",
      id: "showcase.tag.hardhat.description",
    }),
    color: "#FB7C6D",
  },
  html: {
    label: translate({ message: "HTML" }),
    description: translate({
      message: "",
      id: "showcase.tag.html.description",
    }),
    color: "#35D07F",
  },
  intermediate: {
    label: translate({ message: "Intermediate" }),
    description: translate({
      message: "",
      id: "showcase.tag.intermediate.description",
    }),
    color: "#FBCC5C",
  },
  ipfs: {
    label: translate({ message: "IPFS" }),
    description: translate({
      message: "",
      id: "showcase.tag.ipfs.description",
    }),
    color: "#BF97FF",
  },
  javascript: {
    label: translate({ message: "Javascript" }),
    description: translate({
      message: "",
      id: "showcase.tag.javascript.description",
    }),
    color: "#FB7C6D",
  },
  keystores: {
    label: translate({ message: "Keystores" }),
    description: translate({
      message: "",
      id: "showcase.tag.keystores.description",
    }),
    color: "#BF97FF",
  },
  ledger: {
    label: translate({ message: "Ledger" }),
    description: translate({
      message: "",
      id: "showcase.tag.ledger.description",
    }),
    color: "#FB7C6D",
  },
  materialui: {
    label: translate({ message: "Material UI" }),
    description: translate({
      message: "",
      id: "showcase.tag.material-ui.description",
    }),
    color: "#73DDFF",
  },
  metamask: {
    label: translate({ message: "Metamask" }),
    description: translate({
      message: "",
      id: "showcase.tag.metamask.description",
    }),
    color: "#3488EC",
  },
  mint: {
    label: translate({ message: "Mint" }),
    description: translate({
      message: "",
      id: "showcase.tag.mint.description",
    }),
    color: "#35D07F",
  },
  mobile: {
    label: translate({ message: "Mobile" }),
    description: translate({
      message: "",
      id: "showcase.tag.mobile.description",
    }),
    color: "#FBCC5C",
  },
  nextjs: {
    label: translate({ message: "Nextjs" }),
    description: translate({
      message: "",
      id: "showcase.tag.nextjs.description",
    }),
    color: "#FB7C6D",
  },
  nft: {
    label: translate({ message: "NFT" }),
    description: translate({
      message: "",
      id: "showcase.tag.nft.description",
    }),
    color: "#73DDFF",
  },
  nodejs: {
    label: translate({ message: "Nodejs" }),
    description: translate({
      message: "",
      id: "showcase.tag.nodejs.description",
    }),
    color: "#BF97FF",
  },
  observable: {
    label: translate({ message: "Obervable" }),
    description: translate({
      message: "",
      id: "showcase.tag.observable.description",
    }),
    color: "#FB7C6D",
  },
  openzeppelin: {
    label: translate({ message: "Open Zeppelin" }),
    description: translate({
      message: "",
      id: "showcase.tag.openzeppelin.description",
    }),
    color: "#73DDFF",
  },
  oracle: {
    label: translate({ message: "Oracle" }),
    description: translate({
      message: "",
      id: "showcase.tag.metamask.description",
    }),
    color: "#3488EC",
  },
  pinata: {
    label: translate({ message: "pinata" }),
    description: translate({
      message: "",
      id: "showcase.tag.pinata.description",
    }),
    color: "#73DDFF",
  },
  progressive: {
    label: translate({ message: "Progressive" }),
    description: translate({
      message: "",
      id: "showcase.tag.progressive.description",
    }),
    color: "#35D07F",
  },
  randomness: {
    label: translate({ message: "Randomness" }),
    description: translate({
      message: "",
      id: "showcase.tag.randomness.description",
    }),
    color: "#FBCC5C",
  },
  react: {
    label: translate({ message: "React" }),
    description: translate({
      message: "",
      id: "showcase.tag.react.description",
    }),
    color: "#73DDFF",
  },
  reactnative: {
    label: translate({ message: "React Native" }),
    description: translate({
      message: "",
      id: "showcase.tag.reactnative.description",
    }),
    color: "#3488EC",
  },
  remix: {
    label: translate({ message: "Remix" }),
    description: translate({
      message: "",
      id: "showcase.tag.remix.description",
    }),
    color: "#BF97FF",
  },
  remote: {
    label: translate({ message: "Remote" }),
    description: translate({
      message: "",
      id: "showcase.tag.remote.description",
    }),
    color: "#FB7C6D",
  },
  sdk: {
    label: translate({ message: "SDK" }),
    description: translate({
      message: "",
      id: "showcase.tag.sdk.description",
    }),
    color: "#73DDFF",
  },
  smartcontract: {
    label: translate({ message: "Smart Contract" }),
    description: translate({
      message: "",
      id: "showcase.tag.smartcontract.description",
    }),
    color: "#3488EC",
  },
  solidity: {
    label: translate({ message: "Solidity" }),
    description: translate({
      message: "",
      id: "showcase.tag.solidity.description",
    }),
    color: "#3488EC",
  },
  sourcify: {
    label: translate({ message: "Sourcify" }),
    description: translate({
      message: "",
      id: "showcase.tag.sourcify.description",
    }),
    color: "#35D07F",
  },
  subgraphs: {
    label: translate({ message: "Subgraphs" }),
    description: translate({
      message: "",
      id: "showcase.tag.subgraphs.description",
    }),
    color: "#FBCC5C",
  },
  tokens: {
    label: translate({ message: "Tokens" }),
    description: translate({
      message: "",
      id: "showcase.tag.tokens.description",
    }),
    color: "#3488EC",
  },
  truffle: {
    label: translate({ message: "Truffle" }),
    description: translate({
      message: "",
      id: "showcase.tag.truffle.description",
    }),
    color: "#35D07F",
  },
  usecontractkit: {
    label: translate({ message: "use-contractkit" }),
    description: translate({
      message: "",
      id: "showcase.tag.usecontractkit.description",
    }),
    color: "#BF97FF",
  },
  valora: {
    label: translate({ message: "Valora" }),
    description: translate({
      message: "",
      id: "showcase.tag.valora.description",
    }),
    color: "#FB7C6D",
  },
  verification: {
    label: translate({ message: "Verification" }),
    description: translate({
      message: "",
      id: "showcase.tag.verification.description",
    }),
    color: "#73DDFF",
  },
  walletconnect: {
    label: translate({ message: "Wallet Connect" }),
    description: translate({
      message: "",
      id: "showcase.tag.walletconnect.description",
    }),
    color: "#3488EC",
  },
  video: {
    label: translate({ message: "Video" }),
    description: translate({
      message: "",
      id: "showcase.tag.video.description",
    }),
    color: "#35D07F",
  },
  typescript: {
    label: translate({ message: "Typescript" }),
    description: translate({
      message: "",
      id: "showcase.tag.typescript.description",
    }),
    color: "#3488EC",
  },
};

// Add your site to this list
// prettier-ignore
const Users: User[] = [
  // Paths
  // {
  //   title: '1. Celo Composer',
  //   description: 'Quickly build and deploy Celo dApps with Celo Composer',
  //   preview: require('./showcase/1.png'),
  //   website: '/tutorials?tags=composer',
  //   tags: ['favorite'],
  // },

   {
    title: "How to build a computer retail store using celo composer",
    description: "In this tutorial, you will learn how to how to build a computer retail store using celo composer.",
    preview: require('./showcase/intermediate/how-to-build-a-computer-retail-store-using-celo-composer.png'),
    website: '/blog/tutorials/how-to-build-a-computer-retail-store-using-celo-composer',
    tags: ["intermediate", "composer", "dapp", "celosage", "typescript", "nextjs"],
  },

  {
    title: "Securing Multi-Sig Wallet Using Hardware Wallet. The Benefits for Securing Community Funds",
    description: "A step-by-step instructions on setting up and using a hardware wallet with a multi-sig wallet like Celo-safe",
    preview: require('./showcase/beginner/securing-multi-sig-wallet-using-hardware-wallet-the-benefits-for-securing-community-funds.png'),
    website: '/blog/tutorials/securing-multi-sig-wallet-using-hardware-wallet-the-benefits-for-securing-community-funds',
    tags: ['beginner','celosage','celo'],
  },
  {
    title: "How to Store NFT Smart Contract Assets Using The FileBase Decentralized Storage System",
    description: "This article gives a comprehensive overview of decentralized storage solutions. It contains a clear walk-through of how to store digital assets on the filebase storage solution.",
    preview: require('./showcase/intermediate/filebase-cover.png'),
    website: '/blog/tutorials/how-to-store-nft-smart-contract-assets-using-the-fileBase-decentralized-storage-system',
    tags: ['intermediate', 'solidity', 'smartcontract', 'celosage', 'celo'],
  },
  {
    title: "Leveraging Blockchain and IoT for ReFi and Climate Actions through Celo",
    description: "We look into how carbon sensors, rain sensors, etc. can be used with oracles to provide on-chain data for ReFi applications",
    preview: require('./showcase/beginner/leveraging-blockchain-and-iot-for-refi-and-climate-actions-through-celo.png'),
    website: '/blog/tutorials/leveraging-blockchain-and-iot-for-refi-and-climate-actions-through-celo',
    tags: ['beginner','celosage','celo'],
  },
  {
    title: 'A Comparison of Hardware, Software and Human Oracles',
    description: 'In this article, we will examine the differences between Human, Hardware and software Oracle',
    preview: require('./showcase/beginner/a-comparison-of-hardware-software-and-human-oracles.png'),
    website: '/blog/tutorials/a-comparison-of-hardware-software-and-human-oracles',
    tags: ['beginner','celosage','celo','oracle'],
  },
  {
    title: 'Exclusive List of Hardware Wallets that Support the Celo Network',
    description: 'This tutorial aims to provide an exclusive list of hardware wallets that support the Celo network',
    preview: require('./showcase/beginner/exclusive-list-of-hardware-wallets-that-support-the-celo-network.png'),
    website: '/blog/tutorials/exclusive-list-of-hardware-wallets-that-support-the-celo-network',
    tags: ['beginner','celosage','celo','ledger','ERC20'],
  },
  {
    title: " Celo Composer",
    description: "Build on Celo in 5 minutes of less with Celo Composer.",
    preview: require("./showcase/celo-composer.png"),
    website: "/tutorials?tags=composer",
    tags: ["favorite"],
  },
  {
    title: ' A Comprehensive Guide to Comparing Hardware and Software Wallets on Celo',
    description: 'This tutorial will explain the differences between software and hardware wallets, and how to choose the right one for you.',
    preview: require('./showcase/beginner/A-Comprehensive-Guide-to-Comparing-Hardware-and-Software-Wallets-What-You-Need-to-Know.png'),
    website: '/blog/tutorials/a-comprehensive-guide-to-comparing-hardware-and-software-wallets-on-celo',
    tags: ['beginner','celosage','celo'],
  },
   {
    title: 'Art Trading with Smart Contracts on the Celo blockchain',
    description: 'ArtifactHouse is a smart contract for buying and selling digital artifacts using cUSD tokens, with the ability to display and visit artifacts..',
    preview: require('./showcase/intermediate/art-trading-with-smart-contracts-on-the-celo-blockchain.png'),
    website: '/blog/tutorials/art-trading-with-smart-contracts-on-the-celo-blockchain',
    tags: ['intermediate','celosage', 'solidity', 'celo'],
  },
  {
    title: 'A detailed guide on how to create a decentralized marketplace for magazines on the Celo blockchain',
    description: 'Learn how to build a marketplace for seliing magazine on the celo blockchain',
    preview: require('./showcase/intermediate/A-detailed-guide-on-how-to-create-a-decentralized-marketplace-for-magazines-on-the-celo-blockchain.png'),
    website: 'blog/tutorials/a-detailed-guide-on-how-to-create-a-decentralized-marketplace-for-magazines-on-the-Celo-blockchain',
    tags: ['celosage', 'solidity', 'intermediate','celo'],
  },
  {
    title: 'How to Transition from Web2 to Web3',
    description: 'Learn the basics of blockchain technology and web3 development',
    preview: require('./showcase/beginner/how-to-transition-from-web2-to-web3.png'),
    website: 'blog/tutorials/how-to-transition-from-web2-to-web3',
    tags: ['celosage', 'beginner','celo'],
  },
  {
    title: 'How to Tokenize Physical Assets on Celo',
    description: 'Understand how to start the tokenization on Celo',
    preview: require('./showcase/beginner/how-to-tokenize.png'),
    website: 'blog/tutorials/how-to-tokenize-a-physical-asset-on-celo',
    tags: ['celosage', 'beginner','celo', 'smartcontract'],
  },
  { 
    title: 'Build an NFT Marketplace on Celo using Hardhat',
    description: 'Creating a simple NFT marketplace on the Celo Blockchain using Hardhat to create smart contracts',
    preview: require('./showcase/intermediate/build-an-nft-marketplace-on-celo-using-hardhat.png'),
    website: '/blog/tutorials/build-an-nft-marketplace-on-celo-using-hardhat',
    tags: ['celosage', 'solidity', 'celo', 'intermediate', 'hardhat', 'javascript'],
  },
   {
    title: 'Decentralized Marketplace for Buying and Selling Animals',
    description: 'AnimalHouse is a blockchain-based platform connecting animal lovers to adopt, rescue, and care for animals securely and transparently',
    preview: require('./showcase/intermediate/decentralized-marketplace-for-buying-and-selling-animals.png'),
    website: 'blog/tutorials/decentralized-marketplace-for-buying-and-selling-animals',
    tags: ['celosage', 'intermediate','celo', 'solidity'],
  },
  {
    title: 'ERC-4337 Overview Protocol',
    description: 'Understand the ERC 4337 protocol',
    preview: require('./showcase/beginner/ERC-4337-Overview-Protocol.png'),
    website: 'blog/tutorials/ERC-4337-Overview-Protocol',
    tags: ['celosage', 'beginner','celo', 'smartcontract'],
  },
  {
    title: 'Introduction to Soulbound Tokens on Celo',
    description: 'Understand What is Soulbound token and How it works',
    preview: require('./showcase/beginner/Introduction-to-Soulbound-Tokens-on-Celo.png'),
    website: 'blog/tutorials/introduction-to-soulbound-tokens-on-celo',
    tags: ['celosage', 'beginner','celo', 'smartcontract'],
  },
  {
    title: 'Prepare for Auditing Your Smart Contract',
    description: 'Auditing is the process of reviewing your smart contracts code for errors, vulnerabilities, and potential weaknesses',
    preview: require('./showcase/intermediate/prepare-for-auditing-your-smart-contract.png'),
    website: 'blog/tutorials/prepare-for-auditing-your-smart-contract',
    tags: ['celosage', 'intermediate','celo', 'smartcontract'],
  },
  {
    title: '1. Beginner Tutorials',
    description: 'Curated list of beginner Celo developer tutorials.',
    preview: require('./showcase/beginner/beginner-tutorials.png'),
    website: '/tutorials?tags=beginner',
    tags: ['favorite'],
  },
  {
    title: "2. Intermediate Tutorials",
    description: "Curated list of intermediate Celo developer tutorials.",
    preview: require("./showcase/intermediate/intermediate-tutorials.png"),
    website: "/tutorials?tags=intermediate",
    tags: ["favorite"],
  },
  {
    title: "3. Advanced Tutorials",
    description: "Curated list of advanced Celo developer tutorials.",
    preview: require("./showcase/advanced/advanced-tutorials.png"),
    website: "/tutorials?tags=advanced",
    tags: ["favorite"],
  },

  // Posts
  {
    title: "Introducing Celo Sage",
    description:
      "Create. Earn. Grow. Providing opportunities for growth and development in the Celo Community.",
    preview: require("./showcase/celo-sage.png"),
    website: "blog/tutorials/introducing-celo-sage",
    tags: ["beginner", "celosage"],
  },
  {
    title: 'Preventing Vulnerabilities in Solidity: Ownership Attack',
    description: "In Solidity, an ownership attack takes advantage of a smart contract's vulnerabilities and gives illegal and unauthorized access to a foreign party.",
    preview: require('./showcase/intermediate/preventing-vulnerabilities-in-solidity-ownership-attack.png'),
    website: 'blog/tutorials/preventing-vulnerabilities-in-solidity-ownership-attack',
    tags: ['intermediate','celosage'],
  },
  {
    title: 'Introduction to ERC-20R and Reversible Transactions',
    description: "This article provides a detailed look into the need for reversible transactions and a technical approach to how they function.",
    preview: require('./showcase/beginner/introduction-to-erc-20r-and-reversible-transactions.png'),
    website: 'blog/tutorials/introduction-to-erc-20r-and-reversible-transactions',
    tags: ['beginner','celosage'],
  },
   {
    title: 'Build a dapp for buying and selling unique gadgets on celo blockchain',
    description: 'Gadget project is a dApp for buying/selling unique gadgets represented by NFTs on Celo blockchain, with ERC-20 interface for DeFi. Provides secure/transparent platform for gadget enthusiasts/creators to connect..',
    preview: require('./showcase/intermediate/build-a-dapp-for-buying-and-selling-unique-gadgets-on-celo-blockchain.png'),
    website: 'blog/tutorials/build-a-dapp-for-buying-and-selling-unique-gadgets-on-celo-blockchain',
    tags: ['intermediate','celosage', 'celo'],
  },
  {
    title: 'Blockchain Based Festival Booking System with CUSD Payment Integration',
    description: 'Decentralized event booking platform for organizers to showcase programs and users to book slots with cUSD.',
    preview: require('./showcase/intermediate/blockchain-based-festival-booking-system-with-cusd-payment-Integration.png'),
    website: '/blog/tutorials/blockchain-based-festival-booking-system-with-cusd-payment-integration',
    tags: ['celosage','intermediate', 'solidity', 'celo'],
  },
  {
    title: 'Integrating Rainbow-Kit Celo into Your DApps',
    description: 'This sequel walks blockchain developers through the process of integrating the Rainbow-Kit Celo tool into their DApps for seamless financial operation and compatible wallet integration',
    preview: require('./showcase/intermediate/integrating-rainbow-kit-celo-into-your-smart-contract-dapp.png'),
    website: 'blog/tutorials/integrating-rainbow-kit-celo-into-your-dapps',
    tags: ['celosage', 'smartcontract', 'solidity', 'react', 'hardhat', 'intermediate'], 
  },

  {
    title: 'Exploring the Robust Structure of Celos Protocol Design',
    description: "Exploring the Robust Structure of Celo's Protocol Design",
    preview: require('./showcase/intermediate/Exploring_the_Robust_Structure_of_Celo_s_Protocol_Design.png'),
    website: 'blog/tutorials/exploring-the-robust-structure-of-celo-protocol-design',
    tags: ['intermediate','celosage'],
  },
  {
    title: 'Understanding Celos Approach to Layer-2 Scaling',
    description: "An evaluation of rolllups,sidechains and state channels",
    preview: require('./showcase/intermediate/understanding-celos-approach-to-layer2.png'),
    website: 'blog/tutorials/understanding-celos-approach-to-layer2-scaling',
    tags: ['intermediate','solidity','smartcontract', 'celosage'],
  },
  {
    title: 'Building a crowdfunding dapp with solidity and celo composer',
    description: "In this article, we'll be talking about how to create a crowdfunding Dapp on the Celo blockchain using Solidity and Celo-composer.",
    preview: require('./showcase/intermediate/building-a-crowdfinding-dapp.png'),
    website: 'blog/tutorials/Building-a-crowdfunding-dapp-with-solidity-and-celo-composer',
    tags: ['celo', 'celosage', 'crowdfunding', 'intermediate', 'solidity', 'smartcontract'],
  },
  {
    title: 'Introducing Celo Sage',
    description: 'In Solidity, reentrancy describes a scenario in which a contract calls a second contract. The second contract then calls the first contract while the first contract is still running.',
    preview: require('./showcase/intermediate/preventing-vulnerabilities-in-solidity-reentrancy-attack.png'),
    website: 'blog/tutorials//preventing-vulnerabilities-in-solidity-reentrancy-attack',
    tags: ['intermediate','celosage'],
  },
  {
    title: 'Como usar a metodologia de gestão de produtos para criar soluções com NFT',
    description: 'Aprenda como usar a metodologia de gestão de produtos para criar soluções com NFT',
    preview: require('./showcase/beginner/metodologia-de-gestao-de-produtos.png'),
    website: 'blog/tutorials/como-usar-a-metodologia-de-gestao-de-produtos-para-criar-solucoes-com-NFT',
    tags: ['beginner', 'erc721', 'celosage'],
  },
  {
    title: 'Understanding Utility and Security Tokens',
    description: 'Utility tokens are digital assets that lives on the blockchain and can be used to gain access to certain things, such as a game or a website.',
    preview: require('./showcase/beginner/understanding-utility-and-security-tokens.png'),
    website: 'blog/tutorials/understanding-utility-and-security-tokens',
    tags: ['beginner', 'celosage'],
  },
  {
    title: 'Integrating Blockchain Technology into Legacy Systems on Celo',
    description:
      'Blockchain technology can facilitate new forms of collaboration and innovation by enabling the exchange of information and value between different parties.',
    preview: require('./showcase/intermediate/blockchain-integration-updating-legacy-systems-with-the-celo-platform.png'),
    website:
      '/blog/tutorials/blockchain-integration-updating-legacy-systems-with-the-celo-platform',
    tags: ['intermediate', 'celosage'],
  },
   {
    title: 'Song Marketplace Contract with ERC-20 Token Integration',
    description: 'The Song Marketplace Contract with ERC-20 Token Integration is a smart contract built on the Celo blockchain that enables users to buy and sell songs using a stablecoin ERC-20 token called "cUSD".',
    preview: require('./showcase/intermediate/song-marketplace-contract-with-ERC-20-token-integration.png'),
    website: '/blog/tutorials/song-marketplace-contract-with-ERC-20-token-integration',
    tags: ['intermediate', 'solidity', 'celosage', 'celo'],
  },
  {
    title: 'How to Connect to a Node on Celo using Docker',
    description: 'This tutorial teaches how to connect to a node on the celo blockchain using docker',
    preview: require('./showcase/beginner/how-to-connect-to-a-node-on-celo-using-docker.png'),
    website: 'blog/tutorials/how-to-connect-to-a-node-on-celo-using-docker',
    tags: ['celosage', 'celo', 'beginner', 'cli'], 
  },
  {
    title: 'Building a Vending Machine on Celo Blockchain',
    description: 'This tutorial teaches how to build a vending machine on Celo blockchain',
    preview: require('./showcase/beginner/building-a-vending-machine-on-celo-blockchain.png'),
    website: 'blog/tutorials/building-a-vending-machine-on-celo-blockchain',
    tags: ['celosage', 'celo', 'beginner'], 
  },
  
  {
    title: 'How to Build a Supply Chain Management Application on Celo',
    description: 'This tutorial teaches how to build a supply chain management application on Celo',
    preview: require('./showcase/intermediate/how-to-build-a-supply-chain-management-application-on-celo.png'),
    website: 'blog/tutorials/how-to-build-a-supply-chain-management-application-on-celo',
    tags: ['celosage', 'celo', 'intermediate', 'contractkit'], 
  },
  {
    title: 'How to build a decentralized event invitation system on the Celo blockchain using Solidity and Javascript',
    description: 'Learn how to build a decentralized event invitation system on the Celo blockchain using Solidity and Javascript',
    preview: require('./showcase/intermediate/Build_an_Events_Management_Application_on_Celo.png'),
    website: 'blog/tutorials/how-to-build-a-decentralized-event-invitation-system-on-the-Celo-blockchain-using-solidity-and-javascript',
    tags: ['celosage', 'celo', 'solidity', 'html', 'remix', 'smartcontract', 'intermediate', 'javascript'],
  },
  {
    title: 'Interacting with the Celo Blockchain Using Web3.js A Beginners Guide - A Voting App.',
    description: 'This tutorial teaches how to interact with smart contracts using web3.js simplified by Celo Contract Kit',
    preview: require('./showcase/beginner/interacting-with-the-Celo-Blockchain-Using-Web3js-A-Beginners-Guide-A-Voting-App.png'),
    website: 'blog/tutorials/interacting-with-the-celo-blockchain-using-web3js-a-beginners-guide-a-voting-app',
    tags: ['celosage', 'celo', 'beginner', 'solidity', 'contractkit', 'remix'], 
  },
  {
    title: 'Implementing an English Auction Contract in Solidity',
    description:
      'An English auction is ideal for selling NFTs because it gives all potential buyers a fair chance at placing bids until only one bidder with the highest bid is left.',
    preview: require('./showcase/intermediate/implementing-an-english-auction-contract-in-solidity.png'),
    website:
      '/blog/tutorials/implementing-an-english-auction-contract-in-solidity',
    tags: ['intermediate', 'celosage'],
  },
  {
    title: 'Product Discovery é a chave para criar produtos de NFT de sucesso no blockchain Celo',
    description: 'Aprenda como criar produtos de NFT de sucesso no blockchain Celo através de processos de product discovery',
    preview: require('./showcase/intermediate/product-discovery-a-chave-para-criar-produtos-de-NFT-de-sucesso-no-blockchain-Celo.png'),
    website: 'blog/tutorials/product-discovery-a-chave-para-criar-produtos-de-NFT-de-sucesso-no-blockchain-Celo',
    tags: ['intermediate', 'erc721', 'celosage'],
  },
  {
    title: 'Buy Me A Coffee Android App Using the Celo Java-SDK',
    description: 'This tutorial will show you how to create a simple Android app that allows users to make payments using the Celo Java SDK. The app, called "Buy Me A Coffee".',
    preview: require('./showcase/advanced/buyme-a-coffee-android-app-using-the-celo-java-sdk.png'),
    website: '/blog/tutorials/buy-me-a-coffee-android-app-using-the-celo-java-sdk',
    tags: ['celosage', 'android', 'celo', 'dapp', 'mobile', 'sdk', 'valora', 'advanced'],
  },
  {
    title: 'A Technical Overview of Celo Light Client Protocol',
    description: 'A comprehensive breakdown of celo light client protocol',
    preview: require('./showcase/intermediate/celo-light-client.png'),
    website: '/blog/tutorials/a-technical-overview-of-celo-light-client-protocol',
    tags: ['intermediate','celo','sdk','valora','celosage'],
  },
  {
    title: 'Cryptography in Blockchain - An Overview of Hash Functions and Digital Signatures',
    description: ' Cryptography plays a critical role in ensuring the security and privacy of data in the blockchain, the Distributed Ledger Technology (DLT) that has gained widespread adoption in recent years.',
    preview: require('./showcase/intermediate/cryptography-in-blockchain-an-overview-of-hash-functions-and-digital-signatures.png'),
    website: '/blog/tutorials/cryptography-in-blockchain-an-overview-of-hash-functions-and-digital-signatures',
    tags: ['celosage', 'intermediate'],
  },
   {
    title: 'Creating a Charity Donation dApp using Celo Composer, React and Rainbowkit Celo',
    description: 'A step-by-step guide on how to build a charity donation dapp using Celo Composer and React and Rainbow Kit.',
    preview: require('./showcase/intermediate/creating-a-charity-donation-dApp-using-celo-composer-and-react-and-rainbowKit-celo.png'),
    website: '/blog/tutorials/creating-a-charity-donation-dApp-using-celo-composer-and-react-and-rainbowKit-celo',
    tags: ['celosage', 'intermediate', 'composer', 'react', 'typescript', 'metamask', 'javascript'],
  },
  {
    title: 'How to build a Basic CRUD App in Solidity',
    description: 'This post will teach you how to create a basic Create, Read, Update and Delete (CRUD) smart contract and test it with the Truffle framework.',
    preview: require('./showcase/beginner/how-to-build-a-basic-crud-app-in-solidity.png'),
    website: 'blog/tutorials/how-to-build-a-basic-crud-app-in-solidity',
    tags: ['celosage','beginner'],
  },
  {
    title: 'On-Chain Randomness with Celo using Subgraphs',
    description: 'This tutorial covers using Celo Randomness and Subgraph to make a simple lottery game. Users create lottery clubs with Native Coin prizes, stable tokens, or NFT Tokens.',
    preview: require('./showcase/intermediate/on-chain-randomness-with-celo-using-subgraphs.png'),
    website: '/blog/tutorials/on-chain-randomness-with-celo-using-subgraphs',
    tags: ['celosage','intermediate', 'subgraphs', 'randomness'],
  },
  {
    title: 'Navigating through Celo docs in a helpful manner for a newbie developer',
    description: 'In this article I will be trying to share a pathway to ake your developing journey with ease.',
    preview: require('./showcase/beginner/Navigating-the-celo-documentation.png'),
    website: '/blog/tutorials/navigating-through-celo-docs-in-a-helpful-manner-for-a-newbie-developer',
    tags: ['celosage','beginner'],
  },
  {
    title: 'Build In Public - Tips for making an impact',
    description: 'In this article we will discuss the benifits of having an online presence and the ways it can make your developer experience easy and enjoyable.',
    preview: require('./showcase/beginner/build-in-public.png'),
    website: '/blog/tutorials/build-in-public-tips-for-making-an-impact',
    tags: ['celosage','beginner'],
  },

  {
    title: 'How to render Celo NFT in your React Native mobile Dapp',
    description: 'This will help mobile developers on how to integrate render Celo  NFT metadata on mobile Dapps uisng  center multichain NFT API and Wallet Connect SDK.',
    preview: require('./showcase/intermediate/How-to-render-Celo-NFT-in-your-React-Native-mobile-Dapp.png'),
    website: '/blog/tutorials/How-to-render-Celo-NFT-in-your-React-Native-mobile-Dapp',
    tags:['celosage', 'mobile','dapp', 'reactnative','intermediate' ],
  },
  {
    title: 'How to swap Celo tokens on Uniswap programmatically with code',
    description: 'In this tutorial, we show you how to build an automated Celo token swapper using ethersJS and Uniswap SDK.',
    preview: require('./showcase/intermediate/how-to-swap-celo-tokens-on-uniswap-programmatically.png'),
    website: '/blog/tutorials/how-to-swap-celo-tokens-on-uniswap-programmatically',
    tags: ['celosage', 'celo', 'intermediate', 'metamask', 'nodejs', 'javascript'],
  },
  {
    title: 'Exploring the intersection of Artificial Intelligence and Web3',
    description: 'In this article we will explore the ways in which the AI can help to develop dApps and to improve the productivity of all in Web3',
    preview: require('./showcase/beginner/exploring-intersection-of-ai-and-web3.png'),
    website: '/blog/tutorials/exploring-the-intersection-of-artificial-intelligence-and-web3',
    tags: ['celosage','beginner'],
  },
  {
    title: 'Build a Decentralized Lottery Game on Celo',
    description: 'Learn to build a Decentralized Lottery Game on Celo along with a frontend.',
    preview: require('./showcase/intermediate/build-a-decentralized-lottery-game-on-celo.png'),
    website: '/blog/tutorials/build-a-decentralized-lottery-game-on-celo',
    tags: ['celosage', 'intermediate', 'hardhat', 'solidity', 'randomness', 'javascript'],
  },
   {
    title: 'Building a Multi-Party Escrow DApp using Celo Atomic And Batch Transactions',
    description: 'In this tutorial we will build a Multi-Party Escrow DApp using Celo Atomic And Batch Transactions. The tutorial will focus more on batch transactions and its importance.',
    preview: require('./showcase/intermediate/building-a-multi-party-escrow-dApp-using-celo-atomic-and-batch-transactions.png'),
    website: '/blog/tutorials/building-a-multi-party-escrow-dApp-using-celo-atomic-and-batch-transactions',
     tags: ['celosage', 'intermediate', 'hardhat', 'solidity', 'nextjs', 'javascript', 'celo', 'composer', 'celowallet', 'contractkit', 'dapp', 'typescript', 'smartcontract'],
  },
  {
    title: 'Build a Decentralized Parking Ticket Payments DApp on Celo',
    description: 'Build and deploy a decentralized Parking Tickets issuing and payments dapp on Celo alfajores network.',
    preview: require('./showcase/intermediate/build-a-decentralized-parking-ticket-payments-dapp-on-celo.png'),
    website: '/blog/tutorials/build-a-decentralized-parking-ticket-payments-dapp-on-celo',
    tags: ['celosage', 'intermediate', 'solidity', 'hardhat', 'smartcontract'],
  },
  {
    title: 'Build a FullStack User Authentication Dapp With React and Celo',
    description: 'This tutorial will guide you through the process of building a React Dapp that restricts access to a catalogue of pages based on Celo authentication.',
    preview: require('./showcase/intermediate/build-a-fullstack-user-authentication-dapp-with-react-and-celo.png'),
    website: '/blog/tutorials/build-a-fullstack-user-authentication-dapp-with-react-and-celo',
    tags: ['celosage', 'celo', 'intermediate', 'react', 'metamask'],
  },
  {
    title: 'Build a FullStack Token Swap Application on Celo using React and 0x API',
    description: 'This tutorial will guide you through the process of building a full-stack token swap application on the Celo blockchain using React and the 0x API.',
    preview: require('./showcase/intermediate/build-a-fullStack-token-swap-application-on-celo-using-react-and-0x-api.png'),
    website: '/blog/tutorials/build-a-fullStack-token-swap-application-on-celo-using-react-and-0x-api',
    tags: ['celosage', 'celo', 'intermediate', 'react'],
  },
  {
    title: 'Build a Secure and Decentralized Product Delivery Dapp on the Celo Blockchain with Escrow Smart Contract',
    description: 'In this tutorial, we build a full-stack decentralized application for secure product delivery on the Celo blockchain using escrow smart contracts.',
    preview: require('./showcase/intermediate/build-a-decentralized-product-delivery-dapp-with-escrow-smart-contracts.png'),
    website: '/blog/tutorials/build-a-secure-and-decentralized-product-delivery-dapp-with-escrow-smart-contracts',
    tags: ['celosage', 'celo', 'intermediate', 'react', 'solidity'],
  },
  {
    title: 'Build A Decentralized Freelancer Marketplace On The Celo Blockchain Part 2',
    description: 'In this tutorial, we will build the front end for the part 1 where we built the smart contract for a freelancer marketplace where people can find freelancers for their projects',
    preview: require('./showcase/intermediate/build-a-decentralized-freelancer-marketplace-on-the-celo-blockchain-part-2.png'),
    website: '/blog/tutorials/build-a-decentralized-freelancer-marketplace-on-the-celo-blockchain-part-2',
    tags: ['celosage', 'solidity', 'celo', 'intermediate'],
  },
  {
    title: 'Build A Decentralized Medical Dapp Using Celo Composer And IPFS Storage',
    description: 'In this tutorial, we will build a Dapp that allows clinical admin to create and manage the medical records of patients. ',
    preview: require('./showcase/intermediate/Build-A-Decentralized-Medical-Dapp-Using-Celo-Composer-And-IPFS-Storage.png'),
    website: '/blog/tutorials/Build-A-Decentralized-Medical-Dapp-Using-Celo-Composer-And-IPFS-Storage',
    tags: ['celosage', 'solidity', 'celo', 'intermediate', 'composer','contractkit', 'dapp', 'typescript'],
  },
  {
    title: 'How To Automate Your Smart Contract Verification Programmatically on Celoscan using Hardhat On Every Deployment',
    description: 'This tutorial will guide you through the step-by-step process of setting up Hardhat, creating a smart contract and automating the verification process on Celoscan on every deployment.',
    preview: require('./showcase/intermediate/how-to-automate-your-smart-contract-verification-programmatically-on-celoscan-using-hardhat-on-every-deployment.png'),
    website: '/blog/tutorials/how-to-automate-your-smart-contract-verification-programmatically-on-celoscan-using-hardhat-on-every-deployment',
    tags: ['celosage', 'celo', 'intermediate', 'hardhat', 'solidity', 'smartcontract'],
  },
  {
    title: 'Build a Scan-to-Pay Shareable Link dApp on Celo',
    description: 'Learn how to build a dApp on the Celo blockchain that enables users to quickly and easily make payments using a simple scan-to-pay feature.',
    preview: require('./showcase/intermediate/build-a-scan-to-pay-shareable-link-dapp-on-celo.png'),
    website: '/blog/tutorials/build-a-scan-to-pay-shareable-link-dapp-on-celo',
    tags: ['celosage', 'celo', 'intermediate', 'react', 'metamask', 'valora' ],
  },
   {
    title: 'How to Build a Full Stack Voting Dapp on Celo',
    description: 'In this tutorial, we will explore how to build a full-stack voting dapp on Celo using Celo Composer and Hardhat.',
    preview: require('./showcase/intermediate/How-to-Build-a-Full-Stack-Voting-Dapp-on-Celo.png'),
    website: '/blog/tutorials/How-to-Build-a-Full-Stack-Voting-Dapp-on-Celo',
    tags: ['celosage', 'celo', 'intermediate', 'react', 'metamask', 'celowallet','contractkit','dapp','typescript', 'smartcontract', 'solidity', 'nextjs'],
  },
  {
    title: 'Build Your Own Full stack Token Airdrop dApp on Celo Blockchain',
    description: 'In this tutorial, you will learn how to a dApp that allows users sign up for an airdrop and receive tokens automatically deposited into their Celo address.',
    preview: require('./showcase/intermediate/build-your-own-full-stack-token-airdrop-dapp-on-celo-blockchain.png'),
    website: '/blog/tutorials/build-your-own-full-stack-token-airdrop-dapp-on-celo-blockchain',
    tags: ['celosage', 'celo', 'intermediate', 'react', 'metamask'],
  },
  {
    title: 'Build a Full Stack Decentralized Payroll Dapp on Celo Using Celo Composer',
    description: 'In this tutorial, we will walk you through the steps to build a full-stack decentralized payroll dApp using Celo composer, a toolkit for building smart contracts on the Celo blockchain.',
    preview: require('./showcase/intermediate/Build-a-Full-Stack-Decentralized-Payroll-Dapp-on-Celo-Using-Celo-Composer.png'),
    website: '/blog/tutorials/Build-a-Full-Stack-Decentralized-Payroll-Dapp-on-Celo-Using-Celo-Composer',
    tags: ['celosage', 'celo', 'intermediate', 'react', 'metamask', 'celowallet','contractkit','dapp','typescript', 'smartcontract', 'solidity', 'nextjs'],
  },
  {
    title: 'Build A Decentralized Freelancer Marketplace On The Celo Blockchain Part 1',
    description: 'In this tutorial, we will build a freelancer marketplace where people can find freelancers for their projects',
    preview: require('./showcase/intermediate/build-a-decentralized-freelancer-marketplace-on-the-celo-blockchain-part-1.png'),
    website: '/blog/tutorials/build-a-decentralized-freelancer-marketplace-on-the-celo-blockchain-part-1',
    tags: ['celosage', 'solidity', 'celo', 'intermediate'],
  },
  {
    title: 'Build A Full Stack Ecommerce Dapp On The Celo Blockchain',
    description: 'In this tutorial, we will build a full stack ecommerce dapp where users can buy and sell products in a decentralized way',
    preview: require('./showcase/intermediate/build-a-full-stack-ecommerce-dapp-on-the-celo-blockchain.png'),
    website: '/blog/tutorials/build-a-full-stack-ecommerce-dapp-on-the-celo-blockchain',
    tags: ['celosage', 'solidity', 'celo', 'react', 'intermediate'],
  },
  
  {
    title: 'Build And Deploy A Multi Token wallet On The Celo Blockchain.',
    description: 'In this tutorial, you will learn how to build a multi token wallet that allows you to manage your crypto assets in a decentralized way.',
    preview: require('./showcase/intermediate/build-and-deploy-a-multi-token-wallet-on-the-celo-blockchain.png'),
    website: '/blog/tutorials/build-and-deploy-a-multi-token-wallet-on-the-celo-blockchain',
    tags: ['celosage', 'celo', 'intermediate', 'solidity'],
  },
  {
    title: 'Build an Educational Credential Verification System On the Celo Blockchain',
    description: 'In this tutorial, you will learn how to build a system to verify educational credentials on the blockchain',
    preview: require('./showcase/intermediate/build-an-educational-credential-verification-system-on-the-celo-blockchain.png'),
    website: '/blog/tutorials/build-an-educational-credential-verification-system-on-the-celo-blockchain',
    tags: ['celosage', 'solidity', 'celo', 'intermediate'],
  },
  {
    title: 'Blockchain Basics - An Introduction to Web3 Terms and concepts with Celo',
    description: 'Basics of blockchain and NFTs,DEFI,and Web3 terms with Celo',
    preview: require('./showcase/beginner/blockchain-basics.png'),
    website: '/blog/tutorials/blockchain-basics-an-introduction-to-web3-terms-and-concepts-with-celo',
    tags: ['celosage','beginner'],
  },
  {
    title: 'Building an NFT Marketplace on Celo with Python',
    description: 'This tutorial provides a guide on how to use Python to build an NFT marketplace on the Celo blockchain',
    preview: require('./showcase/intermediate/building-an-nft-marketplace-on-celo-with-python.png'),
    website: 'blog/tutorials/building-an-nft-marketplace-on-celo-with-python',
    tags: ['celosage', 'nft', 'smartcontract', 'solidity', 'intermediate', 'celo'], 
  }, 
  {
    title: 'Building A Decentralized Ride Sharing Platform Using Solidity On Celo',
    description: 'This tutorial, we will learn how to write smart contract for a decentralized ride sharing platform',
    preview: require('./showcase/intermediate/building-a-decentralized-ride-sharing-platform-using-solidity-on-celo.png'),
    website: 'blog/tutorials/building-a-decentralized-ride-sharing-platform-using-solidity-on-celo',
    tags: ['celosage', 'smartcontract', 'solidity', 'intermediate', 'celo'], 
  }, 
  {
    title: 'Building a Crowdfunding Platform on Celo with Python',
    description: 'This tutorial provides a guide on how to use Eth-Brownie Python to build a decentralized crowdfunding platform on the Celo blockchain',
    preview: require('./showcase/intermediate/building-a-crowdfunding-platform-on-celo-with-python.png'),
    website: 'blog/tutorials/building-a-crowdfunding-platform-on-celo-with-python',
    tags: ['celosage', 'crowdfunding', 'smartcontract', 'solidity', 'intermediate', 'celo'], 

  },
  {
    title: 'Building a Decentralized Identity System with Solidity and ERC-735 On Celo',
    description: 'In This tutorial we will learn how to build a decentralized identity system with solidity and ERC-735 on celo',
    preview: require('./showcase/intermediate/building-a-decentralized-identity-system-with-solidity-and-erc-735-on-celo.png'),
    website: '/blog/tutorials/building-a-decentralized-identity-system-with-solidity-and-erc-735-on-celo',
    tags: ['celosage', 'solidity', 'celo', 'intermediate'],
  },
  {
    title: 'Como construir e realizar deploy de contratos Factory no blockchain Celo',
    description: 'Explicar e construir um contract Factory na prática usando Remix',
    preview: require('./showcase/intermediate/How-to-Build-and-Deploy-Factory-Contracts-on-Celo-Blockchain.png'),
    website: 'blog/tutorials/como-construir-e-realizar-deploy-de-contratos-Factory-no-blockchain-Celo',
    tags: ['intermediate','celosage','solidity','smartcontract','video'],
  },
  {
    title: 'Signature Replay Attack',
    description: ' A signature replay attack is an attack whereby a previously executed valid transaction is fraudulently or maliciously repeated on the same blockchain or a different blockchain.',
    preview: require('./showcase/advanced/solidity-vulnerabilities-signature-replay-attack.png'),
    website: '/blog/tutorials/solidity-vulnerabilities-signature-replay-attack',
    tags: ['celosage','advanced', 'solidity'],
  },
  {
    title: 'Como Construir em Celo Usando Tatum',
    description: 'Aprenda como realizar um deploy ERRC20 em Celo usando Tatum.',
    preview: require('./showcase/beginner/como-construir-em-celo-usando-tatum.png'),
    website: 'blog/tutorials/como-construir-em-celo-usando-tatum',
    tags: ['beginner','celosage','ERC20','smartcontract','video'],
  },
  {
    title: 'Como Criar um Jogo de Roleta Russa na Blockchain Celo',
    description: 'Aprenda como criar um smart contract de aposta que funciona como uma roleta russa na blockchain Celo.',
    preview: require('./showcase/advanced/como-criar-um-jogo-de-roleta-russa-na-blockchain-celo.png'),
    website: 'blog/tutorials/como-criar-um-jogo-de-roleta-russa-na-blockchain-celo',
    tags: ['advanced','celosage','smartcontract','video', 'hardhat'],
  },
  {
    title: 'Aprenda solidity e como criar os primeiros smart contract usando a IDE Remix',
    description: 'Explicarei sobre conceitos de solidity e como criar seu primeiro smart contract.',
    preview: require('./showcase/intermediate/Aprenda-solidity-e-como-criar-os-primeiros-smart-contract-usando-a-IDE-Remix.png'),
    website: 'blog/tutorials/Aprenda-solidity-e-como-criar-os-primeiros-smart-contract-usando-a-IDE-Remix',
    tags: ['beginner','celosage','openzeppelin', 'solidity','smartcontract','video'],
  },
  {title: 'Como melhorar a segurança de seu smart contract',
  description: 'Explicarei os casos mais comuns de ataques e como proteger seu smart contract contra eles.',
  preview: require('./showcase/intermediate/como-melhorar-a-seguranca-do-seu-smart-contract.png'),
  website: 'blog/tutorials/como-melhorar-a-seguranca-de-seu-smart-contract',
  tags: ['intermediate','celosage', 'solidity','smartcontract','video'],
  },
  {title: 'Escrow service on Celo that holds funds until certain conditions are met',
  description: 'This is an example of a smart contract where a guarantee can be defined between buyer and seller.',
  preview: require('./showcase/intermediate/escrow-service-on-celo-that-holds-funds-until-certain-conditions-are-met.png'),
  website: 'blog/tutorials/escrow-service-on-celo-that-holds-funds-until-certain-conditions-are-met',
  tags: ['intermediate','celosage', 'solidity','smartcontract','remix'],
  },
  {
    title: 'A Solidity Smart Contract For Auctioning Flowers On The Celo Blockchain',
    description: 'This project is a Solidity smart contract for a floral auction. It allows users to create flowers with a name, description, image, and initial price, and then sell them through an auction.',
    preview: require('./showcase/intermediate/A-Solidity-Smart-Contract-for-Auctioning-Flowers-on-the-celo-Blockchain.png'),
    website: 'blog/tutorials/A-Solidity-Smart-Contract-For-Auctioning-Flowers-On-The-Celo-Blockchain',
    tags: ['celosage', 'solidity','smartcontract','intermediate', 'celo'],
  },
  {
    title: 'A deep dive into Celo Consensus Mechanism',
    description: 'Creating a simple NFT marketplace on the Celo Blockchain using Hardhat to create smart contracts',
    preview: require('./showcase/intermediate/deep-dive-into-celo-mechanism.png'),
    website: 'blog/tutorials/a-deep-dive-into-celo-consensus-mechanism',
    tags: ['intermediate','celo', 'celosage'],
  },
  {
    title: 'Como implantar um contrato inteligente ERC721 usando a API Tatum',
    description: 'Aprenda como realizar um deploy ERC721 em Celo usando Tatum.',
    preview: require('./showcase/intermediate/Como-implantar-um-contrato-inteligente-ERC721-usando-a-API-Tatum.png'),
    website: 'blog/tutorials/como-implantar-um-contrato-inteligente-ERC721-usando-a-API-Tatum',
    tags: ['intermediate','celosage','erc721','smartcontract','video'],
  },
 {
  title: 'How to Build and Deploy Factory Contracts on Celo Blockchain',
  description: 'This article will demonstrate how to use the factory pattern to correctly deploy multiple instances of your smart contract',
  preview: require('./showcase/intermediate/factorycover.png'),
  website: 'blog/tutorials/how-to-build-and-deploy-factory-contracts-on-celo',
  tags: ['solidity', 'intermediate', 'celosage', 'smartcontract', 'celo'],
  },
  {
    title: 'Aprenda sobre Oraculos em Celo',
    description: 'Aprenda e entenda mais sobre oraculos em Celo.',
    preview: require('./showcase/intermediate/aprenda_sobre_oraculos.png'),
    website: 'blog/tutorials/aprenda-sobre-oraculos',
    tags: ['intermediate','celosage','smartcontract','video'],
  },
  {
    title: 'Creating Smart Contracts for liquidity farming',
    description: ' Describing Smart Contracts For Liquidity Farming And The Technical Side Of Creating Them.',
    preview: require('./showcase/intermediate/creating-smart-contracts-for-liquidity-farming.png'),
    website: 'blog/tutorials/creating-smart-contracts-for-liquidity-farming',
    tags: ['intermediate','celosage','solidity','smartcontract'],
  },
   {
    title: 'Comprehensive Guide to building a token bridge on Celo',
    description: 'Have you ever wondered how to build a bridge that allows seamless transfer of assets between the Celo network and other Ethereum-based networks, such as the Ethereum mainnet or a testnet like Mumbai? This tutorial is for you.',
    preview: require('./showcase/advanced/comprehensive-guide-to-building-a-token-bridge-on-celo.png'),
    website: 'blog/tutorials/comprehensive-guide-to-building-a-token-bridge-on-celo',
    tags: ['solidity', 'react', 'celo', 'smartcontract', 'nextjs', 'advanced', 'tokens', 'celosage'],
  },
  {
    title: 'cUsd-based Event Ticketing and Management System',
    description: 'This project is a smart contract written in the Solidity programming language on the celo blockchain. The contract is called "Evently" and it allows users to create and buy tickets for events.',
    preview: require('./showcase/intermediate/cUsd-based-event-ticketing-and-management-system.png'),
    website: 'blog/tutorials/cUsd-based-event-ticketing-and-management-system',
    tags: ['intermediate','celosage','solidity','smartcontract'],
  },
  {
    title: 'Como criar uma carteira para a blockchain Celo',
    description: 'Aprenda como criar uma carteira para a blockchain Celo no seu navegador',
    preview: require('./showcase/beginner/como-criar-uma-carteira-para-a-blockchain-celo.png'),
    website: 'blog/tutorials/como-criar-uma-carteira-para-a-blockchain-celo',
    tags: ['celosage', 'video', 'beginner', "celo", "metamask"],
  },
  {
    title: 'Como integrar seu smart contract ao oráculo da Redstone Finance',
    description: 'Aprenda como conectar seu smart contract à rede de oráculos da Redstone Finance',
    preview: require('./showcase/advanced/como-integrar-seu-smart-contract-ao-oraculo-da-redstone-finance.png'),
    website: 'blog/tutorials/como-integrar-seu-smart-contract-ao-oraculo-da-redstone-finance',
    tags: ['celosage', 'video', 'advanced', "celo", "solidity", "hardhat"],
  },
  {
    title: 'Como conectar o seu dApp a Celo Blockchain com a Lava',
    description: 'Aprenda como conectar seu dApp a rede de full nodes da Lava',
    preview: require('./showcase/beginner/como-conectar-o-seu-dapp-a-celo-blockchain-com-a-lava.png'),
    website: 'blog/tutorials/como-conectar-o-seu-dapp-a-celo-blockchain-com-a-lava',
    tags: ['celosage', 'video', 'beginner', "celo", "react"],
  },
  {
    title: 'Como otimizar os custos de gas em seu smart contract',
    description: 'Aprenda como otimizar seu smart contract para economizar gas',
    preview: require('./showcase/advanced/como-otimizar-os-custos-de-gas-em-seu-smart-contract.png'),
    website: 'blog/tutorials/como-otimizar-os-custos-de-gas-em-seu-smart-contract',
    tags: ['celosage', 'video', 'advanced', "celo", "solidity", "hardhat"],
  },
  {
    title: 'Como enviar e verificar um contrato na blockchain Celo com o hardhat-celo',
    description: 'Aprenda como enviar e verificar um contrato inteligente na blockchain Celo',
    preview: require('./showcase/intermediate/como-enviar-e-verificar-um-contrato-com-hardhat-celo.png'),
    website: 'blog/tutorials/como-enviar-e-verificar-um-contrato-com-hardhat-celo',
    tags: ['celosage', 'solidity', 'video', 'hardhat', 'intermediate'],
  },
  {
    title: 'Create a Decentralized Advertising Platform Using Solidity on Celo',
    description: 'In this tutorial, we will be building a advertising smart contract using solidity and deploy to the celo blockchain',
    preview: require('./showcase/intermediate/create-a-decentralized-advertising-platform-using-solidity-on-celo.png'),
    website: 'blog/tutorials/create-a-decentralized-advertising-platform-using-solidity-on-celo',
    tags: ['celosage', 'solidity', 'intermediate'],
  },
  {
    title: 'C# mobile App to display Celo NFTs',
    description: 'Learn how build an Android app with C# and connect to Celo network to retriever NFT metadata and display NFT in the app.',
    preview: require('./showcase/advanced/c-sharp-mobile-dapp-to-display-celo-nfts.png'),
    website: 'https://docs.celo.org/blog/2022/07/15/csharp-mobile-app-to-display-celo-nfts',
    tags: ['advanced','foundation', 'mobile', 'android', 'nft', 'popular'],
  },
  {
    title: 'Flutter & Celo - Easily build Flutter Mobile dApps',
    description: 'Celo Composer now supports Flutter. Quickly develop mobile apps on Celo.',
    preview: require('./showcase/intermediate/flutter-and-celo-easily-build-flutter-mobile-dapps.png'),
    website: 'blog/tutorials/flutter-celo-easily-build-flutter-mobile-dApps',
    tags: ['intermediate','foundation', 'flutter', 'composer'],
  },
  {
    title: 'FloralNft Smart Contract for Buying and Gifting Flowers as NFTs',
    description: 'FloralNft is a smart contract built on the Celo blockchain that allows users to create and trade unique digital flowers as non-fungible tokens (NFTs).',
    preview: require('./showcase/intermediate/FloralNft-Smart-Contract-for-Buying-and-Gifting-Flowers-as-NFTs.png'),
    website: 'blog/tutorials/floralNft-smart-contract-for-buying-and-gifting-flowers-as-nfts',
    tags: ['celosage', 'solidity', 'intermediate', 'celo'],
  },
  {
    title: "Flutter & Celo - Easily build Flutter Mobile dApps",
    description:
      "Celo Composer now supports Flutter. Quickly develop mobile apps on Celo.",
    preview: require("./showcase/intermediate/flutter-and-celo-easily-build-flutter-mobile-dapps.png"),
    website: "blog/tutorials/flutter-celo-easily-build-flutter-mobile-dApps",
    tags: ["intermediate", "foundation", "flutter", "composer"],
  },
  {
    title: 'Step-by-Step Guide to Deploying your First Full-Stack Dapp on Celo.',
    description: 'Building a Full Stack Web3 Dapp to mint an NFT.',
    preview: require('./showcase/intermediate/step-by-step-guide-to-deploying-your-first-full-stack-dapp-on-celo.png'),
    website: '/blog/tutorials/step-by-step-guide-to-deploying-your-first-full-stack-dapp-on-celo',
    tags: ['intermediate', 'solidity','celosage','erc721','truffle'],
  },
  {
    title: 'Dynamic NFT Creation using SVG to build in Smart Contract on Celo.',
    description: 'Welcome to our tutorial on dynamic NFT creation using SVG to build in a smart contract on Celo!',
    preview: require('./showcase/intermediate/dynamic-nft-creation-using-svg-to-build-in-smart-contract-on-celo.png'),
    website: '/blog/tutorials/dynamic-nft-creation-using-svg-to-build-in-smart-contract-on-celo',
    tags: ['intermediate', 'solidity','celosage','erc721','truffle'],
  },
   {
    title: 'How to deploy a celo composer application on spheron protocol(decentralized cloud storage).',
    description: 'In this tutorial, you will learn how to deploy a dapp built using celo composer on a decentalised cloud service called spheron protocol.',
    preview: require('./showcase/intermediate/How_to_deploy_a_Celo_Composer_application_on_Spheron_protocol.png'),
    website: '/blog/tutorials/how-to-deploy-a-celo-composer-application-on-spheron-protocol',
    tags: ["intermediate", "composer", "dapp", "dappstarter", "deploy", "celosage"],
  },
  {
    title: 'Using Witnet.io Oracle to Connect Smart Contracts to Off-Chain Data with Celo',
    description: 'Connecting smart contracts to off-chain data on the Celo platform is made possible through the integration of the decentralized oracle network, Witnet.io!',
    preview: require('./showcase/intermediate/using-witnetio-oracle-to-connect-smart-contracts-to-off-chain-data-with-celo.png'),
    website: '/blog/tutorials/using-witnetio-oracle-to-connect-smart-contracts-to-off-chain-data-with-celo',
    tags: ['intermediate', 'solidity','celosage','erc721','truffle'],
  },
  {
    title: 'Composer Series - Build a Crowdfunding ReFi dApp with Celo Composer',
    description: 'How to quickly create and deploy a full-stack crowdfunding dApp on Celo.',
    preview: require('./showcase/advanced/celo-composer-build-a-crowdfunding-refi-dapp-with-celo-composer.png'),
    website: 'blog/2022/06/21/composer-series-build-a-crowdfunding-refi-dApp-with-celo-composer',
    tags: ['advanced', 'foundation', 'crowdfunding', 'composer'],
  },
  {
    title: 'Exploring Solidity Low-Level Features - ABI Encoding and Opcodes',
    description: ' Solidity also has low-level features that allow developers to interact with the Ethereum Virtual Machine (EVM) at a lower level. Two of these features are ABI encoding and opcodes.',
    preview: require('./showcase/intermediate/exploring-solidity-low-level-features-abi-encoding-and-opcodes.png'),
    website: '/blog/tutorials/exploring-solidity-low-level-features-abi-encoding-and-opcodes',
    tags: ['celosage', 'intermediate',],
  },
  {
    title: "Gas Optimization Techniques in Solidity on Celo",
    description:
      "Optimizing smart contract performance is an essential aspect of blockchain development.",
    preview: require("./showcase/advanced/gas-optimization-techniques-in-solidity.png"),
    website: "/blog/tutorials/gas-optimization-techniques-in-solidity",
    tags: ["celosage", "advanced", "solidity"],
  },
  {
    title: 'How to Assemble a Web3 Dream Team and Build a High Value dApp',
    description: 'There are multiple factors to consider when assembling a web3 dream team.',
    preview: require('./showcase/beginner/How-to-Assemble-a-Web3-Dream-Team-and-Build-a-High-Value-dApp.png'),
    website: 'blog/tutorials/how-to-assemble-a-web3-dream-team-and-build-a-high-value-dapp',
    tags: ['celo', 'dapp', 'beginner', 'celosage'],
  },
  {
    title: 'Leveraging the Power of Smart Contracts to Enhance Voting Security',
    description: 'Discover how the implementation of smart contracts can strengthen the security and transparency of voting systems, revolutionizing the way we approach democracy.',
    preview: require('./showcase/intermediate/ballot.png'),
    website: 'blog/tutorials/leveraging-the-power-of-smart-contracts-to-enhance-voting-security',
    tags: ['celo', 'intermediate', 'solidity', 'celosage'],
  },
  {
    title: 'How to Build a Full Stack Dapp For Selling Football Tickets on Celo',
    description: 'Learn how to build a dapp for seliing football tickets on the celo blockchain',
    preview: require('./showcase/intermediate/How-To-Build-a-Fullstack-Dapp-For-Selling-Football-Tickets.png'),
    website: 'blog/tutorials/how-to-build-a-fullstack-dapp-for-selling-football-tickets-on-celo',
    tags: ['celo', 'dapp', 'intermediate', 'celosage'],
  },
  {
    title: 'How to quickly build an NFT collection on Celo',
    description: 'Create a low-code NFT collection with Celo, IPFS, Pinata, and Remix.',
    preview: require('./showcase/beginner/how-to-quickly-build-an-nft-collection-on-celo.png'),
    website: 'blog/tutorials/how-to-quickly-build-an-nft-collection-on-celo',
    tags: ['beginner','foundation', 'nft', 'foundation'],
  },
  {
    title: "React Native & Celo - Easily build React Native dApps on Celo",
    description:
      "Quickly develop Android and iOS apps on Celo using the Celo Composer for React Native.",
    preview: require("./showcase/intermediate/easily-build-react-native-dapps-on-celo.png"),
    website:
      "blog/tutorials/React-Native-&-Celo-Easily-build-React-Native-dApps-on-Celo",
    tags: ["beginner", "foundation", "nft", "foundation"],
  },
  {
    title: 'How to build a Bookshop Marketplace Dapp on Celo Blockchain',
    description: 'Learn how to build a bookshop marketplace platform on celo blockchain',
    preview: require('./showcase/intermediate/how-to-build-a-bookshop-marketplace-dapp.png'),
    website: 'blog/tutorials/how-to-build-a-bookshop-marketplace-dapp',
    tags: ['celosage','celowallet', 'celo', 'solidity', 'html', 'remix', 'smartcontract', 'intermediate'],
  },
  {
    title: 'How to Write Upgradable Smart Contracts and Deploy to the Celo Blockchain',
    description: 'This tutorial will show you how to write upgradable smart contracts and deploy to the celo blockchain',
    preview: require('./showcase/intermediate/how-to-write-upgradable-smart-contracts-and-deploy-to-the-celo-blockchain.png'),
    website: 'blog/tutorials/how-to-write-upgradable-smart-contracts-and-deploy-to-the-celo-blockchain',
    tags: ['celosage', 'solidity', 'celo', 'intermediate'],
  },
  {
    title: 'How To Build A Multi Signature Wallet Contract That Requires Multiple Approvals For Transactions On Celo',
    description: 'In this tutorial, we will walk through the process of building a multi-signature wallet contract using Solidity and remix ide.',
    preview: require('./showcase/intermediate/how-to-build-a-multi-signature-wallet-contract-that-requires-multiple-approvals-for-transactions-on-celo.png'),
    website: 'blog/tutorials/how-to-build-a-multi-signature-wallet-contract-that-requires-multiple-approvals-for-transactions-on-celo',
    tags: ['celosage', 'solidity', 'celo', 'intermediate'],
  },
  {
    title: 'How To Create And Deploy A Peer To Peer Lending And Borrowing Smart Contract On The Celo Blockchain',
    description: 'In this tutorial, we will learn how to create a fully functional p2p lending and borrowing smart contract on the celo blockchain',
    preview: require('./showcase/intermediate/how-to-create-and-deploy-a-peer-to-peer-lending-and-borrowing-smart-contract-on-the-celo-blockchain.png'),
    website: 'blog/tutorials/how-to-create-and-deploy-a-peer-to-peer-lending-and-borrowing-smart-contract-on-the-celo-blockchain',
    tags: ['celosage', 'solidity', 'celo', 'intermediate'],
  },
  
  {
    title: 'Introduction to creating NFTs on Celo',
    description: 'This tutorial will walk through the basic steps required to create an NFT collection (of ERC-721 tokens) on Celo. ',
    preview: require('./showcase/beginner/introduction-to-creating-nfts-on-celo.png'),
    website: 'https://medium.com/celodevelopers/introduction-to-creating-nfts-on-celo-eb7240a71cc0',
    tags: ['beginner','foundation', 'nft', 'erc721'],
  },
  {
    title: 'Introduction to Zero-Knowledge Technology and its Blockchain Applications',
    description: 'This tutorial is an introduction to zero-knowledge technology and some use cases in the blockchain space',
    preview: require('./showcase/intermediate/introduction-to-zero-knowledge-technology-and-its-blockchain-applications.png'),
    website: 'blog/tutorials/introduction-to-zero-knowledge-technology-and-its-blockchain-applications',
    tags: ['celosage', 'intermediate'],
  },
  {
    title: ' How to Build Car Marketplace dapp Using React',
    description: 'Learn how to build a Car Marketplace on the Celo Blockchain with React as frontend framework',
    preview: require('./showcase/intermediate/how-to-build-car-marketplace-using-react.png'),
    website: 'blog/tutorials/how-to-build-car-marketplace-dapp-with-react',
    tags: ['celowallet', 'celo', 'solidity', 'react', 'celosage', 'intermediate'],
  },
  {
    title: 'How to Build a Seed Marketplace dApp using Celo, Solidity and Javascript',
    description: 'Learn how to build a seed marketplace on the blockchain using Celo, Solidity and Javascript',
    preview: require('./showcase/intermediate/Building_your_First_Marketplace_Dapp_on_Celo.png'),
    website: 'blog/tutorials/how-to-build-a-seed-marketplace-dapp-using-celo-solidity-and-javascript',
    tags: ['celosage', 'celo', 'solidity', 'html', 'remix', 'smartcontract', 'intermediate', 'javascript'],
  },
  {
    title: 'How to write a multi-signatures contract on Celo using Hardhat | Part 1/2',
    description: 'Building a multi-signatures contract on Celo blockchain using Hardhat, multi-signatures are one of the best way to keep your crypto assets or ownership of your contracts safe and remove a central point of failure.',
    preview: require('./showcase/advanced/how-to-write-a-multi-signatures-contract-on-celo-using-hardhat-part-1-2.png'),
    website: 'blog/tutorials/how-to-write-a-multi-signatures-contract-on-celo-using-hardhat-part-1-2',
    tags: ['celosage', 'celo', 'solidity', 'smartcontract', 'hardhat', 'advanced'],
  },
  {
    title: 'How to write a multi-signatures contract on Celo using Hardhat | Part 2/2',
    description: 'Writing tests for a multi-signatures contract on Celo blockchain using Hardhat, multi-signatures are one of the best way to keep your crypto assets or ownership of your contracts safe and remove a central point of failure.',
    preview: require('./showcase/advanced/how-to-write-a-multi-signatures-contract-on-celo-using-hardhat-part-2-2.png'),
    website: 'blog/tutorials/how-to-write-a-multi-signatures-contract-on-celo-using-hardhat-part-2-2',
    tags: ['celosage', 'celo', 'solidity', 'smartcontract', 'hardhat', 'advanced'],
  },
  {
    title: 'Celo Impact on Underbanked and Unbanked Communities',
    description: 'Celo a blockchain platform aimed at providing financial inclusion and access to financial services for underbanked and unbanked communities',
    preview: require('./showcase/intermediate/unbanked.png'),
    website: '/blog/tutorials/celo-impact-on-underbanked-and-unbanked-communities',
    tags: ['celo', 'intermediate', 'celosage'],
  },
  {
    title: 'Building A Restaurant Coupon NFT System on Celo',
    description: 'We would be going through building a restaurant coupon NFT system where restaurants can add their coupons and others can buy it',
    preview: require('./showcase/advanced/building-a-restaurant-coupon-nft-system.png'),
    website: '/blog/tutorials/building-a-restaurant-coupon-nft-system',
    tags: ['celo', 'advanced', 'celosage', 'nft', 'hardhat'],
  },
  {
    title: 'How to Build a Podcast Streaming Platform on Celo',
    description: 'This tutorial guides you to building a podcast streaming platform on the celo blockchain where anyone can upload their audio experience.',
    preview: require('./showcase/intermediate/how-to-build-podcast-streaming-platform-celo-1.png'),
    website: '/blog/tutorials/how-to-build-podcast-streaming-platform-celo-1',
    tags: ['celo', 'intermediate', 'celosage', 'solidity'],
  },
  {
    title: 'How to Build a Simple Anonymous dapp on Celo',
    description: 'This tutorial guides you through the steps required to building an anonymous decentralized application.',
    preview: require('./showcase/beginner/how-to-build-simple-anonymous-dapp-on-celo.png'),
    website: '/blog/tutorials/how-to-build-simple-anonymous-dapp-on-celo',
    tags: ['celo', 'beginner', 'celosage', 'solidity'],
  },
  {
    title: 'Celo Integration with Web3',
    description: ' A Look at How the Platform is Bridging the Gap Between Centralized and Decentralized Systems',
    preview: require('./showcase/advanced/web3.png'),
    website: '/blog/tutorials/celo-integration-with-web3',
    tags: ['celo', 'advanced', 'solidity', 'celosage'],
  },
  {
    title: 'Building for the Celo Connect Mobile Hackathon',
    description: 'Resources to help you build your mobile-first Celo dApp.',
    preview: require('./showcase/intermediate/building-for-the-celo-connect-mobile-hackathon.png'),
    website: 'https://medium.com/celodevelopers/building-for-the-celo-connect-mobile-hackathon-a78707b7431c',
    tags: ['intermediate','foundation'],
  },
  {
    title: 'Build Your Own Full-Stack NFT Marketplace on Celo',
    description: 'Build a full stack Nft Marketplace on the celo block-chain using ipfs and web3.storage for metadata storage.',
    preview: require('./showcase/intermediate/build-your-own-full-stack-nft-marketplace-on-celo.png'),
    website: 'blog/tutorials/Build-Your-Own-Full-Stack-NFT-Marketplace-on-Celo',
    tags: ['celosage', 'nft', 'solidity', 'celo', 'advanced'],
  },

  {
    title: 'Build Your Own A.I Art NFT Marketplace On The Celo Blockchain',
    description: 'In this tutorial we will build a marketplace for our nft ai generated art works',
    preview: require('./showcase/advanced/build_your_own_ai_art_nft_marketplace_on_the_celo_blockchain.png'),
    website: 'blog/tutorials/build-Your-own-ai-art-nft-marketplace-on-the-celo-blockchain',
    tags: ['celosage', 'nft', 'solidity', 'celo', 'advanced'],
  },
  {
    title: 'Build A Full Stack Decentralized Fund Raising Dapp On The Celo Blockchain',
    description: 'Build a full stack decentralized fundraising platform on the celo blockchain using solidity for the smart contract and reactJS for the front end',
    preview: require('./showcase/intermediate/build-a-full-stack-decentralized-fundraising-dapp-on-the-celo-blockchain.png'),
    website: 'blog/tutorials/build-a-full-stack-decentralized-fund-raising-dapp-on-the-celo-blockchain',
    tags: ['celosage', 'solidity', 'react', 'celo', 'intermediate'],
  },
  {
    title: 'Build an NFT Full Stack Monster War Game on The Celo Blockchain',
    description: 'Build a full stack NFT on chain game on the celo blockchain.',
    preview: require('./showcase/advanced/build-an-nft-full-stack-monster-war-game-on-the-celo-blockchain.png'),
    website: 'blog/tutorials/build-an-nft-full-stack-monster-war-game-on-the-celo-blockchain',
    tags: ['celosage', 'nft', 'solidity', 'celo', 'advanced'],
  },
  {
    title: 'Build Your Own Full Stack DAO On the Celo Blockchain',
    description: 'This tutorial will show you how to build a full stack decenralized autonomous organization on the celo blockchain',
    preview: require('./showcase/intermediate/build-your-own-full-stack-dao-on-the-celo-blockchain.png'),
    website: 'blog/tutorials/build-your-own-full-stack-dao-on-the-celo-blockchain',
    tags: ['celosage', 'solidity', 'celo', 'react', 'intermediate'],
  },
  {
    title: 'Build a Staking Mechanism Smart Contract With Solidity On Celo',
    description: 'This tutorial will show you how to build a staking mechanism using solidity and deploy to the blockchain',
    preview: require('./showcase/intermediate/build-a-staking-mechanism-smart-contract-with-solidity-on-celo.png'),
    website: 'blog/tutorials/build-a-staking-mechanism-smart-contract-with-solidity-on-celo',
    tags: ['celosage', 'solidity', 'celo', 'intermediate'],
  },
  {
    title: 'Build Your Own Full Stack NFT AI Art Minter On The Celo Blockchain',
    description: 'In this tutorial, we will build a full stack nft digital art minter that will generate our art with artificial intelligence.',
    preview: require('./showcase/intermediate/build-your-own-fullstack-nft-ai-art-minter-on-the-celo-blockchain.png'),
    website: 'blog/tutorials/build-your-own-full-stack-nft-ai-art-minter-on-the-celo-blockchain',
    tags: ['celosage', 'solidity', 'celo', 'nft', 'react', 'intermediate'],
  },
  {
    title: 'Building a Farmers Market on The Celo Blockchain',
    description: 'This tutorial guides you to building a decentralized marketplace on the celo blockchain.',
    preview: require('./showcase/intermediate/building-a-farmers-market-on-celo.png'),
    website: 'blog/tutorials/building-a-farmers-market-on-celo',
    tags: ["celo", "intermediate", "celosage", "solidity"],
  },
  {
    title: 'Celo Composer - Extend and Customize your Full-Stack Mobile dApps',
    description: 'Step-by-step guide to create a new custom dApp using the Celo Composer.',
    preview: require('./showcase/intermediate/celo-composer-extend-and-customize-your-full-stack-mobile-dapps.png'),
    website: 'blog/tutorials/celo-composer-customize-your-full-stack-mobile-dapps-on-celo',
    tags: ['intermediate','foundation', 'composer'],
  },
  {
    title: 'Celo Smart Contract Security for Interoperable Protocols',
    description: 'This tutorial is part of the Advance Celo Smart contract security pathway. In this tutorial we will cover smart contract security for Interoperable protocols',
    preview: require('./showcase/advanced/celo-smart-contract-security-for-interoperable-protocols.png'),
    website: 'blog/tutorials/celo-smart-contract-security-for-interoperable-protocols',
    tags: ['celo', 'celosage', 'solidity', 'advanced'],
  },
  {
    title: 'Create a Tool for DAOs to Manage their Voting and Proposal Processes On Celo',
    description: 'In this tutorial, we will be building a tool that enables DAO platforms on the Celo blockchain to manage their proposal and voting process. We will use IPFS as our storage layer and all transactions will be gasless.',
    preview: require('./showcase/advanced/create-a-tool-for-daos-to-manage-their-voting-and-proposal-processes-on-celo.png'),
    website: 'blog/tutorials/create-a-tool-for-daos-to-manage-their-voting-and-proposal-processes-on-celo',
    tags: ['solidity', 'react', 'celo', 'smartcontract', 'nextjs', 'advanced', 'dao', 'ipfs','celosage'],
  },
  {
    title: 'A guide to building decentralized loan dapp on the celo blockchain',
    description: 'This tutorial would put you through building a loan app where there would be little need for middlemen like banks',
    preview: require('./showcase/intermediate/a-guide-to-building-decentralized-loan-dapp.png'),
    website: 'blog/tutorials/a-guide-to-building-decentralized-loan-dapp',
    tags: ['celowallet', 'celo', 'solidity', 'celosage', 'intermediate'],
  },
  {
    title: 'ContractKit - A Practical Guide to Interacting with the Celo Core Contracts',
    description: 'How to access the Celo Blockchain with JavaScript using ContractKit.',
    preview: require('./showcase/intermediate/contractkit-a-practical-guide-to-interacting-with-the-celo-core-contracts.png'),
    website: 'blog/tutorials/contractkit-a-practical-guide-to-interacting-with-the-celo-core-contracts',
    tags: ['intermediate','foundation', 'contractkit'],
  },
  {
    title: '3 Simple Steps to Get Started with Valora on Celo',
    description: 'Send, pay, and spend cryptocurrency like everyday money — all from the palm of your hand.',
    preview: require('./showcase/beginner/3-simple-steps-to-get-started-with-valora-on-celo.png'),
    website: 'blog/tutorials/3-simple-steps-to-get-started-with-valora-on-celo',
    tags: ['beginner','foundation', 'valora'],
  },
  {
    title: 'All you need to know about Celo to Ease your Web3 Development Journey you use Celo Blockchain',
    description: 'In this tutorial, we will introduce you to the Celo blockchain and explain the key features and benefits of using it for your web3 development projects.',
    preview: require('./showcase/beginner/All-you-need-to-know-about-Celo-to-Ease-your-Web3-Development.png'),
    website: '/blog/tutorials/All-you-need-to-know-about-Celo-to-Ease-your-Web3-Development-Journey',
    tags: ['celosage', 'celo', 'video', 'remote'],
  },
  {
    title: 'Plumo - An Ultralight Blockchain Client on Celo',
    description: 'How the Celo light client became 1.7 million times lighter than Ethereum.',
    preview: require('./showcase/beginner/plumo-an-ultralight-blockchain-client-on-celo.png'),
    website: 'blog/tutorials/plumo-an-ultralight-blockchain-client-on-celo',
    tags: ['beginner', 'foundation', 'nft'],
  },
  {
    title: 'A Boilerplate guide to Airdropping on Celo',
    description: 'Deploy an Airdrop contract to Celo and claim ERC20 tokens using the web3 SDK.',
    preview: require('./showcase/intermediate/a-boilerplate-guide-to-airdropping-on-celo.png'),
    website: 'blog/tutorials/a-boilerplate-guide-to-airdropping-on-celo',
    tags: ['intermediate','foundation', 'airdrop'],
  },
  {
    title: 'Getting started with DAOs on Celo',
    description: 'Introduction to DAOs and the advantages of building a DAO on Celo.',
    preview: require('./showcase/beginner/getting-started-with-daos-on-celo.png'),
    website: 'blog/tutorials/getting-started-with-daos-on-celo',
    tags: ['beginner','foundation', 'dao'],
  },
  {
    title: 'Hardhat and Celo | The Ultimate Guide to Deploy Celo dApps using Hardhat',
    description: 'How to deploy a smart contract to Celo testnet, mainnet, or a local network using Hardhat.',
    preview: require('./showcase/beginner/the-ultimate-guide-to-deploy-celo-dapps-using-hardhat.png'),
    website: 'blog/tutorials/hardhat-and-celo-the-ultimate-guide-to-deploy-celo-dapps-using-hardhat',
    tags: ['beginner','foundation', 'hardhat'],
  },
  {
    title: 'Implementing Security Measures For dApps on Celo',
    description: 'Providing Celo developers with comprehensive information on Web3 tools and their usage.',
    preview: require('./showcase/intermediate/implementing-securities.png'),
    website: 'blog/tutorials/implementing-security-measures-for-dapps',
    tags: ['intermediate', 'celo', 'celosage', 'solidity', 'javascript'],
  },
  {
    title: 'How to become a Web3 Developer',
    description: 'In this tutorial, we will show you how to become a web3 developer and build decentralized applications on the Celo blockchain.',
    preview: require('./showcase/beginner/How-to-become-a-web3-developer.png'),
    website: 'blog/tutorials/How-to-become-a-Web3-Developer',
    tags: ['beginner','celo', 'celosage'],
  },
  {
    title: 'How Uniswap Works',
    description: 'In this tutorial, we will provide an introduction to the decentralized finance (DeFi) ecosystem on the Celo blockchain.',
    preview: require('./showcase/beginner/how-uniswap-works.png'),
    website: 'blog/tutorials/how-uniswap-works',
    tags: ['celosage', 'celo', 'beginner'],
  },
  {
    title: 'Optimizing Gas Consumption in Celo Smart Contracts A Step-by-Step Guide',
    description: 'In this comprehensive tutorial, you will learn how to optimize your smart contracts on the Celo blockchain to consume less gas.',
    preview: require('./showcase/intermediate/optimizing-gas-consumption-in-celo-smart-contracts-a-step-by-step-guide.png'),
    website: '/blog/tutorials/optimizing-gas-consumption-in-celo-smart-contracts-a-step-by-step-guide',
    tags: ['celosage', 'celo', 'intermediate', 'solidity'],
  },
  {
    title: 'Build a Full Stack Coffee Dapp With Celo Composer and Solidity',
    description: 'This tutorial will take you through a step-by-step guide on how to create a frontend and backend (Smart Contract) dApp explaining how to create a decentralized version of Buy Me A Coffee.',
    preview: require('./showcase/intermediate/Build-a-Full-Stack-Coffee-Dapp-With-Celo-Composer-and-Solidity.png'),
    website: 'blog/tutorials/Build-a-Full-Stack-Coffee-Dapp-With-Celo-Composer-and-Solidity',
    tags: ['celosage','composer','celo','celowallet','contractkit','dapp','valora','typescript', 'smartcontract', 'solidity', 'nextjs', 'intermediate', 'advanced'],
  },
  {
    title: 'How to Build a Full Stack Social Media Dapp on the Celo Blockchain',
    description: 'This tutorial covers how to build a decentralized social media dapp on the celo blockchain',
    preview: require('./showcase/intermediate/how-to-build-a-full-stack-social-media-dapp-on-the-celo-blockchain.png'),
    website: 'blog/tutorials/how-to-build-a-full-stack-social-media-dapp-on-the-celo-blockchain',
    tags: ['celosage', 'solidity', 'celo', 'react'],
  },
  {
    title: 'How to Build a Decentralized Job Board Dapp On The Celo Blockchain Part 1',
    description: 'This tutorial covers how to build a smart contract for a decentralized job board on the celo blockchain',
    preview: require('./showcase/intermediate/how-to-build-a-decentralized-job-board-dapp-on-the-celo-blockchain-part-1.png'),
    website: 'blog/tutorials/how-to-build-a-decentralized-job-board-dapp-on-the-celo-blockchain-part-1',
    tags: ['celosage', 'solidity', 'celo'],
  },
  {
    title: 'How to Build a Decentralized Job Board Dapp On The Celo Blockchain Part 2',
    description: 'This tutorial covers how to build the front end for our decentralized job board smart contract that we deployed in part 1',
    preview: require('./showcase/intermediate/how-to-build-a-decentralized-job-board-dapp-on-the-celo-blockchain-part-2.png'),
    website: 'blog/tutorials/how-to-build-a-decentralized-job-board-dapp-on-the-celo-blockchain-part-2',
    tags: ['celosage', 'solidity', 'react', 'celo'],
  },
   {
    title: 'Go Celo Series - Setting up a Blockcahin Client on Celo (Episode 1)',
    description: 'In this first episode, we will set up the Go Celo client by cloning it, exploring the packages that are present in it, and using the ethclient package to create a client connection.',
    preview: require('./showcase/intermediate/go-celo-series-setting-up-a-blockchain-client-on-celo.png'),
    website: 'blog/tutorials/go-celo-series-setting-up-a-blockchain-client-on-celo',
    tags: ['video', 'celo', 'intermediate','celosage'],
  },
  {
    title: 'Exploring Top Projects On Celo Blockchain, Use Cases, Features And Future Potential',
    description: 'This blog discusses top crypto projects on Celo blockchain as well as future potential',
    preview: require('./showcase/beginner/exploring-top-projects-on-celo-blockchain-use-cases-features-and-future-potential.png'),
    website: 'blog/tutorials/exploring-top-projects-on-celo-blockchain-use-cases-features-and-future-potential',
    tags: ['celosage', 'celo', 'beginner'], 
  },
  {
    title: 'Truffle and Celo | The Ultimate Guide to Deploy Celo dApps with Truffle',
    description: 'How to deploy a smart contract to Celo testnet, mainnet, or a local blockchain using Truffle.',
    preview: require('./showcase/beginner/the-ultimate-guide-to-deploy-dapps-using-truffle.png'),
    website: 'blog/tutorials/truffle-and-celo-the-ultimate-guide-to-deploy-celo-dapps-with-truffle',
    tags: ['beginner','foundation', 'truffle'],
  },
  {
    title: 'Building a Celo Remittance System A Technical Tutorial for Developers',
    description: 'Learn the technical aspects of building a remittance system on the Celo network',
    preview: require('./showcase/intermediate/building-a-celo-remittance-system-a-technical-tutorial-for-developers.png'),
    website: 'blog/tutorials/building-a-celo-remittance-system-a-technical-tutorial-for-developers',
    tags: ['celosage', 'celowallet', 'celo', 'contractkit', 'intermediate', 'metamask'],
  },
  {
    title: 'Building a Decentralized Betting Platform with Solidity On Celo',
    description: 'In this comprehensive tutorial, we will walk you through the process of creating a decentralized betting platform using Solidity',
    preview: require('./showcase/intermediate/building-a-decentralized-betting-platform-with-solidity-on-celo.png'),
    website: 'blog/tutorials/building-a-decentralized-betting-platform-with-solidity-on-celo',
    tags: ['celosage', 'solidity', 'celo', 'intermediate'],
  },
  {
    title: 'Exploring Celo in the Gaming Industry for In-Game Assets and P2P Trading',
    description: 'Learn how Celo is utilized in the Gaming Industry for In-Game Assets and P2P Trading',
    preview: require('./showcase/beginner/exploring-celo-in-the-gaming-industry-for-in-game-assets-and-p2p-trading.png'),
    website: 'blog/tutorials/exploring-celo-in-the-gaming-industry-for-in-game-assets-and-p2p-trading',
    tags: ['celosage', 'celowallet', 'celo', 'cusd', 'ledger'],
  },
  {
    title: 'Creating a Celo-based Non-Fungible Token (NFT) MarketPlace',
    description: 'Learn the technical aspects of creating a Celo-based Non-Fungible Token (NFT) MarketPlace on the Celo network',
    preview: require('./showcase/intermediate/creating-a-celo-based-non-fungible-token-marketplace.png'),
    website: 'blog/tutorials/creating-a-celo-based-non-fungible-token-marketplace',
    tags: ['celosage', 'celowallet', 'celo', 'contractkit', 'intermediate', 'metamask'],
  },
  {
    title: 'Developing a Decentralized Identity Solution on Celo',
    description: 'Learn the technical aspects of developing a Decentralized Identity Solution on Celo Network',
    preview: require('./showcase/intermediate/developing-a-decentralized-identity-solution-on-celo.png'),
    website: 'blog/tutorials/developing-a-decentralized-identity-solution-on-celo',
    tags: ['celosage', 'celowallet', 'celo', 'contractkit', 'intermediate', 'metamask'],
  },
  {

    title: 'Building a Celo-Based Decentralized Medical Record System',
    description: 'Learn how to building a Celo-Based Decentralized Medical Record System',
    preview: require('./showcase/intermediate/building-a-celo-based-decentralized-medical-record-system.png'),
    website: 'blog/tutorials/building-a-celo-based-decentralized-medical-record-system',
    tags: ['celosage', 'celowallet', 'celo', 'contractkit', 'intermediate', 'react', 'metamask'],
  },
  {
    title: 'Building a Celo Oracle for Off-Chain Data: A Step-by-Step Guide',
    description: 'Learn how to build a  Celo Oracle for Off-Chain Data using a step-by-step guide',
    preview: require('./showcase/intermediate/building-a-celo-oracle-for-off-chain-data-a-step-by-step-guide.png'),
    website: 'blog/tutorials/building-a-celo-oracle-for-off-chain-data-a-step-by-step-guide',
    tags: ['celosage', 'celowallet', 'celo', 'contractkit', 'intermediate', 'metamask'],
  },
  {
    title: '6 Steps to Quickly Build Smart Contracts on Celo with Remix',
    description: 'How to create, deploy and interact with smart contracts on Celo testnet or mainnet using Remix.',
    preview: require('./showcase/beginner/6-steps-to-quickly-build-smart-contracts-on-celo-with-remix.png'),
    website: 'blog/tutorials/6-steps-to-quickly-build-smart-contracts-on-celo-with-remix',
    tags: ['beginner','foundation', 'remix'],
  },
  {
    title: '3 Simple Steps to Connect your MetaMask Wallet To Celo',
    description: 'A step-by-step tutorial to add the Celo network to your MetaMask wallet.',
    preview: require('./showcase/beginner/3-simple-steps-to-connect-your-metamask-wallet-to-celo.png'),
    website: 'blog/tutorials/3-simple-steps-to-connect-your-metamask-wallet-to-celo',
    tags: ['beginner','foundation', 'metamask'],
  },
  {
    title: 'Celo CLI - A Practical Guide to Energize your Celo Toolkit',
    description: 'Explore the Celo blockchain using a command-line interface.',
    preview: require('./showcase/beginner/celo-cli-a-practical-guide-to-energize-your-celo-toolkit.png'),
    website: 'blog/tutorials/celo-cli-a-practical-guide-to-energize-your-celo-toolkit',
    tags: ['beginner','foundation', 'cli'],
  },
  {

    title: 'Pros and Cons of using Celo to create Decentralized Applications',
    description: 'Pros and Cons of using Celo to create Decentralized Applications',
    preview: require('./showcase/beginner/pros.png'),
    website: 'blog/tutorials/pros-and-cons-of-using-celo-to-create-decentralized-applications',
    tags: ['celosage', 'beginner', 'foundation'],
  },
  {
    title: 'Celo Composer - Easily Build Full-Stack Mobile dApps on Celo',
    description: 'Quickly develop full-stack progressive web applications on Celo with the Celo Composer.',
    preview: require('./showcase/beginner/celo-composer-easily-build-full-stack-mobile-dapps-on-celo.png'),
    website: 'blog/tutorials/easily-build-full-stack-mobile-dapps-on-celo',
    tags: ['beginner','foundation', 'composer'],
  },
  {
    title: 'A beginners Guide to Layer 1 blockchains, Social Impact, ReFi, Defi and More',
    description: 'Learn about Layer 1 blockchains, DeFi, ReFi and more on Celo and its ecosystem.',
    preview: require('./showcase/beginner/a-beginners-guide-to-layer-1-blockchains-socialimpact-refi-defi.png'),
    website: 'blog/tutorials/a-beginners-guide-to-layer-1-blockchains-socialimpact-refi-defi-and-more',
    tags: ['celosage', 'celo', 'beginner'],
  },
  {
    title: 'Unlocking the Power of Blockchain, NFTs, and Cryptography',
    description: 'Learn the potentials of web-3 decentralised finance',
    preview: require('./showcase/beginner/unlocking-the-power-of-blockchain-nft-and-cryptography.png'),
    website: '/blog/tutorials/unlocking-the-power-of-blockchain-nfts-and-cryptography',
    tags: ['celosage', 'celo', 'beginner'],
  },
  {
    title: '17 Smart Contracts Powering the Celo Protocol',
    description: 'Making sense of the logic driving the Celo platform.',
    preview: require('./showcase/intermediate/17-smart-contracts-powering-the-celo-protocol.png'),
    website: '/blog/tutorials/17-smart-contracts-powering-the-celo-protocol',
    tags: ['intermediate','foundation', 'metamask'],
  },
  {
    title: 'Introduction to Celo Composer',
    description: 'Quickly develop full-stack progressive web applications on the Celo blockchain.',
    preview: require('./showcase/beginner/introduction-to-celo-composer.png'),
    website: '/blog/2022/02/21/introduction-to-celo-progressive-dappstarter',
    tags: ['beginner','foundation', 'react', 'materialui', 'dappstarter', 'progressive'],
  },
  {
    title: 'Deploy and Interact with Smart Contracts on the Celo Blockchain',
    description: 'Learn to deploy and interact with self-executing tamper-proof agreements developing smart contracts with Solidity on Celo Blockchain',
    preview: require('./showcase/intermediate/Deploy-and-Interact-with-Smart-Contracts-on-the-Celo-Blockchain.png'),
    website: '/blog/tutorials/deploy-and-interact-with-smart-contracts-on-the-celo-blockchain',
    tags: ['celosage', 'celo', 'intermediate'],
  },
  {
    title: 'Celo Spotlight - Building a Financial System that Creates the Conditions for Prosperity — for Everyone.',
    description: 'Everything you need to get started with Celo.',
    preview: require('./showcase/beginner/celo-spotlight-everything-you-need-to-get-started-with-celo.png'),
    website: 'blog/tutorials/celo-spotlight',
    tags: ['beginner','foundation', 'celo'],
  }, 
  {
    title: 'Celo Valora + WalletConnect v1',
    description: 'How to use WalletConnect version 1 in a DApp to connect to Valora.',
    preview: require('./showcase/intermediate/celo-valora-and-walletconnect-v1.png'),
    website: '/blog/tutorials/celo-valora-and-walletconnect-v1',
    tags: ['intermediate','foundation', 'react', 'valora', 'walletconnect'],
  },
  {
    title: 'Create an Escrow NFT Platform on Celo with Python',
    description: 'Learn how to create an escrow NFT platform on Celo with Eth-Brownie Python',
    preview: require('./showcase/intermediate/create-an-escrow-nft-platform-on-celo-with-python.png'),
    website: '/blog/tutorials/create-an-escrow-nft-platform-on-celo-with-python',
    tags: ['celosage', 'intermediate','nft'],
  },
  {
    title: 'Decentralized Land Auction Smart Contract',
    description: 'The project aims to provide a decentralized platform for buying and selling land by allowing individuals to bid on available land parcels and purchase using cUSD',
    preview: require('./showcase/intermediate/Decentralize-land-auction-smart-contract.png'),
    website: 'blog/tutorials/Decentralized-land-auction-smart-contract',
    tags: ['celo', 'solidity', 'celosage', 'intermediate'],
  },
  {
    title: 'Design Patterns in Solidity on Celo. Factory, Singleton and Proxy Patterns',
    description: 'In this tutorial, we will dive deep into three widely-used design patterns in Solidity: Factory, Singleton, and Proxy patterns',
    preview: require('./showcase/intermediate/design-patterns-in-solidity-on-celo.-factory,-singleton-and-proxy-patterns.png'),
    website: 'blog/tutorials/design-patterns-in-solidity-on-celo.-factory,-singleton-and-proxy-patterns',
    tags: ['celo', 'solidity', 'celosage', 'intermediate'],
  },
  {
    title: 'Use onchain randomness',
    description: 'Onchain randomness is used for selecting validators to perform phone number verification. Read more about how onchain randomness is produced at the provided page.',
    preview: require('./showcase/intermediate/use-on-chain-randomness.png'),
    website: '/blog/2022/01/07/on-chain-randomness',
    tags: ['intermediate','foundation', 'solidity', 'randomness', 'oracle'],
  },
  {
    title: 'Understanding the Fundamentals of Auction Programming in Solidity',
    description: 'Gain a comprehensive understanding of the fundamental concepts and programming techniques for building decentralized auction applications using Solidity.',
    preview: require('./showcase/intermediate/Auction.png'),
    website: 'blog/tutorials/Understanding-the-Fundamentals-of-Auction-Programming-in-Solidity',
    tags: ['celo', 'intermediate', 'celosage'],
  },
  {
    title: 'Exploring the Decentralized Identity Features of Celo',
    description: 'Discover the powerful decentralized identity capabilities of Celo, a blockchain platform that enables secure, fast, and affordable transactions.',
    preview: require('./showcase/advanced/did.png'),
    website: 'blog/tutorials/exploring-the-decentralized-identity-features-of-celo',
    tags: ['celo', 'advanced', 'celosage'],
  },
  { 
    title: 'Understanding the Role of Proposals and Referendums in Celo Governance',
    description: 'A Comprehensive Breakdown of the Role of Proposals and Referendums in Celo Governance',
    preview: require('./showcase/intermediate/celo-governance.png'),
    website: 'blog/tutorials/Understanding-the-Role-of-Proposals-and-Referendums-in-Celo-Governance',
    tags: ['intermediate','celo', 'celosage'],
  },
  { 
    title: 'Create a React Based DApp on Celo',
    description: 'The beginner of developing a decentralised application (DApp) on Celo.',
    preview: require('./showcase/intermediate/create-a-react-based-dapp-on-celo.png'),
    website: '/blog/developer-guide/start/web-dapp',
    tags: ['intermediate','foundation', 'dapp', 'react', 'nextjs', 'usecontractkit', 'sdk'],
  },
  {
    title: 'Deploy an NFT to Celo',
    description: 'How to deploy ERC721 tokens (NFTs) on the Celo network using autogenerated code.',
    preview: require('./showcase/beginner/deploy-an-nft-to-celo.png'),
    website: '/blog/2022/01/05/no-code-erc721',
    tags: ['beginner','foundation', 'tokens', 'erc721', 'mint', 'nft', 'ipfs', 'pinata', 'solidity', 'remix'],
  },
  {
    title: 'Creating an ERC4626 token Contract on Celo',
    description: 'This tutorial introduces its readers to the concept of the token vault standard and how to write the contract',
    preview: require('./showcase/intermediate/creating-an-erc4626-token-contract-on-celo.png'),
    website: '/blog/tutorials/creating-an-erc4626-token-contract-on-celo',
    tags: ['intermediate', 'tokens', 'mint', 'nft', 'solidity', 'smartcontract', 'celosage', 'celo'],
  },
  {
    title: 'Deploy & Mint a Token',
    description: 'How to deploy a token contract that use the ERC20 token standard to Celo without writing code.',
    preview: require('./showcase/beginner/deploy-and-mint-a-token-on-celo.png'),
    website: '/blog/2022/01/04/no-code-erc20',
    tags: ['beginner','foundation', 'tokens', 'ERC20', 'mint', 'solidity', 'openzeppelin', 'remix'],
  },
  {
    title: 'Deploy and Interact with Contracts (Remotely)',
    description: 'How to deploy and interact your own smart contracts using a remote node.',
    preview: require('./showcase/intermediate/deploy-and-interact-with-contracts-remotely.png'),
    website: '/blog/developer-guide/start/hello-contract-remote-node',
    tags: ['intermediate','foundation', 'smartcontract', 'remote', 'deploy'],
  },
  {
    title: 'Deploy a Contract on Celo (local node)',
    description: 'How to deploy your own smart contracts onto a Celo local node.',
    preview: require('./showcase/intermediate/deploy-a-contract-on-celo-local-node.png'),
    website: '/blog/developer-guide/start/hellocontracts',
    tags: ['intermediate','foundation', 'smartcontract'],
  },
  {
    title: 'Designing a User-Friendly Celo DApp- A Beginners Guide to UI/UX',
    description: 'In this tutorial, we will teach interested persons how to create wireframes for their own web projects',
    preview: require('./showcase/beginner/designing-a-user-friendly-celo-dapp-a-beginners-guide-to-uiux-new.png'),
    website: '/blog/tutorials/designing-a-user-friendly-celo-dapp-a-beginners-guide-to-uiux',
    tags: ['celosage','beginner', 'celo', 'dapp', 'valora'],
  },
  {
    title: 'Sending CELO & Stable Assets',
    description: 'How to connect to the Celo test network and tranfer tokens using ContractKit.',
    preview: require('./showcase/intermediate/sending-celo-and-stable-assets.png'),
    website: '/blog/developer-guide/start/hellocelo',
    tags: ['intermediate','foundation', 'tokens', 'celowallet', 'contractkit', 'sdk', 'ledger'],
  },
  {
    title: 'Using Keystores Library for Local Key Management',
    description: 'Introduction to the keystores library and how to use it for local key management.',
    preview: require('./showcase/advanced/using-keystores-library-for-local-key-management.png'),
    website: '/blog/developer-guide/start/using-js-keystores',
    tags: ['advanced','foundation', 'keystores'],
  },
  {
    title: 'Add an ERC20 Token to Your Celo Wallet',
    description: 'Open up Cello Wallet and make sure you can see “Account Balance Details” then select “Add a new currency/token.',
    preview: require('./showcase/beginner/add-an-erc20-token-to-your-celo-wallet.png'),
    website: '/blog/add-token-celo-wallet',
    tags: ['beginner','foundation', 'tokens', 'celowallet'],
  },
  {
    title: 'Run a Celo full node in a Virtual Machine',
    description: 'Learn how to setup & run a Celo full node in a Virtual Machine.',
    preview: require('./showcase/intermediate/run-a-celo-full-node-in-a-virtual-machine.png'),
    website: 'https://learn.figment.io/tutorials/how-to-run-a-celo-full-node-in-a-virtual-machine',
    tags: ['intermediate', 'figment', 'nodejs'],
  },
  {
    title: 'Verifying Contracts with Hardhat',
    description: 'Hardhat is one of the most popular developer tools for writing contracts for EVM compatible blockchains.',
    preview: require('./showcase/intermediate/verifying-contracts-with-hardhat.png'),
    website: '/blog/hardhat-deploy-verify',
    tags: ['intermediate','foundation', 'hardhat', 'sourcify', 'verification'],
  },
  {
    title: 'Demos with ObservableHQ',
    description: 'Observable HQ is a Javascript notebook tool that makes it easy to share executable Javascript code right in the browser.',
    preview: require('./showcase/intermediate/demos-with-observable-hq.png'),
    website: '/blog/observable-intro',
    tags: ['intermediate','foundation', 'observable'],
  },
  {
    title: 'Using the Graph with Celo',
    description: 'The Graph protocol makes it easy to get historical blockchain data.',
    preview: require('./showcase/intermediate/using-the-graph-with-celo.png'),
    website: '/blog/using-the-graph',
    tags: ['intermediate','foundation', 'graph', 'dapp'],
  },
  {
    title: 'Understanding Reentrancy Attacks And How To Protect Your Smart Contract Using OpenZeppelin',
    description: 'In this tutorial we will explain how re-entrancy attacks work. And how to protect your smartcontract from such attacks',
    preview: require('./showcase/intermediate/understanding-reentrancy-attacks-and-how-to-protect-your-smart-contract-using-open-zeppelin.png'),
    website: '/blog/tutorials/understanding-reentrancy-attacks-and-how-to-protect-your-smart-contract-using-open-zeppelin',
    tags: ['celosage','solidity', 'intermediate'],
  },
  {
    title: 'Code Playground -- Metamask',
    description: 'Connect to Metamask, switch networks, add tokens to the Metamask asset list and send them to other accounts.',
    preview: require('./showcase/beginner/code-playground-metamask-and-celo.png'),
    website: '/blog/code-metamask',
    tags: ['beginner','foundation', 'codeplayground'],
  },
  {
    title: 'Introduction to the Code Playground',
    description: 'This post provides an introduction to the live code editor that is included as a feature in this blog.',
    preview: require('./showcase/beginner/introduction-to-the-celo-code-playground.png'),
    website: '/blog/code-playground',
    tags: ['beginner','foundation', 'codeplayground'],
  },
  {
    title: 'Submit a Tutorial',
    description: "Celo is an open source project and without community contributions from people like you Celo wouldn't exist. We welcome contributions to our codebase, documentation, translations and blog.",
    preview: require('./showcase/beginner/how-to-submit-a-tutorial-to-celo-docs.png'),
    website: 'https://docs.celo.org/blog/blog-contributions',
    tags: ['beginner','foundation', 'contribute'],
  },
  {
    title: 'Celo Development 201 - Build an NFT Minter with Hardhat and React',
    description: 'Throughout this intermediate course you are going to learn about NFTs, contract development with Hardhat and how to build a React frontend with use-contractkit.',
    preview: require('./showcase/intermediate/celo-development-201-build-an-nft-minter-with-hardhat-and-react.png'),
    website: 'https://dacade.org/communities/celo/courses/celo-201',
    tags: ['intermediate','dacade', 'smartcontract', 'html', 'javascript', 'nft', 'hardhat'],
  },
  {
    title: 'Celo Development 101',
    description: 'Learn smart contract development and build a Dapp on Celo.',
    preview: require('./showcase/beginner/celo-development-101.png'),
    website: 'https://dacade.org/communities/celo/courses/celo-development-101',
    tags: ['beginner','dacade', 'smartcontract', 'html', 'javascript'],
  },
  {
    title: 'Celo Blockchain 101',
    description: 'In this course, you will learn the most important blockchain concepts that you will need to navigate the Celo ecosystem.',
    preview: require('./showcase/beginner/celo-blockchain-101.png'),
    website: 'https://dacade.org/communities/celo/courses/celo-bc-101',
    tags: ['beginner','dacade', 'smartcontract', 'html', 'javascript'],
  },
  {
    title: 'How to mint your own fungible token on Celo',
    description: 'How to create fungible tokens on Celo using the Remix IDE.',
    preview: require('./showcase/beginner/deploy-and-mint-a-token-on-celo.png'),
    website: 'https://learn.figment.io/tutorials/celo-erc20-token-on-remix',
    tags: ['beginner','figment', 'solidity', 'metamask', 'remix'],
  },
  {
    title: 'Deploying smart contracts on Celo with Truffle',
    description: 'We will learn how to use Truffle and ContractKit to deploy smart contracts to Celo.',
    preview: require('./showcase/beginner/deploying-smart-contracts-on-celo-with-truffle.png'),
    website: 'https://learn.figment.io/tutorials/deploying-smart-contracts-on-celo-with-truffle',
    tags: ['beginner','figment', 'solidity', 'metamask', 'remix'],
  },
  {
    title: 'How to successfully connect to a Celo Wallet with a React Native DApp',
    description: 'Learn how to successfully set up a Celo Wallet with a React Native DApp using Redux.',
    preview: require('./showcase/intermediate/how-to-successfully-connect-to-a-celo-wallet-with-a-react-native-dapp.png'),
    website: 'https://learn.figment.io/tutorials/how-to-successfully-connect-to-a-celo-wallet-with-a-react-native-dapp',
    tags: ['intermediate', 'figment', 'reactnative', 'nodejs'],
  },
  {
    title: 'How to customize an Ethereum smart contract for the Celo network',
    description: 'Learn how to convert & customize an existing Ethereum Smart Contract for Celo network',
    preview: require('./showcase/intermediate/how-to-customize-an-ethereum-smart-contract-for-the-celo-network.png'),
    website: 'https://learn.figment.io/tutorials/celo-contract-from-ethereum',
    tags: ['intermediate', 'figment', 'nodejs', 'smartcontract', 'truffle'],
  },
  {
    title: 'How to use Moola’s money market',
    description: 'This tutorial is a part of DeFi series where people can learn how to participate in DeFi on the Celo Blockchain.',
    preview: require('./showcase/beginner/how-to-use-moolas-money-market.png'),
    website: 'https://learn.figment.io/tutorials/moola-market',
    tags: ['beginner', 'figment'],
  },
  {
    title: 'Hackathons 101 - Everything you need to know about Hackathons',
    description: 'In this article we will discuss the benefits of attending events, including networking, learning new skills, and gaining exposure to new ideas.',
    preview: require('./showcase/beginner/hackathons-101-everything-you-need-to-know-about-hackathons.png'),
    website: '/blog/tutorials/hackathons-101-everything-you-need-to-know-about-hackathons',
    tags: ['celosage', 'beginner' ],
  },
  {
    title: 'Testing Celo Smart Contracts with Truffle',
    description: 'We will learn how to use Truffle in order to test smart contracts on Celo.',
    preview: require('./showcase/intermediate/testing-celo-smart-contracts-with-truffle.png'),
    website: 'https://learn.figment.io/tutorials/celo-testing-truffle',
    tags: ['intermediate', 'figment', 'nodejs', 'smartcontract', 'truffle', 'javascript'],
  },
  {
    title: 'Distributed File Manager (DFM) using Celo, IPFS and ReactJS',
    description: 'Learn how to make a Distributed File Manager using the IPFS protocol for storing files on the Celo network',
    preview: require('./showcase/advanced/distributed-file-manager-dfm-using-celo-ipfs-and-reactjs.png'),
    website: 'https://learn.figment.io/tutorials/distributed-file-manager-using-ipfs-celo-reactjs',
    tags: ['advanced','figment'],
  },
  {
    title: 'Introduction to dApp kit',
    description: 'In this tutorial we are going to make counter dapp with expo (react native).',
    preview: require('./showcase/intermediate/introduction-to-dapp-kit.png'),
    website: 'https://learn.figment.io/tutorials/introduction-to-dappkit',
    tags: ['intermediate', 'figment', 'reactnative', 'nodejs', 'truffle'],
  },
  {
    title: 'Build a Decentralized Autonomous Organization (DAO) on Celo',
    description: 'Build a functioning DAO by writing the Solidity smart contract and building a React Native dApp',
    preview: require('./showcase/advanced/build-a-decentralized-autonomous-organization-dao-on-celo.png'),
    website: 'https://learn.figment.io/tutorials/build-a-dao-on-celo',
    tags: ['advanced', 'figment'],
  },
  {
    title: 'How to re-deploy your Ethereum DApp on Celo',
    description: 'Learn how to re-deploy Ethereum Dapps on the Celo network.',
    preview: require('./showcase/beginner/how-to-redeploy-your-ethereum-dapp-on-celo.png'),
    website: 'https://learn.figment.io/tutorials/redeploy-ethereum-dapps-on-celo',
    tags: ['beginner', 'figment', 'truffle', 'javascript', 'cli'],
  },
   {
    title: 'How to Create a Blockchain Simulation using Python and FastAPI',
    description: 'This is an algorithm based tutorial that will teach you how to build a celo blockchain stimulation.',
    preview: require('./showcase/intermediate/blockchain-simulation-with-python.png'),
    website: '/blog/tutorials/how-to-create-a-blockchain-simulation-using-python-and-fastapi',
    tags: ['intermediate', 'celosage', 'celo'],
  },
  {
    title: 'How to Build and Deploy Flashloan Contracts on Celo with Aave',
    description: 'In this tutorial, you will learn how flash loans work, and how Aave, one of the leading flash loan protocols, allows users to take out these loans.',
    preview: require('./showcase/advanced/aave-on-celo.png'),
    website: '/blog/tutorials/how-to-build-and-deploy-flashloan-contracts-on-celo-with-aave',
    tags: ['celosage', 'advanced', 'solidity', 'celo', 'smartcontract'],
  },
  {
    title: 'Create Deploy and Mint your ERC223 contract on Celo with Hardhat',
    description: 'This tutorial is an expository piece on the ERC223 token standard, also explaining how to create and deploy a sample ERC223 contract',
    preview: require('./showcase/intermediate/ERC223-token-contract.png'),
    website: 'https://learn.figment.io/tutorials/create-deploy-and-mint-your-eRC223-contract-on-celo-with-hardhat',
    tags: ['intermediate', 'celo', 'celosage', 'javascript', 'hardhat', 'smartcontract', ],
  },
  {
    title: 'Getting started with Celo Python SDK',
    description: 'This article will provide a step-by-step guide on how to get started with Celo Python SDK.',
    preview: require('./showcase/intermediate/celo-python-sdk.png'),
    website: '/blog/tutorials/getting-started-with-celo-python-SDK',
    tags: ['intermediate', 'celo', 'celosage', 'solidity'],
  },
  {
    title: 'Create Vault Smart Contract',
    description: 'Learn how to create, deploy, and interact with Vault Smart Contract on the Celo Ecosystem',
    preview: require('./showcase/advanced/create-a-vault-smart-contract.png'),
    website: 'https://learn.figment.io/tutorials/create-vault-smart-contract',
    tags: ['advanced', 'figment', 'react', 'nodejs', 'smartcontract', 'truffle'],
  },
  {
    title: 'Introduction to Token Economics on Celo',
    description: 'A brief overview of the economic principles governing the Celo network and its native token',
    preview: require('./showcase/intermediate/token.png'),
    website: 'blog/tutorials/introduction-to-token-economics-on-celo',
    tags: ['celo', 'intermediate', 'celosage'],
  },
  {
    title: 'Unlocking Cross-Chain Liquidity',
    description: 'A Comprehensive Review of Celo Platform and its Role in Enabling Interoperability Between Blockchains',
    preview: require('./showcase/advanced/liquidity.png'),
    website: 'blog/tutorials/unlocking-cross-chain-liquidity',
    tags: ['celo', 'advanced', 'celosage'],
  },
  {
    title: 'Send CELO & cUSD',
    description: 'Learn how to connect to the Celo test network and transfer tokens using ContractKit',
    preview: require('./showcase/intermediate/send-celo-and-cusd.png'),
    website: 'https://learn.figment.io/tutorials/send-celo-and-cusd',
    tags: ['intermediate', 'cusd', 'celo', 'figment'],
  },
  {
    title: 'Create subgraphs for Celo smart contracts',
    description: 'Learn how to integrate The Graph with CELO',
    preview: require('./showcase/intermediate/create-subgraphs-for-celo-smart-contracts.png'),
    website: 'https://learn.figment.io/tutorials/celo-subgraphs',
    tags: ['intermediate', 'subgraphs', 'figment'],
  },
  {
    title: 'Hello Mobile DApp',
    description: 'Learn how to create a simple mobile DApp using dAppKit and the React Native Expo framework',
    preview: require('./showcase/beginner/hello-celo-mobile-dapp.png'),
    website: 'https://learn.figment.io/tutorials/hello-mobile-dapp',
    tags: ['beginner', 'mobile', 'figment'],
  },
  {
    title: 'Building A Dutch Auction Dapp on Celo',
    description: 'A comprehensive guide for understanding and building Dutch auction dapp on Celo.',
    preview: require('./showcase/intermediate/build-a-dutch-auction-dapp-on-celo.png'),
    website: '/blog/tutorials/building-a-dutch-auction-dapp-on-celo',
    tags: ['intermediate', 'erc721', 'hardhat', 'react', 'solidity', 'celosage'],
  },
  {
    title: 'Smart Contract Development on Celo for Python Developers',
    description: 'Write your first Vyper contract with Brownie and deploy it on Alfajores testnet.',
    preview: require('./showcase/beginner/smart-contract-development-on-celo-for-python-developers.png'),
    website: '/blog/tutorials/smart-contract-development-on-celo-for-python-developers',
    tags: ['celosage', 'beginner'],
  },
  // Videos

    {
    title: 'How to build an NFT marketplace with Nextjs ipfs etherjs and Redux',
    description: 'Learn how to build an nft marketplace with nextjs as the framework and Ipfs for storage and Redux for state management and Hardhat for compiling.',
    preview: require('./showcase/intermediate/how-to-build-nftmarkertplace.png'),
    website:'/blog/tutorials/how-to-build-an-nft-marketplace-with-nextjsipfsetherjs-and-redux',
    tags: ["celosage","metamask","dacade", "mint","nextjs","nft","intermediate","ipfs"],
  },
  {
    title: 'Deploy Celo Smart contracts with Remix IDE',
    description: 'Learn how to use Remix IDE for deploying Celo smart contracts',
    preview: require('./showcase/beginner/deploy-celo-smart-contracts-with-remix-ide.png'),
    website: 'https://learn.figment.io/tutorials/celo-for-remix',
    tags: ['beginner', 'remix', 'foundation'],
  },
  {
    title: 'How to create a ERC1155 NFT in Celo Network with Hardhat',
    description: 'Learn how to write a smart contract using the Solidity language and a contract from the Openzeppelin library for ERC1155 tokens.',
    preview: require('./showcase/intermediate/celo-crowd-funding-project-tutorial.png'),
    website: 'https://learn.figment.io/tutorials/celo-hardhat-deploy-and-nft-app',
    tags: ['intermediate', 'erc1155', 'nft', 'hardhat', 'figment'],
  },
  {
    title: 'Celo Crowd Funding Project Tutorial',
    description: 'Learn how to create a Smart Contract which facilitates crowdfunding.',
    preview: require('./showcase/advanced/celo-crowdfunding-project-tutorial.png'),
    website: 'https://learn.figment.io/tutorials/celo-crowd-funding-project',
    tags: ['advanced', 'figment', 'smartcontract', 'truffle', 'solidity'],
  },
  {
    title: 'How to create a Loyalty Program using Meta-transactions',
    description: 'What if users could get rewarded for transactions and not pay gas? This tutorial will show you how!',
    preview: require('./showcase/advanced/how-to-create-a-loyalty-program-using-meta-transactions.png'),
    website: '/blog/2022/07/27/how-to-create-a-loyalty-program-using-meta-transactions',
    tags: ['advanced', 'foundation'],
  },
  {
    title: 'Composer series: Building a decentralized news feed with Celo Composer',
    description: 'Build a decentralized news feed using React, Tailwind, IPFS, and Celo Composer.',
    preview: require('./showcase/advanced/celo-composer-building-a-decentralized-news-feed-with-celo-composer.png'),
    website: 'blog/tutorials/building-a-decentralized-newsfeed-with-celo-composer',
    tags: ['advanced', 'composer', 'foundation'],
  },
  {
    title: 'How to create an upgradeable smart contract in Celo',
    description: 'Everything you need to know about upgradable smart contracts.',
    preview: require('./showcase/advanced/how-to-create-an-upgradable-smart-contract-on-celo.png'),
    website: 'blog/tutorials/how-to-create-an-upgradeable-smart-contract-in-celo',
    tags: ['advanced', 'flutter', 'composer', 'foundation'],
  },
  {
    title: 'Bridging tokens to and from Celo via Wormhole',
    description: 'Wormhole has enabled the Celo chain.',
    preview: require('./showcase/advanced/bridging-tokens-to-and-from-celo-via-wormhole.png'),
    website: 'blog/tutorials/bridging-token-to-and-from-celo-via-wormhole',
    tags: ['advanced', 'foundation'],
  },
  {
    title: '9 Sustainable DeFi Projects Built on Celo',
    description: 'Creating the world’s first carbon-neutral blockchain was just the beginning.',
    preview: require('./showcase/beginner/9-sustainable-defi-projects-built-on-celo.png'),
    website: 'blog/tutorials/9-sustainable-defi-projects-built-on-celo',
    tags: ['beginner', 'foundation'],
  },
  {
    title: 'Composer Series - Building a Staking Defi App with Celo Composer',
    description: 'Building a Defi application to create, stake and receive rewards on your token using Celo composer.',
    preview: require('./showcase/intermediate/celo-composer-building-a-staking-defi-dapp.png'),
    website: 'blog/2022/10/27/building-a-defi-staking-dapp',
    tags: ['intermediate', 'foundation', 'composer', 'react', ],
  },
  {
    title: 'Build an On-Chain Puzzle Game on Celo',
    description: 'Learn how to build a On-Chain Puzzle Game on Celo using Solidity and Hardhat.',
    preview: require('./showcase/intermediate/on-chain-puzzle-game.png'),
    website: '/blog/tutorials/build-an-on-chain-puzzle-game-on-celo',
    tags: ['celosage', 'intermediate', 'solidity', 'hardhat'],
  },
  {
    title: 'A Practical Comparison Between ERC-1155 and ERC-721',
    description: 'An informative and practical comparison of two popular NFT standards, ERC-1155 and ERC-721, that delves into their technical details.',
    preview: require('./showcase/beginner/a-practical-comparison-between-erc-1155-and-erc-721.png'),
    website: '/blog/tutorials/a-practical-comparison-between-erc-1155-and-erc-721',
    tags: ['celosage', 'intermediate', 'erc1155', 'erc721', 'nft'],
  },
  {
    title: 'Understanding Role Based Access Control in Smart Contracts',
    description: 'In this tutorial, we will explore how to create a role-based control using openzeppelin library.',
    preview: require('./showcase/intermediate/understanding-role-based-access-control-in-smart-contracts.png'),
    website: '/blog/tutorials/understanding-role-based-access-control-in-smart-contracts',
    tags: ["celosage", "intermediate", "solidity", "hardhat", "openzeppelin", "react"],
  },

  // Videos

  {
    title: 'Panel Talk: Empowering Social Impact Through Web3',
    description: 'Join Nestor as he discusses social impact through Web3.',
    preview: require('./showcase/beginner/panel-talk-empowering-social-impact-through-web3.png'),
    website: 'https://www.youtube.com/watch?v=ZQUYGEI3yHQ',
    tags: ['beginner', 'video'],
  },
  {
    title: 'Tech Talk: Utilizing the ReFi Stack Thesis to Propel Web3 Project Idea Generation',
    description: 'Join Nirvaan from Climate Collective, and Nestor from Celo Foundation DevRel as they discuss the ReFi stack thesis to propel web3 project ideas.',
    preview: require('./showcase/beginner/tech-talk-utilizing-the-refi-stack-thesis-to-propel-web3-project-ideas.png'),
    website: 'https://www.youtube.com/watch?v=J7jyoDUIx3E&t=529s',
    tags: ['beginner', 'video'],
  },
  {
    title: 'Workshop: Introduction to Solidity and Remix',
    description: 'Join Harpal Jadeja (Twitter: @HarpalJadeja11) for a discussion with Viraz Malhotra from GoodGhosting (Twitter: @Viraz04). You will learn how to get started with Solidity and Remix online IDE.',
    preview: require('./showcase/beginner/workshop-introduction-to-solidity-and-remix.png'),
    website: 'https://www.youtube.com/watch?v=jr_P-26SdbE&t=656s',
    tags: ['beginner', 'video'],
  },
  {
    title: 'Workshop: Build a frontend for your smart contracts using react-celo',
    description: 'Join Nestor Bonilla (Twitter: @0xNestor) and Aaron Deruvo for this workshop! You will learn to utilize react-celo as a resource for frontend development by dissecting react-celo into a development approach for various javascript frameworks.',
    preview: require('./showcase/intermediate/workshop-build-a-front-end-for-your-smart-contracts-using-react-celo.png'),
    website: 'https://www.youtube.com/watch?v=3BT0sjXW1Uw',
    tags: ['intermediate', 'video'],
  },
  {
    title: 'Workshop: Introduction to Hardhat',
    description: 'Join Harpal Jadeja (Twitter: @HarpalJadeja11) and learn how to utilize Hardhat to deploy and test your smart contracts.',
    preview: require('./showcase/beginner/workshop-introduction-to-hardhat.png'),
    website: 'https://www.youtube.com/watch?v=W7nGdHKcIFw&list=PLsQbsop73cfH5QYX9Olfw1fwu0rz3Slyj&index=6',
    tags: ['beginner', 'video'],
  },
  {
    title: 'Building Your Smart Contract Web Dapp with Celo-Composer',
    description: 'Learn how to initialize a Hardhat and React project using Celo-composer.',
    preview: require('./showcase/intermediate/building-your-smart-contract-web-dapp-with-celo-composer.png'),
    website: 'blog/tutorials//building-your-first-smart-contract-web-dapp-with-celo-composer',
    tags: ['celo', 'intermediate', 'celosage', 'composer', 'nextjs', 'smartcontract', 'react', 'solidity'],
  },
  {
    title: 'Workshop: Build a DeFi staking dApp on Celo using Solidity',
    description: 'Join Ernest Nnmadi (Twitter: @ErnestElijah) for this workshop! You will learn how to build a DeFi stacking dApp on Celo.',
    preview: require('./showcase/advanced/workshop-build-a-defi-staking-dapp-on-celo-using-solidity.png'),
    website: 'https://www.youtube.com/watch?v=ke5OPItFaOQ&list=PLsQbsop73cfH5QYX9Olfw1fwu0rz3Slyj&index=7',
    tags: ['advanced', 'video'],
  },
  {
    title: 'Tech Talk: Smart Contract Security and Auditing',
    description: 'Join Ryon Shamloo for this Tech Talk! He will discuss best security practices and known vulnerabilities.',
    preview: require('./showcase/advanced/tech-talk-smart-contract-security-and-auditing.png'),
    website: 'https://www.youtube.com/watch?v=CxIzZmG2bBI&list=PLsQbsop73cfH5QYX9Olfw1fwu0rz3Slyj&index=8',
    tags: ['advanced', 'video'],
  },
  {
    title: 'Workshop: Integrating Programmable Carbon with Toucan',
    description: 'Join Harpal Jadeja (Twitter: @HarpalJadeja11)  and Alex Lazar for this workshop! You will learn about Toucan and how you can integrate their offerings into your hackathon project.',
    preview: require('./showcase/advanced/workshop-integrating-programmable-carbon-with-toucan.png'),
    website: 'https://www.youtube.com/watch?v=Y0-hzz_QbKg&list=PLsQbsop73cfH5QYX9Olfw1fwu0rz3Slyj&index=9',
    tags: ['advanced', 'video'],
  },
  {
    title: 'Tech talk: stCelo',
    description: 'Join Harpal Jadeja (Twitter: @HarpalJadeja11)  and Mathieu for this workshop! You will learn about stCelo and how you can integrate their offerings into your hackathon project.',
    preview: require('./showcase/intermediate/tech-talk-stcelo.png'),
    website: 'https://www.youtube.com/watch?v=0PL31bwzdKA&list=PLsQbsop73cfH5QYX9Olfw1fwu0rz3Slyj&index=10',
    tags: ['intermediate', 'video'],
  },
  {
    title: 'Workshop: Token gating content using Unlock Protocol',
    description: 'Join Harpal Jadeja (Twitter: @HarpalJadeja11)  and Angela Steffens for this workshop!',
    preview: require('./showcase/advanced/workshop-token-gating-content-using-unlock-protocol.png'),
    website: 'https://www.youtube.com/watch?v=B2O6FcgvXAI&list=PLsQbsop73cfH5QYX9Olfw1fwu0rz3Slyj&index=12',
    tags: ['advanced', 'video'],
  },
  {
    title: 'Tech Talk: Smart Contract Security 201',
    description: 'Ryon Shamloo takes you through part two of his best security practices talk!',
    preview: require('./showcase/intermediate/tech-talk-smart-contract-security-201.png'),
    website: 'https://www.youtube.com/watch?v=HIEcAXshU8U&list=PLsQbsop73cfH5QYX9Olfw1fwu0rz3Slyj&index=13',
    tags: ['intermediate', 'video'],
  },
  {
    title: 'The Future of Regenerative Finance and its potential impact',
    description: 'Learn about how Celo is committed to its mission of building a regenerative economy, potential impact of ReFi, the future of ReFi and more',
    preview: require('./showcase/beginner/the-future-of-regenerative-finance-and-its-potential-impact.png'),
    website: '/blog/tutorials/the-future-of-regenerative-finance-and-its-potential-impact',
    tags: ['beginner', 'celo', 'celosage'],
  },
  {
    title: 'Workshop: Building an exchange on Celo',
    description: 'Use Celo composer and Fiat-connect to build an exchange, Part I',
    preview: require('./showcase/intermediate/workshop-building-an-exchange-on-celo.png'),
    website: 'https://www.youtube.com/watch?v=O6DjaYFGLmE&list=PLsQbsop73cfH5QYX9Olfw1fwu0rz3Slyj&index=15',
    tags: ['intermediate', 'video'],
  },
    {
    title: 'Building A Decentralized Investment Platform on the Celo blockchain',
    description: 'In this tutorial, we would build a mock investment platform that returns profit on the celo blockchain',
    preview: require('./showcase/intermediate/building-a-decentralized-investment-platform.png'),
    website: 'blog/tutorials/building-a-decentralized-investment-platform',
    tags: ['celosage','celowallet', 'celo', 'solidity', 'html', 'remix', 'smartcontract', 'intermediate'],
  },
  {
    title: 'Workshop: Building an exchange on Celo, Part II',
    description: 'Use Celo composer and Fiat-connect to build an exchange, Part II',
    preview: require('./showcase/advanced/workshop-building-an-exchange-on-celo-part-2.png'),
    website: 'https://www.youtube.com/watch?v=xxLWRUmAKvs&list=PLsQbsop73cfH5QYX9Olfw1fwu0rz3Slyj&index=16',
    tags: ['advanced', 'video'],
  },
  {
    title: 'Introduction to Valora',
    description: 'Join this workshop for an introduction to Valora',
    preview: require('./showcase/beginner/introduction-to-valora.png'),
    website: 'https://www.youtube.com/watch?v=foamzu62nZk&list=PLsQbsop73cfH5QYX9Olfw1fwu0rz3Slyj&index=18',
    tags: ['beginner', 'video'],
  },
  {
    title: 'Workshop: Building an NFT collection on Celo using Celo composer',
    description: 'Join Ewerton Lopes Pereira to build an NFT collection on Celo',
    preview: require('./showcase/intermediate/workshop-building-an-nft-collection-on-celo-using-celo-composer.png'),
    website: 'https://www.youtube.com/watch?v=hf5gTAQ8G10&list=PLsQbsop73cfH5QYX9Olfw1fwu0rz3Slyj&index=19',
    tags: ['intermediate', 'video'],
  },
  {
    title: 'Introduction to Mento',
    description: 'Join Nestor Bonilla for an introduction to the Mento protocol',
    preview: require('./showcase/intermediate/introduction-to-mento.png'),
    website: 'https://www.youtube.com/watch?v=hf5gTAQ8G10&list=PLsQbsop73cfH5QYX9Olfw1fwu0rz3Slyj&index=19',
    tags: ['intermediate', 'video'],
  },
  {
    title: 'Overview of Developer Tools in the Celo Ecosystem',
    description: 'This article is to help you choose the right tool in the Celo ecosystem',
    preview: require('./showcase/beginner/overview-of-developer-tools-in-the-celo-ecosystem.png'),
    website: 'blog/tutorials/overview-of-developer-tools-in-the-celo-ecosystem',
    tags: ['celosage', 'react', 'composer', 'contractkit', 'cli', 'beginner'],
  },
  {
    title: 'How to Fractionalize an NFT on the Celo Platform',
    description: 'Building a dApp to fractionalize an NFT on top of Celo.',
    preview: require('./showcase/advanced/how-to-fractionalize-an-nft-on-the-celo-platform.png'),
    website: 'blog/tutorials/how-to-fractionalize-nft-on-celo-platform',
    tags: ['advanced', 'nft', 'celo', 'celosage'],
  },
  {
    title: 'Preventing Vulnerabilities in Solidity: Delegate Call',
    description: 'Understanding and preventing solidity vulnerabilities.',
    preview: require('./showcase/intermediate/solidity-vulnerabilities-delegated-call.png'),
    website: 'blog/tutorials/solidity-vulnerabilities-delegated-call',
    tags: ['celosage', 'advanced', 'solidity'],
  },
  {
    title: 'How to Create and Test Contract Calls with Celo and Hardhat',
    description: 'How to create and test contract calls with Celo and Hardhat.',
    preview: require('./showcase/intermediate/how-to-create-and-test-contract-calls-with-celo-and-hardhat.png'),
    website: 'blog/tutorials/how-to-create-and-test-contract-calls-on-hardhat',
    tags: ['celosage', 'intermediate', 'hardhat'],
  },
  {
    title: 'How to Deploy a Smart Contract to the Celo Testnet using Hardhat',
    description: 'This video tutorial will expose developers to deploying a smart contract to the Celo Testnet using hardhat.',
    preview: require('./showcase/beginner/how-to-deploy-a-smart-contract-to-the-celo-testnet-using-hardhat.jpg'),
    website: 'blog/tutorials/how-to-deploy-a-smart-contract-to-the-celo-testnet-using-hardhat',
    tags: ['celosage', 'beginner', 'hardhat'],
  },
  {
    title: 'Redeploying Dapp to Celo.',
    description: 'How to Re Deploy your Ethereum DApp to Celo with Hardhat.',
    preview: require('./showcase/intermediate/how-to-redeploy-your-ethereum-dApp-to-celo-with-hardhat.png'),
    website: 'blog/tutorials/how-to-redeploy-your-ethereum-dApp-to-celo-with-hardhat',
    tags: ['intermediate', 'hardhat', 'celosage', 'smartcontract', 'deploy', 'solidity', 'celo'],
  },
  {
    title: 'How to Create your own DAO on Celo',
    description: 'Build your own DAO with on-chain governance',
    preview: require('./showcase/intermediate/how-to-create-your-own-dao-on-celo.png'),
    website: 'blog/tutorials/how-to-create-a-dao-on-celo',
    tags: ['celosage', 'intermediate', 'hardhat', 'solidity', 'dao'],
  },
  {
    title: 'How to Write Unit Testing for Smart Contract with Hardhat',
    description: 'How to write unit testing for smart contracts with Hardhat.',
    preview: require('./showcase/intermediate/how-to-write-unit-testing-for-smart-contracts-with-hardhat.png'),
    website: 'blog/tutorials/how-to-write-unit-testing-for-contracts-with-hardhat',
    tags: ['celo', 'intermediate', 'celosage', 'smartcontract', 'solidity'],
  },
  {
    title: 'Creating, Deploying, Minting your ERC1155 Token on Celo',
    description: 'How to Creating, Deploying, Minting your ERC1155 Token on Celo using Hardhat',
    preview: require('./showcase/intermediate/how-to-create-deploy-and-mint-your-erc1155-token-on-celo-with-hardhat.png'),
    website: 'blog/tutorials/how-to-create-deploy-and-mint-your-erc1155-token-on-celo-with-hardhat',
    tags: ['celo', 'intermediate', 'celosage', 'deploy', 'smartcontract', 'solidity', 'tokens', 'ipfs', 'hardhat'],
  },
  {
    title: 'Unit Testing with Truffle and Celo',
    description: 'How to write unit testing for smart contracts with Truffle.',
    preview: require('./showcase/beginner/how-to-write-unit-testing-for-contracts-with-truffle.png'),
    website: 'blog/tutorials/how-to-write-unit-testing-for-smart-contract-with-truffle',
    tags: ['intermediate', 'truffle', 'smartcontract', 'celosage'],

  },
  {
    title: 'Proof Of Stack Consensus',
    description: 'A Deep Dive into Celo Proof of Stake Consensus.',
    preview: require('./showcase/beginner/a-deep-dive-into-celo-proof-of-stake-consensus.png'),
    website: 'blog/tutorials/a-deep-dive-into-celo-proof-of-stake-consensus',
    tags: ['intermediate', 'smartcontract', 'celosage', 'celo'],
  },
  {
  title: 'Understanding the Decentralized Storage System',
  description: 'This tutorial is a comprehensive and explanatory guide to understanding the decentralized storage system',
  preview: require('./showcase/intermediate/understanding-the-decentralized-storage-system.png'),
  website: 'blog/tutorials/understanding-the-decentralized-storage-system',
  tags: ['celo', 'intermediate', 'celosage'],
},
{
  title: 'How to listen to smart contract On-Chain events with Celo',
  description: 'This tutorial teaches its readers about reading celo on-chain event',
  preview: require('./showcase/intermediate/how-to-listen-to-smart-contract-on-chain-event-with-celo.png'),
  website: 'blog/tutorials/how-to-listen-to-smart-contract-on-chain-event-with-celo',
  tags: ['celo', 'intermediate', 'celosage'],
},
  {
    title: 'Minting your ERC1155 Token on Celo',
    description: 'How to Minting your ERC1155 Token on Celo using Remix',
    preview: require('./showcase/intermediate/how-to-mint-your-erc1155-nft-on-celo-with-remix.png'),
    website: 'blog/tutorials/how-to-mint-your-erc1155-nft-on-celo-with-remix',
    tags: ['celo', 'intermediate', 'celosage', 'solidity', 'erc1155'],
  },
  {
    title: 'How To Download and Test The Celo Extension Wallet on Your Browser',
    description: 'How To Download and Test The Celo Extension Wallet on Your Browser.',
    preview: require('./showcase/beginner/how-to-download-and-test-the-Celo-extension-wallet-on-your-browser.png'),
    website: 'blog/tutorials/how-to-download-and-test-the-Celo-extension-wallet-on-your-browser',
    tags: ['celosage', 'video', 'beginner'],
  },
  {
    title: 'How to create an NFT with royalties on Celo',
    description: 'Building a dApp to mint an NFT with royalty',
    preview: require('./showcase/intermediate/how-to-create-an-nft-with-royalties-on-celo.png'),
    website: 'blog/tutorials/how-to-create-an-nft-with-royalties-on-celo',
    tags: ['celosage', 'nft', 'advanced'],
  },
  {
    title: 'How to build a marketplace for selling shoes on the celo blockchain',
    description: 'Learn how to build a marketplace for seliing shoes on the celo blockchain.',
    preview: require('./showcase/intermediate/How-to-Build-a-Marketplace-for-Selling-Shoes-on-Celo.png'),
    website: 'blog/tutorials/how-to-build-a-marketplace-for-selling-shoes-on-the-celo-blockchain',
    tags: ['celosage', 'solidity', 'intermediate'],
  },
  {
    title: 'Build a Frontend dApp for Celo Network in Angular',
    description: 'How to build a frontend for an NFT Auction dApp that runs on the Celo blockchain using Angular',
    preview: require('./showcase/intermediate/build-a-frontend-dapp-for-celo-network-in-angular.png'),
    website: 'blog/tutorials/build-a-frontend-dapp-for-celo-network-in-angular',
    tags: ['celosage', 'hardhat', 'advanced'],
  },
  {
    title: 'How to create interactive NFTs on Celo',
    description: 'Building a dApp to show interactive nfts',
    preview: require('./showcase/intermediate/how-to-create-interactive-nfts-on-celo.png'),
    website: 'blog/tutorials/how-to-create-interactive-nfts-on-celo',
    tags: ['celosage', 'nft', 'advanced'],
  },
  {
    title: 'Potential Growth of Blockchain and its Use Cases',
    description: 'In this tutorial, we will explore the current and potential future applications of blockchain technology',
    preview: require('./showcase/beginner/potential-growth-of-blockchain-and-its-use-cases.png'),
    website: 'blog/tutorials/potential-growth-of-blockchain-and-its-use-cases',
    tags: ['celosage', 'beginner'],
  },
  {
    title: 'Overview of NFTs on the Celo Platform',
    description: 'In this tutorial, we explore NFTs and what NFTs platforms are on Celo',
    preview: require('./showcase/beginner/overview-of-NFTs-on-the-Celo-Platform.png'),
    website: 'blog/tutorials/overview-of-nfts-on-the-celo-platform',
    tags: ['celosage', 'nft', 'celo', 'beginner'],
  },
  {
    title: 'Advance hardhat configration on celo using plugins',
    description: 'Leveraging plug-ins for better developer experience',
    preview: require('./showcase/intermediate/advance-hardhat-configuration-on-celo-using-plugins.png'),
    website: 'blog/tutorials/advance-hardhat-configuration-on-celo-using-plugins',
    tags: ['celosage', 'hardhat', 'intermediate', 'javascript'],
  },
  {
    title: 'Solidity from Zero to Hero',
    description: 'In this article you will learn Solidity language',
    preview: require('./showcase/beginner/solidity-from-zero-to-hero.png'),
    website: 'blog/tutorials/solidity-from-zero-to-hero',
    tags: ['celosage', 'intermediate'],
  },
  {
    title: ' How to Create a Celo Testnet RPC Using Lava Protocol',
    description: 'This article briefly examines RPCs while guiding readers on the steps required to create Celo Testnet and Mainnet RPCs using Lava.',
    preview: require('./showcase/beginner/how-to-create-celo-testnet-and-mainnet-rpc-using-lava.png'),
    website: 'blog/tutorials/how-to-create-celo-testnet-and-mainnet-rpc-using-lava',
    tags: ['celosage', 'beginner','celo'],
  },
  {
    title: 'Build an NFT Marketplace for Tech Artisans on Celo',
    description: 'This tutorial will show you how to use React, Solidity, react-celo, and IPFS to create a platform that connects creators and collectors in the NFT market space',
    preview: require('./showcase/intermediate/build-an-nft-marketplace-for-tech-artisans-on-celo.png'),
    website: 'blog/tutorials/build-an-nft-marketplace-for-tech-artisans-on-celo',
    tags: ['celosage', 'intermediate', 'react', 'ipfs', 'nft'],
  },
  {
    title: 'Create a Lottery dApp using Celo Composer and Redstones Randomness',
    description: 'Solidity smart contracts can use randomness to ensure that lottery outcomes are fair and unbiased, hence the use of Redstone randomness, which allows for transparency in the implementation',
    preview: require('./showcase/intermediate/create-a-lottery-dapp-using-celo-composer-and-redstone-randomness.png'),
    website: 'blog/tutorials/create-a-lottery-dapp-using-celo-composer-and-redstone-randomness',
    tags: ['celosage', 'intermediate', 'react', 'hardhat', 'oracle', 'randomness'],
  },
  {
    title: 'How to use Witnet oracle network to display cryptocurrency prices',
    description: 'This tutorial will demonstrate the process of utilizing the Witnet oracle network to obtain cryptocurrency prices by linking off-chain data with the blockchain',
    preview: require('./showcase/intermediate/how-to-use-witnet-oracle-to-display-cryptocurrency-prices.png'),
    website: 'blog/tutorials/how-to-use-witnet-oracle-to-display-cryptocurrency-prices',
    tags: ['celosage', 'intermediate', 'react', 'hardhat', 'oracle'],
  },
  {
    title: 'Getting Started On Celo With Hardhat',
    description: 'Providing Celo developers with comprehensive information on Web3 tools and their usage',
    preview: require('./showcase/beginner/getting-started-on-celo-with-hardhat.png'),
    website: 'blog/tutorials/getting-started-on-celo-with-hardhat',
    tags: ['celosage', 'hardhat', 'smartcontract', 'solidity', 'intermediate'],
  },
  {
    title: 'How to Add Crypto Payment to an E-Commerce Website with Celo and Valora',
    description: 'This article will provide a step-by-step guide on how to add Crypto payment to an E-commerce website with Celo Valora.',
    preview: require('./showcase/advanced/how-to-add-crypto-pay-using-valora.png'),
    website: 'blog/tutorials/how-to-add-crypto-pay-using-valora',
    tags: ['celosage', 'advanced', 'celo', 'react', 'valora'],
  },
  {
    title: 'Regenerative Finance - What it is and Why it Matters',
    description: 'In this article, we will look into the financial protocol behind the Celo blockchain, the "how" and the "helps"',
    preview: require('./showcase/beginner/regenerative-finance-and-celo-the-process-and-partnership.png'),
    website: 'blog/tutorials/regenerative-finance-and-celo-the-process-and-partnership',
    tags: ['celosage', 'intermediate'],
  },
  {
    title: 'Best practices for writing smart contracts with real world examples',
    description: 'Showing some of the best practices for writing smart contracts',
    preview: require('./showcase/intermediate/best-practices-for-writing-smart-contracts-with-real-world-examples.png'),
    website: 'blog/tutorials/best-practices-for-writing-smart-contracts-with-real-world-examples',
    tags: ['celosage', 'intermediate', 'solidity', 'hardhat'],
  },
  {
    title: 'Create Dynamic NFT, Redstone Custom API and Celo Composer, Hardhat & React (Nextjs)',
    description: 'Welcome to this tutorial, in this tutorial we will be building a Dynamic NFT using Celo composer together with Redstone Oracle Custom API Data.',
    preview: require('./showcase/intermediate/create-dynamic-nft-redstone-custom-api-and-celo-composer-hardhat-react-nextjs.png'),
    website: 'blog/tutorials/create-dynamic-nft-redstone-custom-api-and-celo-composer-hardhat-react-nextjs',
    tags: ['solidity', 'react', 'celo', 'smartcontract', 'nextjs', 'intermediate', 'nft', 'celosage'],
  },
  {
    title: 'An Introduction to Layer 1 and Layer 2 Blockchain Protocols',
    description: 'In this tutorial, we will provide an introduction to the different types of blockchain protocols and explain the key differences between layer 1 and layer 2 protocols.',
    preview: require('./showcase/beginner/an-introduction-to-layer-1-and-layer-2-blockchain-protocols.png'),
    website: 'blog/tutorials/an-introduction-to-layer-1-and-layer-2-blockchain-protocols',
    tags: ['celosage', 'beginner'],
  },
  {
    title: 'Crypto Wallets - The Celo Way',
    description: 'This tutorials teaches you all you need to know about Crypto Wallets',
    preview: require('./showcase/beginner/crypto-wallets.png'),
    website: 'blog/tutorials/crypto-wallets-the-celo-way',
    tags: ['celosage', 'beginner'],
  },
  {
    title: 'How to create your first smart contract on the celo blockchain',
    description: 'This tutorials teaches you how to create your first sample smart contract and deploy it on the celo blockchain',
    preview: require('./showcase/beginner/create-your-first-smart-contract-on-celo.png'),
    website: 'blog/tutorials/create-your-first-smart-contract-on-celo',
    tags: ['celosage', 'remix', 'smartcontract', 'solidity'],
  },
  {
    title: 'Build a Simple Forum Dapp with Flutter on Celo',
    description: 'In this tutorial, we will guide you through the process of writing and deploying a simple forum smart contract on the Celo network, and then using Flutter to build a user-friendly interface for interacting with the contract.',
    preview: require('./showcase/intermediate/build-a-simple-forum-dapp-with-flutter-on-celo.png'),
    website: 'blog/tutorials/build-a-simple-forum-dapp-with-flutter-on-celo',
    tags: ['celosage', 'flutter', 'advanced'],
  },
  {
    title: 'Build a generic staking dapp using Foundry and NextJs',
    description: 'Compiling, testing and deploying contracts using foundry with frontend using Nextjs',
    preview: require('./showcase/advanced/build-a-generic-staking-dapp-using-foundry-and-nextjs.png'),
    website: 'blog/tutorials/build-a-generic-staking-dapp-using-foundry-and-nextjs',
    tags: ['celosage', 'advanced', 'smartcontract', 'solidity', 'nextjs', 'materialui', 'react'],
  },
  {
    title: 'Connect and interact with Celo using web3onboard library',
    description: 'A convenient library for connecting to Celo blockchain',
    preview: require('./showcase/intermediate/connect-and-interact-with-celo-using-web3onboard-library.png'),
    website: 'blog/tutorials/connect-and-interact-with-celo-using-web3onboard-library',
    tags: ['celosage', 'intermediate', 'smartcontract', 'solidity', 'nextjs', 'materialui', 'react'],
  },
  {
    title: 'Proof of Work vs Proof of Stake - A Comprehensive Comparison',
    description: 'In this article, we will provide a comprehensive comparison of proof of work and proof of stake.',
    preview: require('./showcase/beginner/proof-of-work-vs-proof-of-stake-a-comprehensive-comparison.png'),
    website: 'blog/tutorials/proof-of-work-vs-proof-of-stake-a-comprehensive-comparison',
    tags: ['celosage', 'intermediate'],
  },
  {
    title: 'Preventing Vulnerabilities in Solidity - Denial of Service Attack',
    description: 'The Denial of Service attack in Solidity is a comprehensive attack.',
    preview: require('./showcase/advanced/preventing-vulnerabilities-in-solidity-denial-of-service-attack.png'),
    website: 'blog/tutorials/preventing-vulnerabilities-in-solidity-denial-of-service-attack',
    tags: ['celosage', 'advanced'],
  },
  {
    title: 'Create a Crowdfunding Smart Contract on Celo using Hardhat',
    description: 'This tutorial teach developers how to build a crowdfunding contract on Celo, using Solidity and Hardhat framework.',
    preview: require('./showcase/advanced/create-a-crowdfunding-smart-contract-on-celo-using-hardhat.png'),
    website: 'blog/tutorials/create-a-crowdfunding-smart-contract-on-celo-using-hardhat',
    tags: ['celosage', 'solidity', 'hardhat', 'advanced'],
  },
  {
    title: 'Why should you use Celo Blockchain',
    description: 'In this tutorial, we will introduce you to the Celo blockchain and explain its key features and benefits in a way that is easy to understand, even for complete beginners.',
    preview: require('./showcase/beginner/why-should-you-use-celo.png'),
    website: '/blog/tutorials/why-should-you-use-celo',
    tags: ['celosage','celo', 'beginner'], 
  },
  {
    title: 'Build a Donation dApp on Celo to award your Favorite Content Creator',
    description: 'In this tutorial, we will show you how to create donation dApp to reward your favourite content creator.',
    preview: require('./showcase/advanced/build-a-donation-dapp-on-celo-to-award-your-favourite-content-creator.png'),
    website: '/blog/tutorials/build-a-donation-dapp-on-celo-to-award-your-favourite-content-creator',
    tags: ['celosage','celo', 'advanced'], 
  },
  {
    title: 'Create a Full Stack Whitelist dApp with Merkle Trees on CELO',
    description: 'Learn how you can use Merkle trees, a powerful data structure hierarchy, to efficiently verify if a particular data is part of a dataset',
    preview: require('./showcase/advanced/create-full-stack-whitelist-dapp-with-merkle-trees-celo.png'),
    website: 'blog/tutorials/create-full-stack-whitelist-dapp-with-merkle-trees-celo',
    tags: ['advanced', 'hardhat', 'celosage', 'solidity'],
  },{
    title: 'Creating a Twitter-Like Decentralized Application on Celo using Solidity',
    description: 'Building a decentralized Twitter on the Celo blockchain refers to the creation of a social media platform that utilizes blockchain technology to enable users to communicate and share information in a decentralized and censorship-resistant manner',
    preview: require('./showcase/intermediate/creating-a-twitter-like-decentralized-application-on-celo-using-solidity.png'),
    website: 'blog/tutorials/building-a-decentralized-twitter-on-the-celo-blockchain',
    tags: ['celosage', 'dacade', 'smartcontract', 'solidity',],
  },
  {
    title: 'How to Use Hardware Tools with the Celo Blockchain',
    description: 'In this series, we will explore how hardware is driving the adoption of the Celo blockchain',
    preview: require('./showcase/intermediate/how-to-use-hardware-tools-with-the-celo-blockchain.png'),
    website: 'blog/tutorials/how-to-use-hardware-tools-with-the-celo-blockchain',
    tags: ['intermediate','celo','celosage'],
  },
  {
    title: 'Build feature-rich, persistent dapp on celo using wagmi',
    description: 'An alternative method of connecting to Celo networks',
    preview: require('./showcase/advanced/build-a-feature-rich-persistent-dapp-on-celo-using-wagmi.png'),
    website: 'blog/tutorials/build-a-feature-rich-persistent-dapp-on-celo-using-wagmi',
    tags: ['hardhat', 'celosage', 'solidity', 'react', 'nextjs', 'materialui', 'typescript'],
  },
  {
    title: 'Why you should Build your Next Project on the Celo Blockchain',
    description: 'This tutorial examines the features and capabilities of the Celo Blockchain',
    preview: require('./showcase/beginner/why-you-should-build-your-next-project-on-the-celo-blockchain.png'),
    website: '/blog/tutorials/why-you-should-build-your-next-project-on-the-celo-blockchain',
    tags: ['celosage','beginner','celo'],
  },
  {
    title: 'Simplifying the Celo 2.0 Roadmap for Celo Builders',
    description: 'This article breaks down the details of the Celo 2.0 roadmap into specific features, building requirements and outlooks as well as pointing out the developments that will follow this new roadmap.',
    preview: require('./showcase/beginner/simplifying-the-celo-2.0-roadmap-for-celo-builders.png'),
    website: '/blog/tutorials/simplifying-the-celo-2.0-roadmap-for-celo-builders',
    tags: ['celosage','celo'], 
  },
  {
    title: 'Solidity Event Logging And Monitoring On Celo Best Practices',
    description: 'In this tutorial we will teach you about solidity events. How to use them and the best practices.',
    preview: require('./showcase/intermediate/solidity-event-logging-and-monitoring-on-celo-best-Practices.png'),
    website: '/blog/tutorials/solidity-event-logging-and-monitoring-on-celo-best-Practices',
    tags: ['celosage', 'solidity', 'celo'], 
  },
  {
    title: 'How to Add Support for Stablecoin Gas Fees using Celo Composer',
    description: 'Learn how to implement stablecoin gas fee support in your application, using the Solidity programming language and React for the front-end',
    preview: require('./showcase/intermediate/how-to-add-support-for-stablecoin-gas-fees-using-celo-composer.png'),
    website: 'blog/tutorials/how-to-add-support-for-stablecoin-gas-fees-using-celo-composer',
    tags: ['intermediate', 'hardhat', 'celosage', 'solidity'],
  },
  {
    title: 'Connect and interact with Celo using Web3React',
    description: 'Alternative method of connecting to Celo using web3React',
    preview: require('./showcase/advanced/connect-and-interact-with-celo-using-web3react.png'),
    website: 'blog/tutorials/connect-and-interact-with-celo-using-web3react',
    tags: ['celosage', 'advanced', 'smartcontract', 'solidity', 'nextjs', 'materialui', 'react'],
  },
  {
    title: 'How to build a crowdfunding platform on Celo',
    description: 'In this tutorial, we will guide you through the process of building a crowdfunding platform on the Celo blockchain',
    preview: require('./showcase/advanced/how-to-build-a-crowdfunding-platform-on-celo.png'),
    website: '/blog/tutorials/how-to-build-a-crowdfunding-platform-on-celo',
    tags: ['celosage','celo', 'advanced'], 
  },
  {
    title: 'A guide to building and deploying upgradeable contracts on CELO with Diamond standard',
    description: 'This tutorial introduces the diamond standard for writing modular and upgradeable smart contracts, and give a brief walkthrough of how to build an upgrade-able ERC20 token compatible contract, deploy to CELO, and perform an upgrade to this contract',
    preview: require('./showcase/advanced/a-guide-to-building-and-deploying-upgradeable-contracts-on-CELO-with-Diamond-standard.png'),
    website: '/blog/tutorials/a-guide-to-building-and-deploying-upgradeable-contracts-on-CELO-with-Diamond-standard',
    tags: ['celosage','celo', 'ERC20', 'solidity', 'advanced'],
  },
  {
    title: 'Build an nft-gated dapp and deploy on a decentralized hosting service',
    description: 'An interesting use case for NFTs on Celo network',
    preview: require('./showcase/advanced/build-an-nft-gated-dapp-and-deploy-on-decentralized-hosting-service.png'),
    website: 'blog/tutorials/build-an-nft-gated-dapp-and-deploy-on-decentralized-hosting-service',
    tags: ['advanced', 'solidity', 'nextjs', 'celosage'],
  },
  {
    title: 'How to Create a Decentralized Application Using React-Celo',
    description: 'This sequel walks blockchain developers on the Celo network through the process of creating a Decentralized Application (dApp) to interact with the created crowdfunding smart contract using React-Celo',
    preview: require('./showcase/intermediate/how-to-create-a-decentralized-application-using-react-celo.png'),
    website: 'blog/tutorials/how-to-create-a-decentralized-application-using-react-celo',
    tags: ['celosage', 'smartcontract', 'solidity', 'react', 'hardhat', 'crowdfunding', 'intermediate'],
  },
  {
    title: 'Example architectures for a simple payment dapp',
    description: 'This post will focus on the front-end part of how to create a simple payment dapp',
    preview: require('./showcase/beginner/example-architectures-for-a-simple-payment-dapp.png'),
    website: 'blog/tutorials/example-architectures-for-a-simple-payment-dapp',
    tags: ['javascript', 'react', 'beginner', 'celo'], 
  },
  {
    title: 'Build a Tic Tac Toe game with Flutter using Celo Composer',
    description: 'This tutorial will guide you through building an example using Celo Composer, a Tic Tac To game applications on the Celo blockchain using Flutter.',
    preview: require('./showcase/intermediate/build-a-tic-tac-toe-game-with-flutter-using-celo-composer.png'),
    website: 'blog/tutorials/build-a-tic-tac-toe-game-with-flutter-using-celo-composer',
    tags: ['celosage', 'flutter', 'solidity', 'intermediate', 'celo'], 
  },
  {
    title: 'Build a library-based dapp on Celo',
    description: 'Working with library in solidity',
    preview: require('./showcase/advanced/build-a-library-based-dapp-on-celo.png'),
    website: 'blog/tutorials/build-a-library-based-dapp-on-celo',
    tags: ['advanced', 'solidity', 'hardhat', 'celosage'],
  },
  {
    title: 'Connect and interact with Celo using web3modal',
    description: 'Alternative method of connecting to Celo using web3Modal',
    preview: require('./showcase/advanced/connect-and-interact-with-celo-using-web3modal.png'),
    website: 'blog/tutorials/connect-and-interact-with-celo-using-web3modal',
    tags: ['celosage', 'advanced', 'smartcontract', 'solidity', 'nextjs', 'materialui', 'react'],
   },
   {
    title: 'Interact with Celo Blockchain using web3dart',
    description: 'This article explains how to construct a dart program to communicate with the Celo blockchain using web3dart',
    preview: require('./showcase/beginner/interact-with-celo-blockchain-using-web3dart.png'),
    website: 'blog/tutorials/interact-with-celo-blockchain-using-web3dart',
    tags: ['celosage', 'flutter', 'beginner', 'celo'], 
  },
   {
    title: 'Upgrading a Smart Contract on Celo',
    description: 'This tutorial provides a guide to upgrading a smart contract on the Celo blockchain and its importance',
    preview: require('./showcase/intermediate/upgrading-a-smart-contract-on-celo.png'),
    website: 'blog/tutorials/upgrading-a-smart-contract-on-celo',
    tags: ['celosage', 'smartcontract', 'solidity', 'intermediate', 'celo'], 
  },
  {
    title: 'Building a Smart Contract Lottery Application on Celo with Python',
    description: 'This tutorial provides a guide on how to use Python to build a smart contract lottery application on the Celo blockchain',
    preview: require('./showcase/intermediate/building-a-smart-contract-lottery-application-on-celo-with-python.png'),
    website: 'blog/tutorials/building-a-smart-contract-lottery-application-on-celo-with-python',
    tags: ['celosage', 'smartcontract', 'solidity', 'intermediate', 'celo'], 
  },
  {
    title: 'Deploying a proposal for DAOs on Celo',
    description: 'This article explains how to deploy a governance proposal on Celo',
    preview: require('./showcase/intermediate/deploying-a-proposal-for-daos-on-celo.png'),
    website: 'blog/tutorials/deploying-a-proposal-for-daos-on-celo',
    tags: ['celosage', 'intermediate',  'celo'], 
  },
  {
    title: 'How to build a Celo Price Tracker browser extension using Vite and Celo Contractkit.',
    description: 'In this article, I will show developers how to create a Celo Price Tracker browser extension that works with any browser, such as Brave, Chrome, and Firefox, by using Vite (a React template), Crxjs Vite Plugin, and the Celo Contractkit package.',
    preview: require('./showcase/beginner/how-to-build-a-celo-price-tracker-browser-extension-using-vite-and-celo-contractkit.png'),
    website: 'blog/tutorials/how-to-build-a-celo-price-tracker-browser-extension-using-vite-and-celo-contractkit',
    tags: ['celosage', 'react', 'beginner', 'celo'],
  },

  {
    title: 'Build a Full-Stack Mobile DApp with React Native and Web.JS on Celo',
    description: 'Learn hoe to build chat app on celo network using react-native and web3js',
    preview: require('./showcase/intermediate/build-a-full-stack-mobile-dapp-with-react-native-and-webjs-on-celo.png'),
    website: 'blog/tutorials/build-a-full-stack-mobile-dapp-with-react-native-and-webjs-on-celo',
    tags: ['celosage', 'reactnative', 'intermediate', 'celo'], 
  },
  {
    title: 'What are PFP NFTs, How to Create Them?',
    description: 'PFP NFTs are blockchain-based digital assets used as profile pictures. To create one, design an image, choose a blockchain platform and compatible wallet, and mint it on an NFT marketplace.',
    preview: require('./showcase/intermediate/what-are-pfp-nfts-and-how-to-create-them.png'),
    website: 'blog/tutorials/what-are-pfp-nfts-and-how-to-create-them',
    tags: ['celosage', 'solidity', 'intermediate', 'celo', 'erc721', 'truffle'], 
  },
  {
    title: 'Developing a Crowdfunding Platform for Social Causes on Celo Blockchain - Part 1',
    description: 'A Celo-based crowdfunding platform for social causes would enable social organizations, charities, and individuals to create campaigns and connect directly with donors to donate funds, leveraging the transparency and security of blockchain technology.',
    preview: require('./showcase/intermediate/developing-a-crowdfunding-platform-for-social-causes-on-celo-blockchain-part-1.png'),
    website: 'blog/tutorials/developing-a-crowdfunding-platform-for-social-causes-on-celo-blockchain-part-1',
    tags: ['celosage', 'solidity', 'intermediate', 'celo', 'truffle'], 
  },
  {
    title: 'Interact with smart contract on Celo using Web3js',
    description: 'Learn how to navigate through web3js framework',
    preview: require('./showcase/intermediate/interact-with-smart-contract-on-celo-using-web3js.png'),
    website: 'blog/tutorials/interact-with-smart-contract-on-celo-using-web3js',
    tags: ['celosage', 'solidity', 'intermediate', 'celo', 'hardhat'], 
  },
  {
    title: 'The Future of NFT Creation - Unleashing the Power of Batch Minting with ERC721psi',
    description: 'Batch minting with ERC721psi is an efficient way of creating multiple tokens at once, saving time and money. This feature is important for scalability and is implemented using smart contracts.',
    preview: require('./showcase/intermediate/the-future-of-nft-creation-unleashing-the-power-of-batch-minting-with-erc721psi.png'),
    website: 'blog/tutorials/the-future-of-nft-creation-unleashing-the-power-of-batch-minting-with-erc721psi',
    tags: ['celosage', 'erc721', 'intermediate', 'celo', 'solidity'], 
  },
  {
    title: 'Automate Flutter Celo DApp Deployment with GitHub Actions',
    description: 'Learn how to deploy and publish your Flutter DApp to Google Play Store or Google Drive using GitHub Actions.',
    preview: require('./showcase/intermediate/automate-flutter-celo-dapp-deployment-with-github-actions.png'),
    website: 'blog/tutorials/automate-flutter-celo-dapp-deployment-with-github-actions',
    tags: ['celosage', 'flutter', 'intermediate', 'celo', 'deploy'], 
  },
  {
    title: 'Get started with CELO using Rust',
    description: 'This article is intended for developers that have some familiarity with Rust and want to construct a Rust program to communicate with the Celo blockchain.',
    preview: require('./showcase/beginner/get-started-with-celo-using-rust.png'),
    website: 'blog/tutorials/get-started-with-celo-using-rust',
    tags: ['celosage', 'beginner', 'celo', 'deploy'], 
  },
  {
    title: 'Building A Decentralized Tipping System on Celo',
    description: 'This tutorial guides you through the steps required to building a decentralized tipping system.',
    preview: require('./showcase/intermediate/building-decentralized-tipping-system-on-celo.png'),
    website: 'blog/tutorials/building-decentralized-tipping-system-on-celo',
    tags: ['celosage', 'intermediate', 'solidity', 'smartcontract'], 
  },
  {
    title: "Build a monthly susbscription platform using Celo composer & Openzeppelin Defender",
    description: "This comprehensive tutorial will guide you through setting up a crypto payment subscription platform on Celo.",
    preview: require("./showcase/advanced/build-a-monthly-susbscription-platform-using-celo-composer-openzeppelin-defender.png"),
    website: "/blog/tutorials/build-a-monthly-susbscription-platform-using-celo-composer-openzeppelin-defender",
    tags: ["advanced", "celosage", "celo", "openzeppelin"],
  },
  {
    title: "Build an Airdrop Distribution System for Millions of Users with Verification of Merkle Tree Proofs",
    description: "Curious about how Uniswap and other projects are able to airdrop tokens to thousands of users? In this tutorial, we will show you how they use Merkle proof in Solidity and Javascript to accomplish this feat.",
    preview: require("./showcase/advanced/build-an-airdrop-distribution-system-for-millions-of-users-with-verification-of-merkle-tree-proofs.png"),
    website: "/blog/tutorials/build-an-airdrop-distribution-system-for-millions-of-users-with-verification-of-merkle-tree-proofs",
    tags: ["advanced", "celosage", "celo", "tokens"],
  },
  {
    title: "Lazy Minting NFTs A Cost-Effective and Flexible Approach to NFT Creation",
    description: "Lazy Minting NFTs offer a budget-friendly and adaptable way of creating NFTs without sacrificing quality or control. Simplify the process with ease.",
    preview: require("./showcase/intermediate/lazy-minting-nfts-a-cost-effective-and-flexible-approach-to-nft-creation.png"),
    website: "/blog/tutorials/lazy-minting-nfts-a-cost-effective-and-flexible-approach-to-nft-creation",
    tags: ["intermediate", "solidity", "celosage", "erc721", "truffle"],
  },
  {
    title: 'Automate React Native Celo DApp Deployment with GitHub Actions',
    description: 'Learn how to deploy and publish your React Native DApp to Google Play Store or Google Drive',
    preview: require('./showcase/intermediate/automate-react-native-celo-dapp-deployment-with-github-actions.png'),
    website: 'blog/tutorials/automate-react-native-celo-dapp-deployment-with-github-actions',
    tags: ['celosage', 'reactnative', 'intermediate', 'celo'], 
  },
  {
    title: 'Building a Celo Blockchain Explorer with Python',
    description: 'In this tutorial, well use Python and the web3.py module to create a blockchain explorer for the Celo network.',
    preview: require('./showcase/intermediate/sage-building-a-celo-blockchain-explorer-with-python.png'),
    website: '/blog/tutorials/building-a-celo-blockchain-explorer-with-python',
    tags: ['celosage','celo', 'intermediate', 'smartcontract', 'solidity'],
  },
  {
    title: 'Using Python to Interact with Celos Governance System',
    description: 'In this article, we will know what the Celo Governance system is and how we can interact with it using Python and web3.py',
    preview: require('./showcase/intermediate/sage-using-python-to-interact-with-celos-governance-system.png'),
    website: '/blog/tutorials/using-python-to-interact-with-celos-governance-system',
    tags: ['celosage','celo', 'intermediate', 'smartcontract', 'solidity'],
  },
   {
    title: 'Implementing Staking & Reward Contract Using Solidity',
    description: 'Staking and reward contracts are popular mechanisms for incentivizing participation in the activities of a blockchain network.',
    preview: require('./showcase/intermediate/implementing-staking-and-reward-contract-using-solidity.png'),
    website: 'blog/tutorials/implementing-staking-and-reward-contract-using-solidity',
    tags: ['celosage', 'intermediate', 'smartcontract'],
  },
  {
    title: 'Using Python to Build a Celo Blockchain Identity System',
    description: 'This article explains how to use Python and the Web3.py library to build a decentralized identity system on the Celo blockchain.',
    preview: require('./showcase/intermediate/sage-using-python-to-build-a-celo-blockchain-identity-system.png'),
    website: '/blog/tutorials/using-python-to-build-a-celo-blockchain-identity-system',
    tags: ['celosage','celo', 'intermediate', 'smartcontract', 'solidity'], 
  },
  {
    title: 'Automate Celo DApp Deployment to Cloudflare Pages with GitHub Actions',
    description: 'Learn How to Deploy and Publish your Celo DApp Cloudflare Pages with GitHub Actions',
    preview: require('./showcase/intermediate/automate-celo-dapp-deployment-to-cloudflare-pages-with-github-actions.png'),
    website: 'blog/tutorials/automate-celo-dapp-deployment-to-cloudflare-pages-with-github-actions',
    tags: ['celosage', 'react', 'intermediate', 'celo'], 
  },
  {
    title: 'Billeteras como crearlas y como fondearlas',
    description: '¡Bienvenido a nuestro tutorial sobre cómo comenzar con su billetera digital en Celo! En este tutorial, le mostraremos cómo crear una billetera, almacenar su frase de recuperación, financiar la billetera y enviar y recibir dinero en la plataforma Celo.',
    preview: require('./showcase/beginner/Billeteras-como-crearlas-y-como-fondearlas.png'),
    website: 'blog/tutorials/billeteras-como-crearlas-y-como-fondearlas',
    tags: ['celosage', 'beginner'], 
  },
  {
    title: 'Introducing Prosperity Passport - The First Soulbound Token-Powered Web3 Identity Solution for Celo Blockchain',
    description: 'Introducing Prosperity Passport - a groundbreaking Web3 identity solution for Celo blockchain.',
    preview: require('./showcase/beginner/introducing-prosperity-passport-the-first-soulbound-token-powered-web3-identity-solution-for-celo-blockchain.png'),
    website: 'blog/tutorials/introducing-prosperity-passport-the-first-soulbound-token-powered-web3-identity-solution-for-celo-blockchain',
    tags: ['celosage', 'beginner', 'celo'], 
  },
  {
    title: 'Building a Decentralized Exchange on Celo with Golang',
    description: 'This article could focus on building a decentralized exchange (DEX) on the Celo blockchain using the go-ethereum, a Golang blockchain framework',
    preview: require('./showcase/intermediate/building-a-decentralized-exchange-on-celo-with-golang.png'),
    website: 'blog/tutorials/building-a-decentralized-exchange-on-celo-with-golang',
    tags: ['celosage', 'intermediate', 'smartcontract', 'solidity'], 
  },
  {
    title: 'Effective Smart Contract Testing using Chai',
    description: 'This tutorial guides you to ensure that your code is robust and secure. One way to achieve this is by writing comprehensive tests for your contracts functionality',
    preview: require('./showcase/intermediate/effective-smart-contract-testing-using-chai.png'),
    website: 'blog/tutorials/effective-smart-contract-testing-with-chai',
    tags: ['celosage', 'intermediate', 'smartcontract'], 
  },
  {
    title: 'Easily Deploy your Celo DApp to Cloudflare Pages',
    description: 'Learn How to Deploy and Publish your Celo DApp Cloudflare Pages with Ease',
    preview: require('./showcase/beginner/easily-deploy-your-celo-dapp-to-cloudflare-pages.png'),
    website: 'blog/tutorials/easily-deploy-your-celo-dapp-to-cloudflare-pages',
    tags: ['celosage', 'dapp', 'beginner', 'celo'], 
  },
  {
    title: 'Building Decentralized Applications on the Celo Platform using the Celo SDK and Celo Smart Contracts',
    description: 'Learn how to build and deploy decentralized applications on the Celo platform using the Celo SDK and Celo smart contracts',
    preview: require('./showcase/beginner/building-decentralized-applications-on-celo.png'),
    website: 'blog/tutorials/building-decentralized-applications-on-the-celo-platform-using-the-celo-sdk-and-celo-smart-contract',
    tags: ["celo", "celosage", "truffle", "smartcontract", "solidity", "beginner"], 
  },
  {
    title: 'Building a Celo Voting System with Golang',
    description: 'This article could provide a tutorial on how to use the Celo Golang go ethereum framework to build a secure and transparent voting system on the blockchain',
    preview: require('./showcase/intermediate/building-a-celo-voting-system-with-golang.png'),
    website: 'blog/tutorials/building-a-celo-voting-system-with-golang',
    tags: ['celosage', 'intermediate', 'smartcontract', 'solidity'], 
  },  
  {
    title: 'A Guide to Exploring Celo-Specific Python Library called web3.py',
    description: 'This article could provide a tutorial on how to use the web3.py library to interact with the celo blockcchain',
    preview: require('./showcase/beginner/a-guide-to-exploring-celo-specific-python-library-called-web3py.png'),
    website: 'blog/tutorials/a-guide-to-exploring-celo-specific-python-library-called-web3py',
    tags: ['celosage', 'beginner', 'dapp', 'celo'], 
  },
  {
    title: 'Interact with smart contract on celo using ethersjs',
    description: 'Understand how to use the ethersjs library',
    preview: require('./showcase/intermediate/interact-with-smart-contract-on-celo-using-ethersjs.png'),
    website: 'blog/tutorials/interact-with-smart-contract-on-celo-using-ethersjs',
    tags: ['celosage', 'intermediate', 'smartcontract', 'typescript', 'solidity'], 
  },
  {
    title: 'Deploying Celo Applications using Golang',
    description: 'This article could provide a tutorial on deploying Celo applications built using the Golang . It could cover topics such as setting up a Celo node, setting up the development environment, creating and deploying smart contracts, and monitoring the deployed contract activities using Celo explorer.',
    preview: require('./showcase/intermediate/deploying-celo-applications-using-golang.png'),
    website: 'blog/tutorials/deploying-celo-applications-using-golang',
    tags: ['celosage', 'intermediate', 'smartcontract', 'solidity'], 

  },
<<<<<<< HEAD
   {
    title: 'Creating a Decentralized Insurance Service on Celo with Python',
    description: "In this tutorial, we will explore the development of a decentralized insurance smart contract on the Celo blockchain and interact with it using Python. Decentralized insurance can provide accessible and transparent coverage, empowering individuals and communities to manage their risks more efficiently. By leveraging Celo's unique, such as stablecoins and programmable smart contracts, we can create a robust decentralized insurance service. By the end of this tutorial, you will have a comprehensive understanding of decentralized insurance and practical experience in building a Celo-based insurance service using Python.",
    preview: require('./showcase/intermediate/creating-a-decentralized-insurance-service-on-celo-with-python.png'),
    website: 'blog/tutorials/creating-a-decentralized-insurance-service-on-celo-with-python',
    tags: ['celosage', 'intermediate', 'smartcontract', 'solidity', 'python'], 
=======

 {
    title: 'Creating a Staking Contract on Celo with Python',
    description: 'In this tutorial, you will learn how to build a staking contract on Celo using web3.py.',
    preview: require('./showcase/intermediate/sage-creating-a-staking-contract-on-celo-with-python.png'),
    website: 'blog/tutorials/creating-a-staking-contract-on-celo-with-python',
    tags: ['celosage', 'intermediate', 'smartcontract', 'solidity'], 
  }, 

>>>>>>> 18cd68ce
  {
    title: 'Implementing a Token on Celo using Golang',
    description: "This article could provide a step-by-step tutorial on how to implement a custom token on the Celo blockchain using the Golang SDK. It could cover topics such as defining the token's smart contract and deploying it to the Celo network. This article is for developers that want to get started with building blockchain applications using Golang on Celo.",
    preview: require('./showcase/intermediate/implementing-a-token-on-celo-using-golang.png'),
    website: 'blog/tutorials/implementing-a-token-on-celo-using-golang',
    tags: ['celosage', 'intermediate', 'smartcontract', 'solidity'], 

  },
  {
    title: 'Using Web3.py to Interact with a Deployed Smart Contract in Python',
    description: 'This tutorial provides a step-by-step guide on how to use Web3.py, a Python library to interact with the Ethereum blockchain, to interact with a deployed Smart Contract',
    preview: require('./showcase/intermediate/sage-using-web3-py-to-interact-with-a-deployed-smart-contract-in-python.png'),
    website: 'blog/tutorials/using-web3-py-to-interact-with-a-deployed-smart-contract-in-python',
    tags: ['celosage', 'intermediate', 'smartcontract', 'solidity'], 
  },
  {
    title: 'Building a Celo Wallet using Golang',
    description: 'This article could focus on building a Celo wallet application using the Golang programming language. It could cover topics such as generating and storing private keys, interacting with the Celo blockchain and implementing features such as sending and receiving Celo transactions.',
    preview: require('./showcase/intermediate/building-a-celo-wallet-using-golang.png'),
    website: 'blog/tutorials/building-a-celo-wallet-using-golang',
    tags: ['celosage', 'intermediate', 'smartcontract', 'solidity'], 
  },
  {

    title: 'Building a Simple DeFi Application on the Celo Blockchain Using Python',
    description: 'In this tutorial, we will build a simple decentralized finance (DeFi) application on the Celo blockchain using Python',
    preview: require('./showcase/intermediate/sage-building-a-simple-defi-application-on-the-celo-blockchain-using-python.png'),
    website: 'blog/tutorials/building-a-simple-defi-application-on-the-celo-blockchain-using-python',
    tags: ['celosage', 'intermediate', 'smartcontract', 'solidity'], 
  },
  {
    title: 'Deploying Smart Contracts on Celo Using Foundry - A Step-by-Step Guide',
    description: 'This comprehensive guide provides a detailed, sequential walkthrough for deploying smart contracts on the Celo blockchain using Foundry.',
    preview: require('./showcase/beginner/deploying-smart-contracts-on-celo-using-foundry-a-step-by-step-guide.png'),
    website: 'blog/tutorials/deploying-smart-contracts-on-celo-using-foundry-a-step-by-step-guide',
    tags: ['celosage', 'beginner', 'smartcontract', 'solidity'], 
  },
  {
    title: 'Building a Solidity Smart Contract for NFT Royalty Fees - A Step-by-Step Guide',
    description: 'Learn to code a self-executing contract on Ethereum blockchain with Solidity language for NFT royalty payments, following our step-by-step guide.',
    preview: require('./showcase/intermediate/building-a-solidity-smart-contract-for-nft-royalty-fees-a-step-by-step-guide.png'),
    website: 'blog/tutorials/building-a-solidity-smart-contract-for-nft-royalty-fees-a-step-by-step-guide',
    tags: ['celosage', 'intermediate', 'smartcontract', 'solidity','erc721', 'truffle'], 

  },
  {
    title: 'Build Celo DApp without JavaScript Framework',
    description: 'Learn How to Build Celo DApp without JavaScript Framework. With your HTML, CSS and JavaScript skills, you can build Celo DApp with Ease.',
    preview: require('./showcase/intermediate/no-js-framework.png'),
    website: 'blog/tutorials/build-celo-dapp-without-js-framework',
    tags: ['celosage', 'intermediate', 'smartcontract', 'solidity','javascript'], 
  },
  {
    title: 'Build a complete off chain fullstack web3 app using Laravel Part-1',
    description: 'Learn How to Build an off-chain fullstack web3 app using Laravel.',
    preview: require('./showcase/intermediate/build-a-complete-off-chain-fullstack-web3-app-using-laravel-part-1.png'),
    website: 'blog/tutorials/build-a-complete-off-chain-fullstack-web3-app-using-laravel-part-1',
    tags: ['celosage', 'intermediate', 'smartcontract', 'solidity','javascript'], 
  },
  {
    title: 'Build a cross-chain token bridge between Celo and BSC from scratch',
    description: 'Bridging tokens between two EVM-compatible blockchains from scratch',
    preview: require('./showcase/intermediate/build-a-cross-chain-token-bridge-between-Celo-and-BSC-from-the-scratch.png'),
    website: 'blog/tutorials/build-a-cross-chain-token-bridge-between-Celo-and-BSC-from-the-scratch',
    tags: ['celosage', 'intermediate', 'smartcontract', 'solidity', 'tokens'], 
  },
  {
    title: 'Building an NFT game using TDD with Hardhat (Part 1)',
    description: 'Building an NFT game using TDD with Hardhat',
    preview: require('./showcase/intermediate/building-an-NFT-game-using-TDD-with-hardhat-part-1.png'),
    website: 'blog/tutorials/building-an-nft-game-using-TDD-with-hardhat-part-1',
    tags: ['celosage', 'intermediate', 'smartcontract', 'solidity', 'tokens', "hardhat", "openzeppelin", "randomness", "erc721", "dacade", "nft"], 
  },
  {
    title: 'Integrating Celo into the Process of Web/App Development',
    description: 'The article will focus on the Celo framework that provides users with a seamless online payment method.',
    preview: require('./showcase/intermediate/sage-integrating-celo-into-the-process-of-fintech-web-app-development.png'),
    website: 'blog/tutorials/integrating-celo-into-the-process-of-fintech-web-app-development',
    tags: ['celo', 'celosage', 'intermediate', 'contractkit', 'javascript', 'nodejs'], 
  },
  {
    title: 'School Resources Marketplace Smart Contract on Celo',
    description: ' The School Resources Marketplace smart contract is a decentralized application built on the Celo blockchain using Solidity programming language.',
    preview: require('./showcase/beginner/school-resources-marketplace-smart-contract-on-celo.png'),
    website: 'blog/tutorials/school-resources-marketplace-smart-contract-on-celo',
    tags: ['solidity', 'intermediate', 'celo', 'celosage'],
  },
  {
    title: 'Smart contract security on celo with mythril',
    description: 'Analyze smart contracts using free security tools - Mythril',
    preview: require('./showcase/intermediate/smart-contract-security-on-celo-with-mythril.png'),
    website: 'blog/tutorials/smart-contract-security-on-celo-with-mythril',
    tags: ['celosage', 'intermediate', 'smartcontract', 'solidity'], 
  },
   {
    title: 'Building Celo DApp with Celocli without JavaScript Framework',
    description: 'Learn How to Build Celo DApp with Celocli without JavaScript Framework. With your HTML, CSS and JavaScript skills, you can build Celo DApp with Ease',
    preview: require('./showcase/intermediate/building-celo-dapp-with-celocli-without-javascript-framework.png'),
    website: 'blog/tutorials/building-celo-dapp-with-celocli-without-javascript-framework',
    tags: ['celosage', 'intermediate', 'smartcontract', 'javascript', 'solidity'], 
  },
  {
    title: "Implementing Multi-factor Authentication on Celo's Blockchain Using Smart Contracts",
    description: 'Learn how to build and deploy a multi factor authentication system on the Celo platform',
    preview: require('./showcase/beginner/implementing-multi-factor-authentication-on-celos-blockchain-using-smart-contracts.png'),
    website: 'blog/tutorials/implementing-multi-factor-authentication-on-celos-blockchain-using-smart-contracts',
    tags: ['celo', 'celosage', 'truffle', 'smartcontract', 'solidity', 'javascript', 'beginner'], 
  },
  {
    title: 'Build a cross-chain token bridge between celo and bsc using the existing bridge',
    description: 'Learn how to build cross-chain dapps using the existing bridge on Celo',
    preview: require('./showcase/intermediate/build-a-cross-chain-token-bridge-between-celo-and-bsc-using-the-existing-bridge.png'),
    website: 'blog/tutorials/build-a-cross-chain-token-bridge-between-celo-and-bsc-using-the-existing-bridge',
    tags: ['celosage', 'intermediate', 'smartcontract', 'solidity'], 
  },

  {
    title: 'Create an NFT with a delayed reveal on Celo',
    description: 'In This tutorial we will look at how to implement a simple NFT Contract that implements an NFT reveal in solidity. We will deploy the contract to the Celo blockchain on remix and show how to perform the reveal on remix',
    preview: require('./showcase/intermediate/create-an-nft-with-a-delayed-reveal-on-celo.png'),
    website: 'blog/tutorials/create-an-nft-with-a-delayed-reveal-on-celo',
    tags: ['celosage', 'intermediate', 'smartcontract', 'nft', 'solidity'], 
  },


  {
    title: 'Build a complete P2P Celo payment dapp with Flutter using Celo Composer',
    description: 'Learn how to build a CELO based p2p payment dApp with Flutter using Celo Composer for bootstrap.',
    preview: require('./showcase/intermediate/build-a-complete-p2p-celo-payment-dapp-with-flutter-using-celo-composer.png'),
    website: 'blog/tutorials/build-a-complete-p2p-celo-payment-dapp-with-flutter-using-celo-composer',
    tags: ['celosage', 'intermediate', 'smartcontract', 'solidity'], 
  },
 


  {
    title: 'Using Clones to build and cheaply deploy contracts on CELO at scale',
    description: 'This tutorial introduces the clones (minmal proxy) approach to cheaply deploy contracts on CELO.',
    preview: require('./showcase/advanced/Using-Clones-to-build-and-cheaply-deploy-contracts-on-CELO-at-scale.png'),
    website: 'blog/tutorials/using-clones-to-build-and-cheaply-deploy-contracts-on-celo-at-scale',
    tags: ['celosage', 'advanced', 'smartcontract', 'solidity'], 
  },


   {
    title: 'Building a full stack Celo DApp with NextJS and Web3js',
    description: 'Learn How to Build Celo DApp with NextJS, a JavaScript Framework. You can build Celo DApp with Ease using NextJS',
    preview: require('./showcase/intermediate/building-a-full-stack-celo-dapp-with-nextjs-and-web3js.png'),
    website: 'blog/tutorials/building-a-full-stack-celo-dapp-with-nextjs-and-web3js',
    tags: ['celosage', 'intermediate', 'smartcontract', 'solidity', 'javascript'], 
  },
  
  {
    title: 'How Does Blockchain Help Content Creators?',
    description: 'Learn how blockchain technoloty help content creators.',
    preview: require('./showcase/beginner/how-does-blockchain-help-content-creators.png'),
    website: 'blog/tutorials/how-does-blockchain-help-content-creators',
    tags: ['celosage', 'beginner', 'solidity'], 
  },






  /*
  Pro Tip: add your site in alphabetical order.
  Appending your site here (at the end) is more likely to produce Git conflicts.
   */
];

export const TagList = Object.keys(Tags) as TagType[];
function sortUsers() {
  let result = Users;
  // Sort by site name
  result = sortBy(result, (user) => user.title.toLowerCase());
  // Sort by apps tag, popular first
  result = sortBy(result, (user) => !user.tags.includes("favorite"));
  return result;
}

export const sortedUsers = sortUsers();
2;<|MERGE_RESOLUTION|>--- conflicted
+++ resolved
@@ -3171,15 +3171,13 @@
     tags: ['celosage', 'intermediate', 'smartcontract', 'solidity'], 
 
   },
-<<<<<<< HEAD
    {
     title: 'Creating a Decentralized Insurance Service on Celo with Python',
     description: "In this tutorial, we will explore the development of a decentralized insurance smart contract on the Celo blockchain and interact with it using Python. Decentralized insurance can provide accessible and transparent coverage, empowering individuals and communities to manage their risks more efficiently. By leveraging Celo's unique, such as stablecoins and programmable smart contracts, we can create a robust decentralized insurance service. By the end of this tutorial, you will have a comprehensive understanding of decentralized insurance and practical experience in building a Celo-based insurance service using Python.",
     preview: require('./showcase/intermediate/creating-a-decentralized-insurance-service-on-celo-with-python.png'),
     website: 'blog/tutorials/creating-a-decentralized-insurance-service-on-celo-with-python',
-    tags: ['celosage', 'intermediate', 'smartcontract', 'solidity', 'python'], 
-=======
-
+    tags: ['celosage', 'intermediate', 'smartcontract', 'solidity'], 
+  }, 
  {
     title: 'Creating a Staking Contract on Celo with Python',
     description: 'In this tutorial, you will learn how to build a staking contract on Celo using web3.py.',
@@ -3187,8 +3185,6 @@
     website: 'blog/tutorials/creating-a-staking-contract-on-celo-with-python',
     tags: ['celosage', 'intermediate', 'smartcontract', 'solidity'], 
   }, 
-
->>>>>>> 18cd68ce
   {
     title: 'Implementing a Token on Celo using Golang',
     description: "This article could provide a step-by-step tutorial on how to implement a custom token on the Celo blockchain using the Golang SDK. It could cover topics such as defining the token's smart contract and deploying it to the Celo network. This article is for developers that want to get started with building blockchain applications using Golang on Celo.",
